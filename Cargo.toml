# Copyright 2023-2025 the Limbo authors. All rights reserved. MIT license.

[workspace]
resolver = "2"
members = [
    "bindings/dart/rust",
    "bindings/java",
    "bindings/javascript",
    "bindings/javascript/sync",
    "bindings/python",
    "bindings/rust",
    "cli",
    "core",
    "extensions/completion",
    "extensions/core",
    "extensions/crypto",
    "extensions/csv",
    "extensions/ipaddr",
    "extensions/percentile",
    "extensions/regexp",
    "extensions/tests",
    "extensions/fuzzy",
    "macros",
    "simulator",
    "sqlite3",
    "stress",
    "testing/sqlite_test_ext",
    "tests",
    "parser",
    "sync/engine",
    "sync/sdk-kit",
    "sql_generation",
    "whopper",
    "perf/throughput/turso",
    "perf/throughput/rusqlite",
    "perf/encryption",
    "sdk-kit",
    "sdk-kit-macros",
]
exclude = ["perf/latency/limbo"]

[workspace.package]
version = "0.4.0-pre.7"
authors = ["the Limbo authors"]
edition = "2021"
license = "MIT"
repository = "https://github.com/tursodatabase/turso"

[workspace.dependencies]
<<<<<<< HEAD
turso = { path = "bindings/rust", version = "0.4.0-pre.4" }
turso_node = { path = "bindings/javascript", version = "0.4.0-pre.4" }
turso_sdk_kit = { path = "sdk-kit", version = "0.4.0-pre.4" }
turso_sdk_kit_macros = { path = "sdk-kit-macros", version = "0.4.0-pre.4" }
turso_sync_sdk_kit = { path = "sync/sdk-kit", version = "0.4.0-pre.4" }
limbo_completion = { path = "extensions/completion", version = "0.4.0-pre.4" }
turso_core = { path = "core", version = "0.4.0-pre.4" }
turso_sync_engine = { path = "sync/engine", version = "0.4.0-pre.4" }
limbo_crypto = { path = "extensions/crypto", version = "0.4.0-pre.4" }
limbo_csv = { path = "extensions/csv", version = "0.4.0-pre.4" }
turso_ext = { path = "extensions/core", version = "0.4.0-pre.4" }
turso_ext_tests = { path = "extensions/tests", version = "0.4.0-pre.4" }
limbo_ipaddr = { path = "extensions/ipaddr", version = "0.4.0-pre.4" }
turso_macros = { path = "macros", version = "0.4.0-pre.4" }
limbo_percentile = { path = "extensions/percentile", version = "0.4.0-pre.4" }
limbo_regexp = { path = "extensions/regexp", version = "0.4.0-pre.4" }
limbo_uuid = { path = "extensions/uuid", version = "0.4.0-pre.4" }
turso_parser = { path = "parser", version = "0.4.0-pre.4" }
limbo_fuzzy = { path = "extensions/fuzzy", version = "0.4.0-pre.4" }
=======
turso = { path = "bindings/rust", version = "0.4.0-pre.7" }
turso_node = { path = "bindings/javascript", version = "0.4.0-pre.7" }
turso_sdk_kit = { path = "sdk-kit", version = "0.4.0-pre.7" }
turso_sdk_kit_macros = { path = "sdk-kit-macros", version = "0.4.0-pre.7" }
limbo_completion = { path = "extensions/completion", version = "0.4.0-pre.7" }
turso_core = { path = "core", version = "0.4.0-pre.7" }
turso_sync_engine = { path = "sync/engine", version = "0.4.0-pre.7" }
limbo_crypto = { path = "extensions/crypto", version = "0.4.0-pre.7" }
limbo_csv = { path = "extensions/csv", version = "0.4.0-pre.7" }
turso_ext = { path = "extensions/core", version = "0.4.0-pre.7" }
turso_ext_tests = { path = "extensions/tests", version = "0.4.0-pre.7" }
limbo_ipaddr = { path = "extensions/ipaddr", version = "0.4.0-pre.7" }
turso_macros = { path = "macros", version = "0.4.0-pre.7" }
limbo_percentile = { path = "extensions/percentile", version = "0.4.0-pre.7" }
limbo_regexp = { path = "extensions/regexp", version = "0.4.0-pre.7" }
limbo_uuid = { path = "extensions/uuid", version = "0.4.0-pre.7" }
turso_parser = { path = "parser", version = "0.4.0-pre.7" }
limbo_fuzzy = { path = "extensions/fuzzy", version = "0.4.0-pre.7" }
>>>>>>> 7c573e75
sql_generation = { path = "sql_generation" }
strum = { version = "0.26", features = ["derive"] }
strum_macros = "0.26"
serde = "1.0"
serde_json = "1.0"
anyhow = "1.0.98"
mimalloc = { version = "0.1.47", default-features = false }
rusqlite = { version = "0.37.0", features = ["bundled"] }
itertools = "0.14.0"
rand = "0.9.2"
rand_chacha = "0.9.0"
tracing = "0.1.41"
schemars = "1.0.4"
garde = "0.22"
parking_lot = "0.12.4"
tokio = { version = "1.0", default-features = false }
tracing-subscriber = "0.3.20"
futures = "0.3"
clap = "4.5.47"
thiserror = "2.0.16"
tempfile = "3.20.0"
indexmap = "2.11.1"
miette = "7.6.0"
bitflags = "2.9.4"
fallible-iterator = "0.3.0"
criterion = "0.5"
chrono = { version = "0.4.42", default-features = false }
hex = "0.4"
antithesis_sdk = { version = "0.2", default-features = false }
cfg-if = "1.0.0"
tracing-appender = "0.2.3"
env_logger = { version = "0.11.6", default-features = false }
regex = "1.11.1"
regex-syntax = { version = "0.8.5", default-features = false }
similar = { version = "2.7.0" }
similar-asserts = { version = "1.7.0" }
bitmaps = { version = "3.2.1", default-features = false }
console-subscriber = { version = "0.4.1" }
either = { version = "1.15" }

[profile.dev.package.similar]
opt-level = 3

[profile.release]
debug = "line-tables-only"
codegen-units = 1
panic = "abort"
lto = true

[profile.antithesis]
inherits = "release"
debug = true
codegen-units = 1
panic = "abort"
lto = true

[profile.bench-profile]
inherits = "release"
debug = true

[profile.dist]
inherits = "release"
lto = "thin"<|MERGE_RESOLUTION|>--- conflicted
+++ resolved
@@ -47,31 +47,11 @@
 repository = "https://github.com/tursodatabase/turso"
 
 [workspace.dependencies]
-<<<<<<< HEAD
-turso = { path = "bindings/rust", version = "0.4.0-pre.4" }
-turso_node = { path = "bindings/javascript", version = "0.4.0-pre.4" }
-turso_sdk_kit = { path = "sdk-kit", version = "0.4.0-pre.4" }
-turso_sdk_kit_macros = { path = "sdk-kit-macros", version = "0.4.0-pre.4" }
-turso_sync_sdk_kit = { path = "sync/sdk-kit", version = "0.4.0-pre.4" }
-limbo_completion = { path = "extensions/completion", version = "0.4.0-pre.4" }
-turso_core = { path = "core", version = "0.4.0-pre.4" }
-turso_sync_engine = { path = "sync/engine", version = "0.4.0-pre.4" }
-limbo_crypto = { path = "extensions/crypto", version = "0.4.0-pre.4" }
-limbo_csv = { path = "extensions/csv", version = "0.4.0-pre.4" }
-turso_ext = { path = "extensions/core", version = "0.4.0-pre.4" }
-turso_ext_tests = { path = "extensions/tests", version = "0.4.0-pre.4" }
-limbo_ipaddr = { path = "extensions/ipaddr", version = "0.4.0-pre.4" }
-turso_macros = { path = "macros", version = "0.4.0-pre.4" }
-limbo_percentile = { path = "extensions/percentile", version = "0.4.0-pre.4" }
-limbo_regexp = { path = "extensions/regexp", version = "0.4.0-pre.4" }
-limbo_uuid = { path = "extensions/uuid", version = "0.4.0-pre.4" }
-turso_parser = { path = "parser", version = "0.4.0-pre.4" }
-limbo_fuzzy = { path = "extensions/fuzzy", version = "0.4.0-pre.4" }
-=======
 turso = { path = "bindings/rust", version = "0.4.0-pre.7" }
 turso_node = { path = "bindings/javascript", version = "0.4.0-pre.7" }
 turso_sdk_kit = { path = "sdk-kit", version = "0.4.0-pre.7" }
 turso_sdk_kit_macros = { path = "sdk-kit-macros", version = "0.4.0-pre.7" }
+turso_sync_sdk_kit = { path = "sync/sdk-kit", version = "0.4.0-pre.7" }
 limbo_completion = { path = "extensions/completion", version = "0.4.0-pre.7" }
 turso_core = { path = "core", version = "0.4.0-pre.7" }
 turso_sync_engine = { path = "sync/engine", version = "0.4.0-pre.7" }
@@ -86,7 +66,6 @@
 limbo_uuid = { path = "extensions/uuid", version = "0.4.0-pre.7" }
 turso_parser = { path = "parser", version = "0.4.0-pre.7" }
 limbo_fuzzy = { path = "extensions/fuzzy", version = "0.4.0-pre.7" }
->>>>>>> 7c573e75
 sql_generation = { path = "sql_generation" }
 strum = { version = "0.26", features = ["derive"] }
 strum_macros = "0.26"
