--- conflicted
+++ resolved
@@ -10,19 +10,14 @@
 use crate::vdbe::sorter::Sorter;
 use crate::vdbe::Register;
 use crate::vtab::VirtualTableCursor;
-<<<<<<< HEAD
-use crate::{turso_assert, Completion, Result, IO};
 #[cfg(feature = "serde")]
 use serde::Deserialize;
-use std::fmt::{Debug, Display};
 use turso_ext::{AggCtx, FinalizeFunction, StepFunction};
 use turso_parser::ast::SortOrder;
 const MAX_REAL_SIZE: u8 = 15;
-=======
 use crate::{turso_assert, Completion, CompletionError, Result, IO};
 use std::fmt::{Debug, Display};
 
->>>>>>> 9c24b8d0
 /// SQLite by default uses 2000 as maximum numbers in a row.
 /// It controlld by the constant called SQLITE_MAX_COLUMN
 /// But the hard limit of number of columns is 32,767 columns i16::MAX
@@ -453,7 +448,6 @@
             Self::Integer(i) => {
                 write!(f, "{i}")
             }
-<<<<<<< HEAD
             Self::Float(fl) => {
                 let fl = *fl;
                 if fl == f64::INFINITY {
@@ -545,9 +539,9 @@
                 }
                 write!(f, "{fl}")
             }
-=======
+
             Self::Float(fl) => f.write_str(&format_float(*fl)),
->>>>>>> 9c24b8d0
+
             Self::Text(s) => {
                 write!(f, "{}", s.as_str())
             }
