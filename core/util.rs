--- conflicted
+++ resolved
@@ -198,45 +198,8 @@
         }
     }
 
-<<<<<<< HEAD
-        if reuse_view {
-            // View already exists with same SQL, just update dependencies
-            let existing_view_mutex = schema.get_materialized_view(&view_name).unwrap();
-            let existing_view = existing_view_mutex.lock().unwrap();
-            let referenced_tables = existing_view.get_referenced_table_names();
-            drop(existing_view); // Release lock before modifying schema
-            for table_name in referenced_tables {
-                schema.add_materialized_view_dependency(&table_name, &view_name);
-            }
-        } else {
-            // Create new IncrementalView with both root pages
-            let incremental_view =
-                IncrementalView::from_sql(&sql, schema, main_root, *dbsp_state_root)?;
-            let referenced_tables = incremental_view.get_referenced_table_names();
-
-            // Create a Table for the materialized view
-            let table = Arc::new(schema::Table::BTree(Arc::new(schema::BTreeTable {
-                root_page: main_root,
-                name: view_name.clone(),
-                columns: incremental_view.columns.clone(), // Use the view's columns, not the base table's
-                primary_key_columns: vec![],
-                has_rowid: true,
-                is_strict: false,
-                has_autoincrement: false,
-
-                unique_sets: None,
-            })));
-
-            schema.add_materialized_view(incremental_view, table, sql.clone());
-            for table_name in referenced_tables {
-                schema.add_materialized_view_dependency(&table_name, &view_name);
-            }
-        }
-    }
-=======
     schema.populate_indices(from_sql_indexes, automatic_indices)?;
     schema.populate_materialized_views(materialized_view_info, dbsp_state_roots)?;
->>>>>>> 6a992e55
 
     Ok(())
 }
