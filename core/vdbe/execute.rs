--- conflicted
+++ resolved
@@ -5432,7 +5432,6 @@
     Ok(InsnFunctionStepResult::Step)
 }
 
-<<<<<<< HEAD
 pub fn op_expire(
     program: &Program,
     state: &mut ProgramState,
@@ -5463,24 +5462,11 @@
     Ok(InsnFunctionStepResult::Step)
 }
 
-fn exec_lower(reg: &Value) -> Option<Value> {
-    match reg {
-        Value::Text(t) => Some(Value::build_text(&t.as_str().to_lowercase())),
-        t => Some(t.to_owned()),
-    }
-}
-
-fn exec_length(reg: &Value) -> Value {
-    match reg {
-        Value::Text(_) | Value::Integer(_) | Value::Float(_) => {
-            Value::Integer(reg.to_string().chars().count() as i64)
-=======
 impl Value {
     pub fn exec_lower(&self) -> Option<Self> {
         match self {
             Value::Text(t) => Some(Value::build_text(&t.as_str().to_lowercase())),
             t => Some(t.to_owned()),
->>>>>>> 30e4511d
         }
     }
 
