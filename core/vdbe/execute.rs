#![allow(unused_variables)]
use crate::function::AlterTableFunc;
use crate::numeric::{NullableInteger, Numeric};
use crate::schema::Table;
use crate::storage::btree::{
    integrity_check, IntegrityCheckError, IntegrityCheckState, PageCategory,
};
use crate::storage::database::DatabaseFile;
use crate::storage::page_cache::PageCache;
use crate::storage::pager::{AtomicDbState, CreateBTreeFlags, DbState};
use crate::storage::sqlite3_ondisk::read_varint;
use crate::translate::collate::CollationSeq;
use crate::types::{
    compare_immutable, compare_records_generic, Extendable, IOCompletions, ImmutableRecord,
    SeekResult, Text,
};
use crate::util::{normalize_ident, IOExt as _};
use crate::vdbe::insn::InsertFlags;
use crate::vdbe::registers_to_ref_values;
use crate::vector::{vector_concat, vector_slice};
use crate::{
    error::{
        LimboError, SQLITE_CONSTRAINT, SQLITE_CONSTRAINT_NOTNULL, SQLITE_CONSTRAINT_PRIMARYKEY,
    },
    ext::ExtValue,
    function::{AggFunc, ExtFunc, MathFunc, MathFuncArity, ScalarFunc, VectorFunc},
    functions::{
        datetime::{
            exec_date, exec_datetime_full, exec_julianday, exec_strftime, exec_time, exec_unixepoch,
        },
        printf::exec_printf,
    },
};
use crate::{get_cursor, MvCursor};
use std::env::temp_dir;
use std::ops::DerefMut;
use std::{
    borrow::BorrowMut,
    rc::Rc,
    sync::{Arc, Mutex},
};
use turso_macros::match_ignore_ascii_case;

use crate::{pseudo::PseudoCursor, result::LimboResult};

use crate::{
    schema::{affinity, Affinity},
    storage::btree::{BTreeCursor, BTreeKey},
};

use crate::{
    storage::wal::CheckpointResult,
    types::{
        AggContext, Cursor, ExternalAggState, IOResult, SeekKey, SeekOp, SumAggState, Value,
        ValueType,
    },
    util::{
        cast_real_to_integer, cast_text_to_integer, cast_text_to_numeric, cast_text_to_real,
        checked_cast_text_to_numeric, parse_schema_rows, RoundToPrecision,
    },
    vdbe::{
        builder::CursorType,
        insn::{IdxInsertFlags, Insn},
    },
    vector::{vector32, vector64, vector_distance_cos, vector_distance_l2, vector_extract},
};

use crate::{info, turso_assert, OpenFlags, RefValue, Row, TransactionState};

use super::{
    insn::{Cookie, RegisterOrLiteral},
    CommitState,
};
use parking_lot::RwLock;
use rand::{thread_rng, Rng};
use turso_parser::ast;
use turso_parser::parser::Parser;

use super::{
    likeop::{construct_like_escape_arg, exec_glob, exec_like_with_escape},
    sorter::Sorter,
};
use regex::{Regex, RegexBuilder};
use std::{cell::RefCell, collections::HashMap};

#[cfg(feature = "json")]
use crate::{
    function::JsonFunc, json, json::convert_dbtype_to_raw_jsonb, json::get_json,
    json::is_json_valid, json::json_array, json::json_array_length, json::json_arrow_extract,
    json::json_arrow_shift_extract, json::json_error_position, json::json_extract,
    json::json_from_raw_bytes_agg, json::json_insert, json::json_object, json::json_patch,
    json::json_quote, json::json_remove, json::json_replace, json::json_set, json::json_type,
    json::jsonb, json::jsonb_array, json::jsonb_extract, json::jsonb_insert, json::jsonb_object,
    json::jsonb_patch, json::jsonb_remove, json::jsonb_replace, json::jsonb_set,
};

use super::{make_record, Program, ProgramState, Register};

#[cfg(feature = "fs")]
use crate::resolve_ext_path;
use crate::{bail_constraint_error, must_be_btree_cursor, MvStore, Pager, Result};

/// Macro to destructure an Insn enum variant, only to be used when it
/// is *impossible* to be another variant.
macro_rules! load_insn {
    ($variant:ident { $($field:tt $(: $binding:pat)?),* $(,)? }, $insn:expr) => {
        #[cfg(debug_assertions)]
        let Insn::$variant { $($field $(: $binding)?),* } = $insn else {
            panic!("Expected Insn::{}, got {:?}", stringify!($variant), $insn);
        };
        #[cfg(not(debug_assertions))]
        let Insn::$variant { $($field $(: $binding)?),*} = $insn else {
             // this will optimize away the branch
            unsafe { std::hint::unreachable_unchecked() };
        };
    };
}

macro_rules! return_if_io {
    ($expr:expr) => {
        match $expr? {
            IOResult::Done(v) => v,
            IOResult::IO(io) => return Ok(InsnFunctionStepResult::IO(io)),
        }
    };
}

pub type InsnFunction = fn(
    &Program,
    &mut ProgramState,
    &Insn,
    &Rc<Pager>,
    Option<&Arc<MvStore>>,
) -> Result<InsnFunctionStepResult>;

/// Compare two values using the specified collation for text values.
/// Non-text values are compared using their natural ordering.
fn compare_with_collation(
    lhs: &Value,
    rhs: &Value,
    collation: Option<CollationSeq>,
) -> std::cmp::Ordering {
    match (lhs, rhs) {
        (Value::Text(lhs_text), Value::Text(rhs_text)) => {
            if let Some(coll) = collation {
                coll.compare_strings(lhs_text.as_str(), rhs_text.as_str())
            } else {
                lhs.cmp(rhs)
            }
        }
        _ => lhs.cmp(rhs),
    }
}

pub enum InsnFunctionStepResult {
    Done,
    IO(IOCompletions),
    Row,
    Interrupt,
    Busy,
    Step,
}

impl<T> From<IOResult<T>> for InsnFunctionStepResult {
    fn from(value: IOResult<T>) -> Self {
        match value {
            IOResult::Done(_) => InsnFunctionStepResult::Done,
            IOResult::IO(io) => InsnFunctionStepResult::IO(io),
        }
    }
}

pub fn op_init(
    _program: &Program,
    state: &mut ProgramState,
    insn: &Insn,
    pager: &Rc<Pager>,
    mv_store: Option<&Arc<MvStore>>,
) -> Result<InsnFunctionStepResult> {
    load_insn!(Init { target_pc }, insn);
    assert!(target_pc.is_offset());
    state.pc = target_pc.as_offset_int();
    Ok(InsnFunctionStepResult::Step)
}

// maybe i can change this back - todo
pub fn op_add(
    program: &Program,
    state: &mut ProgramState,
    insn: &Insn,
    _pager: &Rc<Pager>,
    _mv_store: Option<&Arc<MvStore>>,
) -> Result<InsnFunctionStepResult> {
    load_insn!(Add { lhs, rhs, dest }, insn);

    let lhs_val = state.registers[*lhs].get_value();
    let rhs_val = state.registers[*rhs].get_value();

    let result = {
        #[cfg(feature = "u128-support")]
        match (lhs_val, rhs_val) {
            (Value::U128(u1), Value::U128(u2)) => {
                // Use saturating_add to prevent overflow instead of panicking
                Value::U128(u1.saturating_add(*u2))
            }
            (Value::U128(u), Value::Integer(i)) | (Value::Integer(i), Value::U128(u)) => {
                let result_val = if *i >= 0 {
                    u.saturating_add(*i as u128)
                } else {
                    u.saturating_sub(i.abs() as u128)
                };
                Value::U128(result_val)
            }
            // Fallback for all other combinations, including U128 + Float (which becomes Null)
            _ => (Numeric::from(lhs_val) + Numeric::from(rhs_val)).into(),
        }

        #[cfg(not(feature = "u128-support"))]
        (Numeric::from(lhs_val) + Numeric::from(rhs_val)).into()
    };

    state.registers[*dest] = Register::Value(result);
    state.pc += 1;
    Ok(InsnFunctionStepResult::Step)
}

pub fn op_subtract(
    program: &Program,
    state: &mut ProgramState,
    insn: &Insn,
    pager: &Rc<Pager>,
    mv_store: Option<&Arc<MvStore>>,
) -> Result<InsnFunctionStepResult> {
    load_insn!(Subtract { lhs, rhs, dest }, insn);
    state.registers[*dest] = Register::Value(
        state.registers[*lhs]
            .get_value()
            .exec_subtract(state.registers[*rhs].get_value()),
    );
    state.pc += 1;
    Ok(InsnFunctionStepResult::Step)
}

pub fn op_multiply(
    program: &Program,
    state: &mut ProgramState,
    insn: &Insn,
    pager: &Rc<Pager>,
    mv_store: Option<&Arc<MvStore>>,
) -> Result<InsnFunctionStepResult> {
    load_insn!(Multiply { lhs, rhs, dest }, insn);
    state.registers[*dest] = Register::Value(
        state.registers[*lhs]
            .get_value()
            .exec_multiply(state.registers[*rhs].get_value()),
    );
    state.pc += 1;
    Ok(InsnFunctionStepResult::Step)
}

pub fn op_divide(
    program: &Program,
    state: &mut ProgramState,
    insn: &Insn,
    pager: &Rc<Pager>,
    mv_store: Option<&Arc<MvStore>>,
) -> Result<InsnFunctionStepResult> {
    load_insn!(Divide { lhs, rhs, dest }, insn);
    state.registers[*dest] = Register::Value(
        state.registers[*lhs]
            .get_value()
            .exec_divide(state.registers[*rhs].get_value()),
    );
    state.pc += 1;
    Ok(InsnFunctionStepResult::Step)
}

pub fn op_drop_index(
    program: &Program,
    state: &mut ProgramState,
    insn: &Insn,
    pager: &Rc<Pager>,
    mv_store: Option<&Arc<MvStore>>,
) -> Result<InsnFunctionStepResult> {
    load_insn!(DropIndex { index, db: _ }, insn);
    program
        .connection
        .with_schema_mut(|schema| schema.remove_index(index));
    state.pc += 1;
    Ok(InsnFunctionStepResult::Step)
}

pub fn op_remainder(
    program: &Program,
    state: &mut ProgramState,
    insn: &Insn,
    pager: &Rc<Pager>,
    mv_store: Option<&Arc<MvStore>>,
) -> Result<InsnFunctionStepResult> {
    load_insn!(Remainder { lhs, rhs, dest }, insn);
    state.registers[*dest] = Register::Value(
        state.registers[*lhs]
            .get_value()
            .exec_remainder(state.registers[*rhs].get_value()),
    );
    state.pc += 1;
    Ok(InsnFunctionStepResult::Step)
}

pub fn op_bit_and(
    program: &Program,
    state: &mut ProgramState,
    insn: &Insn,
    pager: &Rc<Pager>,
    mv_store: Option<&Arc<MvStore>>,
) -> Result<InsnFunctionStepResult> {
    load_insn!(BitAnd { lhs, rhs, dest }, insn);
    state.registers[*dest] = Register::Value(
        state.registers[*lhs]
            .get_value()
            .exec_bit_and(state.registers[*rhs].get_value()),
    );
    state.pc += 1;
    Ok(InsnFunctionStepResult::Step)
}

pub fn op_bit_or(
    program: &Program,
    state: &mut ProgramState,
    insn: &Insn,
    pager: &Rc<Pager>,
    mv_store: Option<&Arc<MvStore>>,
) -> Result<InsnFunctionStepResult> {
    load_insn!(BitOr { lhs, rhs, dest }, insn);
    state.registers[*dest] = Register::Value(
        state.registers[*lhs]
            .get_value()
            .exec_bit_or(state.registers[*rhs].get_value()),
    );
    state.pc += 1;
    Ok(InsnFunctionStepResult::Step)
}

pub fn op_bit_not(
    program: &Program,
    state: &mut ProgramState,
    insn: &Insn,
    pager: &Rc<Pager>,
    mv_store: Option<&Arc<MvStore>>,
) -> Result<InsnFunctionStepResult> {
    load_insn!(BitNot { reg, dest }, insn);
    state.registers[*dest] = Register::Value(state.registers[*reg].get_value().exec_bit_not());
    state.pc += 1;
    Ok(InsnFunctionStepResult::Step)
}

pub fn op_checkpoint(
    program: &Program,
    state: &mut ProgramState,
    insn: &Insn,
    pager: &Rc<Pager>,
    mv_store: Option<&Arc<MvStore>>,
) -> Result<InsnFunctionStepResult> {
    load_insn!(
        Checkpoint {
            database: _,
            checkpoint_mode,
            dest,
        },
        insn
    );
    if !program.connection.auto_commit.get() {
        // TODO: sqlite returns "Runtime error: database table is locked (6)" when a table is in use
        // when a checkpoint is attempted. We don't have table locks, so return TableLocked for any
        // attempt to checkpoint in an interactive transaction. This does not end the transaction,
        // however.
        return Err(LimboError::TableLocked);
    }
    let result = program.connection.checkpoint(*checkpoint_mode);
    match result {
        Ok(CheckpointResult {
            num_attempted,
            num_backfilled,
            ..
        }) => {
            // https://sqlite.org/pragma.html#pragma_wal_checkpoint
            // 1st col: 1 (checkpoint SQLITE_BUSY) or 0 (not busy).
            state.registers[*dest] = Register::Value(Value::Integer(0));
            // 2nd col: # modified pages written to wal file
            state.registers[*dest + 1] = Register::Value(Value::Integer(num_attempted as i64));
            // 3rd col: # pages moved to db after checkpoint
            state.registers[*dest + 2] = Register::Value(Value::Integer(num_backfilled as i64));
        }
        Err(_err) => state.registers[*dest] = Register::Value(Value::Integer(1)),
    }

    state.pc += 1;
    Ok(InsnFunctionStepResult::Step)
}

pub fn op_null(
    program: &Program,
    state: &mut ProgramState,
    insn: &Insn,
    pager: &Rc<Pager>,
    mv_store: Option<&Arc<MvStore>>,
) -> Result<InsnFunctionStepResult> {
    match insn {
        Insn::Null { dest, dest_end } | Insn::BeginSubrtn { dest, dest_end } => {
            if let Some(dest_end) = dest_end {
                for i in *dest..=*dest_end {
                    state.registers[i] = Register::Value(Value::Null);
                }
            } else {
                state.registers[*dest] = Register::Value(Value::Null);
            }
        }
        _ => unreachable!("unexpected Insn {:?}", insn),
    }
    state.pc += 1;
    Ok(InsnFunctionStepResult::Step)
}

pub fn op_null_row(
    program: &Program,
    state: &mut ProgramState,
    insn: &Insn,
    pager: &Rc<Pager>,
    mv_store: Option<&Arc<MvStore>>,
) -> Result<InsnFunctionStepResult> {
    load_insn!(NullRow { cursor_id }, insn);
    {
        let cursor = must_be_btree_cursor!(*cursor_id, program.cursor_ref, state, "NullRow");
        let cursor = cursor.as_btree_mut();
        cursor.set_null_flag(true);
    }
    state.pc += 1;
    Ok(InsnFunctionStepResult::Step)
}

pub fn op_compare(
    program: &Program,
    state: &mut ProgramState,
    insn: &Insn,
    pager: &Rc<Pager>,
    mv_store: Option<&Arc<MvStore>>,
) -> Result<InsnFunctionStepResult> {
    load_insn!(
        Compare {
            start_reg_a,
            start_reg_b,
            count,
            collation,
        },
        insn
    );
    let start_reg_a = *start_reg_a;
    let start_reg_b = *start_reg_b;
    let count = *count;
    let collation = collation.unwrap_or_default();

    if start_reg_a + count > start_reg_b {
        return Err(LimboError::InternalError(
            "Compare registers overlap".to_string(),
        ));
    }

    let mut cmp = None;
    for i in 0..count {
        let a = state.registers[start_reg_a + i].get_value();
        let b = state.registers[start_reg_b + i].get_value();
        cmp = match (a, b) {
            (Value::Text(left), Value::Text(right)) => {
                Some(collation.compare_strings(left.as_str(), right.as_str()))
            }
            _ => Some(a.cmp(b)),
        };
        if cmp != Some(std::cmp::Ordering::Equal) {
            break;
        }
    }
    state.last_compare = cmp;
    state.pc += 1;
    Ok(InsnFunctionStepResult::Step)
}

pub fn op_jump(
    program: &Program,
    state: &mut ProgramState,
    insn: &Insn,
    pager: &Rc<Pager>,
    mv_store: Option<&Arc<MvStore>>,
) -> Result<InsnFunctionStepResult> {
    load_insn!(
        Jump {
            target_pc_lt,
            target_pc_eq,
            target_pc_gt,
        },
        insn
    );
    assert!(target_pc_lt.is_offset());
    assert!(target_pc_eq.is_offset());
    assert!(target_pc_gt.is_offset());
    let cmp = state.last_compare.take();
    if cmp.is_none() {
        return Err(LimboError::InternalError(
            "Jump without compare".to_string(),
        ));
    }
    let target_pc = match cmp.unwrap() {
        std::cmp::Ordering::Less => *target_pc_lt,
        std::cmp::Ordering::Equal => *target_pc_eq,
        std::cmp::Ordering::Greater => *target_pc_gt,
    };
    state.pc = target_pc.as_offset_int();
    Ok(InsnFunctionStepResult::Step)
}

pub fn op_move(
    program: &Program,
    state: &mut ProgramState,
    insn: &Insn,
    pager: &Rc<Pager>,
    mv_store: Option<&Arc<MvStore>>,
) -> Result<InsnFunctionStepResult> {
    load_insn!(
        Move {
            source_reg,
            dest_reg,
            count,
        },
        insn
    );
    let source_reg = *source_reg;
    let dest_reg = *dest_reg;
    let count = *count;
    for i in 0..count {
        state.registers[dest_reg + i] = std::mem::replace(
            &mut state.registers[source_reg + i],
            Register::Value(Value::Null),
        );
    }
    state.pc += 1;
    Ok(InsnFunctionStepResult::Step)
}

pub fn op_if_pos(
    program: &Program,
    state: &mut ProgramState,
    insn: &Insn,
    pager: &Rc<Pager>,
    mv_store: Option<&Arc<MvStore>>,
) -> Result<InsnFunctionStepResult> {
    load_insn!(
        IfPos {
            reg,
            target_pc,
            decrement_by,
        },
        insn
    );
    assert!(target_pc.is_offset());
    let reg = *reg;
    let target_pc = *target_pc;
    match state.registers[reg].get_value() {
        Value::Integer(n) if *n > 0 => {
            state.pc = target_pc.as_offset_int();
            state.registers[reg] = Register::Value(Value::Integer(*n - *decrement_by as i64));
        }
        Value::Integer(_) => {
            state.pc += 1;
        }
        _ => {
            return Err(LimboError::InternalError(
                "IfPos: the value in the register is not an integer".into(),
            ));
        }
    }
    Ok(InsnFunctionStepResult::Step)
}

pub fn op_not_null(
    program: &Program,
    state: &mut ProgramState,
    insn: &Insn,
    pager: &Rc<Pager>,
    mv_store: Option<&Arc<MvStore>>,
) -> Result<InsnFunctionStepResult> {
    load_insn!(NotNull { reg, target_pc }, insn);
    assert!(target_pc.is_offset());
    let reg = *reg;
    let target_pc = *target_pc;
    match &state.registers[reg].get_value() {
        Value::Null => {
            state.pc += 1;
        }
        _ => {
            state.pc = target_pc.as_offset_int();
        }
    }
    Ok(InsnFunctionStepResult::Step)
}

#[derive(Debug, Clone, Copy, PartialEq)]
enum ComparisonOp {
    Eq,
    Ne,
    Lt,
    Le,
    Gt,
    Ge,
}

impl ComparisonOp {
    fn compare(&self, lhs: &Value, rhs: &Value, collation: &CollationSeq) -> bool {
        match (lhs, rhs) {
            (Value::Text(lhs_text), Value::Text(rhs_text)) => {
                let order = collation.compare_strings(lhs_text.as_str(), rhs_text.as_str());
                match self {
                    ComparisonOp::Eq => order.is_eq(),
                    ComparisonOp::Ne => order.is_ne(),
                    ComparisonOp::Lt => order.is_lt(),
                    ComparisonOp::Le => order.is_le(),
                    ComparisonOp::Gt => order.is_gt(),
                    ComparisonOp::Ge => order.is_ge(),
                }
            }
            (_, _) => match self {
                ComparisonOp::Eq => *lhs == *rhs,
                ComparisonOp::Ne => *lhs != *rhs,
                ComparisonOp::Lt => *lhs < *rhs,
                ComparisonOp::Le => *lhs <= *rhs,
                ComparisonOp::Gt => *lhs > *rhs,
                ComparisonOp::Ge => *lhs >= *rhs,
            },
        }
    }

    fn compare_integers(&self, lhs: &Value, rhs: &Value) -> bool {
        match self {
            ComparisonOp::Eq => lhs == rhs,
            ComparisonOp::Ne => lhs != rhs,
            ComparisonOp::Lt => lhs < rhs,
            ComparisonOp::Le => lhs <= rhs,
            ComparisonOp::Gt => lhs > rhs,
            ComparisonOp::Ge => lhs >= rhs,
        }
    }

    fn handle_nulls(&self, lhs: &Value, rhs: &Value, null_eq: bool, jump_if_null: bool) -> bool {
        match self {
            ComparisonOp::Eq => {
                let both_null = lhs == rhs;
                (null_eq && both_null) || (!null_eq && jump_if_null)
            }
            ComparisonOp::Ne => {
                let at_least_one_null = lhs != rhs;
                (null_eq && at_least_one_null) || (!null_eq && jump_if_null)
            }
            ComparisonOp::Lt | ComparisonOp::Le | ComparisonOp::Gt | ComparisonOp::Ge => {
                jump_if_null
            }
        }
    }
}

pub fn op_comparison(
    program: &Program,
    state: &mut ProgramState,
    insn: &Insn,
    pager: &Rc<Pager>,
    mv_store: Option<&Arc<MvStore>>,
) -> Result<InsnFunctionStepResult> {
    let (lhs, rhs, target_pc, flags, collation, op) = match insn {
        Insn::Eq {
            lhs,
            rhs,
            target_pc,
            flags,
            collation,
        } => (
            *lhs,
            *rhs,
            *target_pc,
            *flags,
            collation.unwrap_or_default(),
            ComparisonOp::Eq,
        ),
        Insn::Ne {
            lhs,
            rhs,
            target_pc,
            flags,
            collation,
        } => (
            *lhs,
            *rhs,
            *target_pc,
            *flags,
            collation.unwrap_or_default(),
            ComparisonOp::Ne,
        ),
        Insn::Lt {
            lhs,
            rhs,
            target_pc,
            flags,
            collation,
        } => (
            *lhs,
            *rhs,
            *target_pc,
            *flags,
            collation.unwrap_or_default(),
            ComparisonOp::Lt,
        ),
        Insn::Le {
            lhs,
            rhs,
            target_pc,
            flags,
            collation,
        } => (
            *lhs,
            *rhs,
            *target_pc,
            *flags,
            collation.unwrap_or_default(),
            ComparisonOp::Le,
        ),
        Insn::Gt {
            lhs,
            rhs,
            target_pc,
            flags,
            collation,
        } => (
            *lhs,
            *rhs,
            *target_pc,
            *flags,
            collation.unwrap_or_default(),
            ComparisonOp::Gt,
        ),
        Insn::Ge {
            lhs,
            rhs,
            target_pc,
            flags,
            collation,
        } => (
            *lhs,
            *rhs,
            *target_pc,
            *flags,
            collation.unwrap_or_default(),
            ComparisonOp::Ge,
        ),
        _ => unreachable!("unexpected Insn {:?}", insn),
    };

    assert!(target_pc.is_offset());

    let nulleq = flags.has_nulleq();
    let jump_if_null = flags.has_jump_if_null();
    let affinity = flags.get_affinity();

    let lhs_value = state.registers[lhs].get_value();
    let rhs_value = state.registers[rhs].get_value();

    // Fast path for integers
    if matches!(lhs_value, Value::Integer(_)) && matches!(rhs_value, Value::Integer(_)) {
        if op.compare_integers(lhs_value, rhs_value) {
            state.pc = target_pc.as_offset_int();
        } else {
            state.pc += 1;
        }
        return Ok(InsnFunctionStepResult::Step);
    }

    // Handle NULL values
    if matches!(lhs_value, Value::Null) || matches!(rhs_value, Value::Null) {
        if op.handle_nulls(lhs_value, rhs_value, nulleq, jump_if_null) {
            state.pc = target_pc.as_offset_int();
        } else {
            state.pc += 1;
        }
        return Ok(InsnFunctionStepResult::Step);
    }

    let mut lhs_temp_reg = None;
    let mut rhs_temp_reg = None;

    let mut lhs_converted = false;
    let mut rhs_converted = false;

    // Apply affinity conversions
    match affinity {
        Affinity::Numeric | Affinity::Integer => {
            let lhs_is_text = matches!(state.registers[lhs].get_value(), Value::Text(_));
            let rhs_is_text = matches!(state.registers[rhs].get_value(), Value::Text(_));

            if lhs_is_text || rhs_is_text {
                if lhs_is_text {
                    lhs_temp_reg = Some(state.registers[lhs].clone());
                    lhs_converted = apply_numeric_affinity(lhs_temp_reg.as_mut().unwrap(), false);
                }
                if rhs_is_text {
                    rhs_temp_reg = Some(state.registers[rhs].clone());
                    rhs_converted = apply_numeric_affinity(rhs_temp_reg.as_mut().unwrap(), false);
                }
            }
        }

        Affinity::Text => {
            let lhs_is_text = matches!(state.registers[lhs].get_value(), Value::Text(_));
            let rhs_is_text = matches!(state.registers[rhs].get_value(), Value::Text(_));

            if lhs_is_text || rhs_is_text {
                if is_numeric_value(&state.registers[lhs]) {
                    lhs_temp_reg = Some(state.registers[lhs].clone());
                    lhs_converted = stringify_register(lhs_temp_reg.as_mut().unwrap());
                }

                if is_numeric_value(&state.registers[rhs]) {
                    rhs_temp_reg = Some(state.registers[rhs].clone());
                    rhs_converted = stringify_register(rhs_temp_reg.as_mut().unwrap());
                }
            }
        }

        Affinity::Real => {
            if matches!(state.registers[lhs].get_value(), Value::Text(_)) {
                lhs_temp_reg = Some(state.registers[lhs].clone());
                lhs_converted = apply_numeric_affinity(lhs_temp_reg.as_mut().unwrap(), false);
            }

            if matches!(state.registers[rhs].get_value(), Value::Text(_)) {
                rhs_temp_reg = Some(state.registers[rhs].clone());
                rhs_converted = apply_numeric_affinity(rhs_temp_reg.as_mut().unwrap(), false);
            }

            if let Value::Integer(i) =
                (lhs_temp_reg.as_ref().unwrap_or(&state.registers[lhs])).get_value()
            {
                lhs_temp_reg = Some(Register::Value(Value::Float(*i as f64)));
                lhs_converted = true;
            }

            if let Value::Integer(i) = rhs_temp_reg
                .as_ref()
                .unwrap_or(&state.registers[rhs])
                .get_value()
            {
                rhs_temp_reg = Some(Register::Value(Value::Float(*i as f64)));
                rhs_converted = true;
            }
        }

        Affinity::Blob => {} // Do nothing for blob affinity.
    }

    let should_jump = op.compare(
        lhs_temp_reg
            .as_ref()
            .unwrap_or(&state.registers[lhs])
            .get_value(),
        rhs_temp_reg
            .as_ref()
            .unwrap_or(&state.registers[rhs])
            .get_value(),
        &collation,
    );

    if lhs_converted {
        state.registers[lhs] = lhs_temp_reg.unwrap();
    }

    if rhs_converted {
        state.registers[rhs] = rhs_temp_reg.unwrap();
    }

    if should_jump {
        state.pc = target_pc.as_offset_int();
    } else {
        state.pc += 1;
    }

    Ok(InsnFunctionStepResult::Step)
}

pub fn op_if(
    program: &Program,
    state: &mut ProgramState,
    insn: &Insn,
    pager: &Rc<Pager>,
    mv_store: Option<&Arc<MvStore>>,
) -> Result<InsnFunctionStepResult> {
    load_insn!(
        If {
            reg,
            target_pc,
            jump_if_null,
        },
        insn
    );
    assert!(target_pc.is_offset());
    if state.registers[*reg]
        .get_value()
        .exec_if(*jump_if_null, false)
    {
        state.pc = target_pc.as_offset_int();
    } else {
        state.pc += 1;
    }
    Ok(InsnFunctionStepResult::Step)
}

pub fn op_if_not(
    program: &Program,
    state: &mut ProgramState,
    insn: &Insn,
    pager: &Rc<Pager>,
    mv_store: Option<&Arc<MvStore>>,
) -> Result<InsnFunctionStepResult> {
    load_insn!(
        IfNot {
            reg,
            target_pc,
            jump_if_null,
        },
        insn
    );
    assert!(target_pc.is_offset());
    if state.registers[*reg]
        .get_value()
        .exec_if(*jump_if_null, true)
    {
        state.pc = target_pc.as_offset_int();
    } else {
        state.pc += 1;
    }
    Ok(InsnFunctionStepResult::Step)
}

pub fn op_open_read(
    program: &Program,
    state: &mut ProgramState,
    insn: &Insn,
    _pager: &Rc<Pager>,
    mv_store: Option<&Arc<MvStore>>,
) -> Result<InsnFunctionStepResult> {
    load_insn!(
        OpenRead {
            cursor_id,
            root_page,
            db,
        },
        insn
    );

    let pager = program.get_pager_from_database_index(db);

    let (_, cursor_type) = program.cursor_ref.get(*cursor_id).unwrap();
    let mv_cursor = match program.connection.mv_tx_id.get() {
        Some(tx_id) => {
            let table_id = *root_page as u64;
            let mv_store = mv_store.unwrap().clone();
            let mv_cursor = Rc::new(RefCell::new(
                MvCursor::new(mv_store, tx_id, table_id, pager.clone()).unwrap(),
            ));
            Some(mv_cursor)
        }
        None => None,
    };
    let cursors = &mut state.cursors;
    let num_columns = match cursor_type {
        CursorType::BTreeTable(table_rc) => table_rc.columns.len(),
        CursorType::BTreeIndex(index_arc) => index_arc.columns.len(),
        CursorType::MaterializedView(table_rc, _) => table_rc.columns.len(),
        _ => unreachable!("This should not have happened"),
    };

    match cursor_type {
        CursorType::MaterializedView(_, view_mutex) => {
            // This is a materialized view with storage
            // Create btree cursor for reading the persistent data
            let btree_cursor = Box::new(BTreeCursor::new_table(
                mv_cursor,
                pager.clone(),
                *root_page,
                num_columns,
            ));

            // Get the view name and look up or create its transaction state
            let view_name = view_mutex.lock().unwrap().name().to_string();
            let tx_state = program
                .connection
                .view_transaction_states
                .get_or_create(&view_name);

            // Create materialized view cursor with this view's transaction state
            let mv_cursor = crate::incremental::cursor::MaterializedViewCursor::new(
                btree_cursor,
                view_mutex.clone(),
                pager.clone(),
                tx_state,
            )?;

            cursors
                .get_mut(*cursor_id)
                .unwrap()
                .replace(Cursor::new_materialized_view(mv_cursor));
        }
        CursorType::BTreeTable(_) => {
            // Regular table
            let cursor = BTreeCursor::new_table(mv_cursor, pager.clone(), *root_page, num_columns);
            cursors
                .get_mut(*cursor_id)
                .unwrap()
                .replace(Cursor::new_btree(cursor));
        }
        CursorType::BTreeIndex(index) => {
            let cursor = BTreeCursor::new_index(
                mv_cursor,
                pager.clone(),
                *root_page,
                index.as_ref(),
                num_columns,
            );
            cursors
                .get_mut(*cursor_id)
                .unwrap()
                .replace(Cursor::new_btree(cursor));
        }
        CursorType::Pseudo(_) => {
            panic!("OpenRead on pseudo cursor");
        }
        CursorType::Sorter => {
            panic!("OpenRead on sorter cursor");
        }
        CursorType::VirtualTable(_) => {
            panic!("OpenRead on virtual table cursor, use Insn:VOpen instead");
        }
    }
    state.pc += 1;
    Ok(InsnFunctionStepResult::Step)
}

pub fn op_vopen(
    program: &Program,
    state: &mut ProgramState,
    insn: &Insn,
    pager: &Rc<Pager>,
    mv_store: Option<&Arc<MvStore>>,
) -> Result<InsnFunctionStepResult> {
    load_insn!(VOpen { cursor_id }, insn);
    let (_, cursor_type) = program.cursor_ref.get(*cursor_id).unwrap();
    let CursorType::VirtualTable(virtual_table) = cursor_type else {
        panic!("VOpen on non-virtual table cursor");
    };
    let cursor = virtual_table.open(program.connection.clone())?;
    state
        .cursors
        .get_mut(*cursor_id)
        .unwrap_or_else(|| panic!("cursor id {} out of bounds", *cursor_id))
        .replace(Cursor::Virtual(cursor));
    state.pc += 1;
    Ok(InsnFunctionStepResult::Step)
}

pub fn op_vcreate(
    program: &Program,
    state: &mut ProgramState,
    insn: &Insn,
    pager: &Rc<Pager>,
    mv_store: Option<&Arc<MvStore>>,
) -> Result<InsnFunctionStepResult> {
    load_insn!(
        VCreate {
            module_name,
            table_name,
            args_reg,
        },
        insn
    );
    let module_name = state.registers[*module_name].get_value().to_string();
    let table_name = state.registers[*table_name].get_value().to_string();
    let args = if let Some(args_reg) = args_reg {
        if let Register::Record(rec) = &state.registers[*args_reg] {
            rec.get_values().iter().map(|v| v.to_ffi()).collect()
        } else {
            return Err(LimboError::InternalError(
                "VCreate: args_reg is not a record".to_string(),
            ));
        }
    } else {
        vec![]
    };
    let conn = program.connection.clone();
    let table =
        crate::VirtualTable::table(Some(&table_name), &module_name, args, &conn.syms.borrow())?;
    {
        conn.syms
            .borrow_mut()
            .vtabs
            .insert(table_name, table.clone());
    }
    state.pc += 1;
    Ok(InsnFunctionStepResult::Step)
}

pub fn op_vfilter(
    program: &Program,
    state: &mut ProgramState,
    insn: &Insn,
    pager: &Rc<Pager>,
    mv_store: Option<&Arc<MvStore>>,
) -> Result<InsnFunctionStepResult> {
    load_insn!(
        VFilter {
            cursor_id,
            pc_if_empty,
            arg_count,
            args_reg,
            idx_str,
            idx_num,
        },
        insn
    );
    let has_rows = {
        let cursor = get_cursor!(state, *cursor_id);
        let cursor = cursor.as_virtual_mut();
        let mut args = Vec::with_capacity(*arg_count);
        for i in 0..*arg_count {
            args.push(state.registers[args_reg + i].get_value().clone());
        }
        let idx_str = if let Some(idx_str) = idx_str {
            Some(state.registers[*idx_str].get_value().to_string())
        } else {
            None
        };
        cursor.filter(*idx_num as i32, idx_str, *arg_count, args)?
    };
    // Increment filter_operations metric for virtual table filter
    state.metrics.filter_operations = state.metrics.filter_operations.saturating_add(1);
    if !has_rows {
        state.pc = pc_if_empty.as_offset_int();
    } else {
        // VFilter positions to the first row if any exist, which counts as a read
        state.metrics.rows_read = state.metrics.rows_read.saturating_add(1);
        state.pc += 1;
    }
    Ok(InsnFunctionStepResult::Step)
}

pub fn op_vcolumn(
    program: &Program,
    state: &mut ProgramState,
    insn: &Insn,
    pager: &Rc<Pager>,
    mv_store: Option<&Arc<MvStore>>,
) -> Result<InsnFunctionStepResult> {
    load_insn!(
        VColumn {
            cursor_id,
            column,
            dest,
        },
        insn
    );
    let value = {
        let cursor = state.get_cursor(*cursor_id);
        let cursor = cursor.as_virtual_mut();
        cursor.column(*column)?
    };
    state.registers[*dest] = Register::Value(value);
    state.pc += 1;
    Ok(InsnFunctionStepResult::Step)
}

pub fn op_vupdate(
    program: &Program,
    state: &mut ProgramState,
    insn: &Insn,
    pager: &Rc<Pager>,
    mv_store: Option<&Arc<MvStore>>,
) -> Result<InsnFunctionStepResult> {
    load_insn!(
        VUpdate {
            cursor_id,
            arg_count,
            start_reg,
            conflict_action,
            ..
        },
        insn
    );
    let (_, cursor_type) = program.cursor_ref.get(*cursor_id).unwrap();
    let CursorType::VirtualTable(virtual_table) = cursor_type else {
        panic!("VUpdate on non-virtual table cursor");
    };
    if virtual_table.readonly() {
        return Err(LimboError::ReadOnly);
    }

    if *arg_count < 2 {
        return Err(LimboError::InternalError(
            "VUpdate: arg_count must be at least 2 (rowid and insert_rowid)".to_string(),
        ));
    }
    let mut argv = Vec::with_capacity(*arg_count);
    for i in 0..*arg_count {
        if let Some(value) = state.registers.get(*start_reg + i) {
            argv.push(value.get_value().clone());
        } else {
            return Err(LimboError::InternalError(format!(
                "VUpdate: register out of bounds at {}",
                *start_reg + i
            )));
        }
    }
    let result = virtual_table.update(&argv);
    match result {
        Ok(Some(new_rowid)) => {
            if *conflict_action == 5 {
                // ResolveType::Replace
                program.connection.update_last_rowid(new_rowid);
            }
            state.pc += 1;
        }
        Ok(None) => {
            // no-op or successful update without rowid return
            state.pc += 1;
        }
        Err(e) => {
            // virtual table update failed
            return Err(LimboError::ExtensionError(format!(
                "Virtual table update failed: {e}"
            )));
        }
    }
    Ok(InsnFunctionStepResult::Step)
}

pub fn op_vnext(
    program: &Program,
    state: &mut ProgramState,
    insn: &Insn,
    pager: &Rc<Pager>,
    mv_store: Option<&Arc<MvStore>>,
) -> Result<InsnFunctionStepResult> {
    load_insn!(
        VNext {
            cursor_id,
            pc_if_next,
        },
        insn
    );
    let has_more = {
        let cursor = state.get_cursor(*cursor_id);
        let cursor = cursor.as_virtual_mut();
        cursor.next()?
    };
    if has_more {
        // Increment metrics for row read from virtual table (including materialized views)
        state.metrics.rows_read = state.metrics.rows_read.saturating_add(1);
        state.pc = pc_if_next.as_offset_int();
    } else {
        state.pc += 1;
    }
    Ok(InsnFunctionStepResult::Step)
}

pub fn op_vdestroy(
    program: &Program,
    state: &mut ProgramState,
    insn: &Insn,
    pager: &Rc<Pager>,
    mv_store: Option<&Arc<MvStore>>,
) -> Result<InsnFunctionStepResult> {
    load_insn!(VDestroy { db, table_name }, insn);
    let conn = program.connection.clone();
    {
        let Some(vtab) = conn.syms.borrow_mut().vtabs.remove(table_name) else {
            return Err(crate::LimboError::InternalError(
                "Could not find Virtual Table to Destroy".to_string(),
            ));
        };
        vtab.destroy()?;
    }

    state.pc += 1;
    Ok(InsnFunctionStepResult::Step)
}

pub fn op_open_pseudo(
    program: &Program,
    state: &mut ProgramState,
    insn: &Insn,
    pager: &Rc<Pager>,
    mv_store: Option<&Arc<MvStore>>,
) -> Result<InsnFunctionStepResult> {
    load_insn!(
        OpenPseudo {
            cursor_id,
            content_reg: _,
            num_fields: _,
        },
        insn
    );
    {
        let cursors = &mut state.cursors;
        let cursor = PseudoCursor::default();
        cursors
            .get_mut(*cursor_id)
            .unwrap()
            .replace(Cursor::new_pseudo(cursor));
    }
    state.pc += 1;
    Ok(InsnFunctionStepResult::Step)
}

pub fn op_rewind(
    program: &Program,
    state: &mut ProgramState,
    insn: &Insn,
    pager: &Rc<Pager>,
    mv_store: Option<&Arc<MvStore>>,
) -> Result<InsnFunctionStepResult> {
    load_insn!(
        Rewind {
            cursor_id,
            pc_if_empty,
        },
        insn
    );
    assert!(pc_if_empty.is_offset());
    let is_empty = {
        let cursor = state.get_cursor(*cursor_id);
        match cursor {
            Cursor::BTree(btree_cursor) => {
                return_if_io!(btree_cursor.rewind());
                btree_cursor.is_empty()
            }
            Cursor::MaterializedView(mv_cursor) => {
                return_if_io!(mv_cursor.rewind());
                !mv_cursor.is_valid()?
            }
            _ => panic!("Rewind on non-btree/materialized-view cursor"),
        }
    };
    if is_empty {
        state.pc = pc_if_empty.as_offset_int();
    } else {
        // Rewind positions to the first row, which is effectively a read
        state.metrics.rows_read = state.metrics.rows_read.saturating_add(1);
        state.pc += 1;
    }
    Ok(InsnFunctionStepResult::Step)
}

pub fn op_last(
    program: &Program,
    state: &mut ProgramState,
    insn: &Insn,
    pager: &Rc<Pager>,
    mv_store: Option<&Arc<MvStore>>,
) -> Result<InsnFunctionStepResult> {
    load_insn!(
        Last {
            cursor_id,
            pc_if_empty,
        },
        insn
    );
    assert!(pc_if_empty.is_offset());
    let is_empty = {
        let cursor = must_be_btree_cursor!(*cursor_id, program.cursor_ref, state, "Last");
        let cursor = cursor.as_btree_mut();
        return_if_io!(cursor.last());
        cursor.is_empty()
    };
    if is_empty {
        state.pc = pc_if_empty.as_offset_int();
    } else {
        // Last positions to the last row, which is effectively a read
        state.metrics.rows_read = state.metrics.rows_read.saturating_add(1);
        state.pc += 1;
    }
    Ok(InsnFunctionStepResult::Step)
}

/// Fast varint reader optimized for the common cases of 1-byte and 2-byte varints.
///
/// This function is a performance-optimized version of `read_varint()` that handles
/// the most common varint cases inline before falling back to the full implementation.
/// It follows the same varint encoding as SQLite.
///
/// # Optimized Cases
///
/// - **Single-byte case**: Values 0-127 (0x00-0x7F) are returned immediately
/// - **Two-byte case**: Values 128-16383 (0x80-0x3FFF) are handled inline
/// - **Multi-byte case**: Larger values fall back to the full `read_varint()` implementation
///
/// This function is similar to `sqlite3GetVarint32`
#[inline(always)]
fn read_varint_fast(buf: &[u8]) -> Result<(u64, usize)> {
    // Fast path: Single-byte varint
    if let Some(&first_byte) = buf.first() {
        if first_byte & 0x80 == 0 {
            return Ok((first_byte as u64, 1));
        }
    } else {
        crate::bail_corrupt_error!("Invalid varint");
    }

    // Fast path: Two-byte varint
    if let Some(&second_byte) = buf.get(1) {
        if second_byte & 0x80 == 0 {
            let v = (((buf[0] & 0x7f) as u64) << 7) + (second_byte as u64);
            return Ok((v, 2));
        }
    } else {
        crate::bail_corrupt_error!("Invalid varint");
    }

    //Fallback: Multi-byte varint
    read_varint(buf)
}

#[derive(Debug, Clone, Copy)]
pub enum OpColumnState {
    Start,
    Rowid {
        index_cursor_id: usize,
        table_cursor_id: usize,
    },
    Seek {
        rowid: i64,
        table_cursor_id: usize,
    },
    GetColumn,
}

pub fn op_column(
    program: &Program,
    state: &mut ProgramState,
    insn: &Insn,
    pager: &Rc<Pager>,
    mv_store: Option<&Arc<MvStore>>,
) -> Result<InsnFunctionStepResult> {
    load_insn!(
        Column {
            cursor_id,
            column,
            dest,
            default,
        },
        insn
    );
    'outer: loop {
        match state.op_column_state {
            OpColumnState::Start => {
                if let Some((index_cursor_id, table_cursor_id)) =
                    state.deferred_seeks[*cursor_id].take()
                {
                    state.op_column_state = OpColumnState::Rowid {
                        index_cursor_id,
                        table_cursor_id,
                    };
                } else {
                    state.op_column_state = OpColumnState::GetColumn;
                }
            }
            OpColumnState::Rowid {
                index_cursor_id,
                table_cursor_id,
            } => {
                let rowid = {
                    let index_cursor = state.get_cursor(index_cursor_id);
                    let index_cursor = index_cursor.as_btree_mut();
                    return_if_io!(index_cursor.rowid())
                };
                state.op_column_state = OpColumnState::Seek {
                    rowid: rowid.unwrap(),
                    table_cursor_id,
                };
            }
            OpColumnState::Seek {
                rowid,
                table_cursor_id,
            } => {
                {
                    let table_cursor = state.get_cursor(table_cursor_id);
                    // MaterializedView cursors shouldn't go through deferred seek logic
                    // but if we somehow get here, handle it appropriately
                    match table_cursor {
                        Cursor::MaterializedView(mv_cursor) => {
                            // Seek to the rowid in the materialized view
                            return_if_io!(mv_cursor
                                .seek(SeekKey::TableRowId(rowid), SeekOp::GE { eq_only: true }));
                        }
                        _ => {
                            // Regular btree cursor
                            let table_cursor = table_cursor.as_btree_mut();
                            return_if_io!(table_cursor
                                .seek(SeekKey::TableRowId(rowid), SeekOp::GE { eq_only: true }));
                        }
                    }
                }
                state.op_column_state = OpColumnState::GetColumn;
            }
            OpColumnState::GetColumn => {
                // First check if this is a MaterializedViewCursor
                {
                    let cursor = state.get_cursor(*cursor_id);
                    if let Cursor::MaterializedView(mv_cursor) = cursor {
                        // Handle materialized view column access
                        let value = return_if_io!(mv_cursor.column(*column));
                        state.registers[*dest] = Register::Value(value);
                        break 'outer;
                    }
                    // Fall back to normal handling
                }

                let (_, cursor_type) = program.cursor_ref.get(*cursor_id).unwrap();
                match cursor_type {
                    CursorType::BTreeTable(_)
                    | CursorType::BTreeIndex(_)
                    | CursorType::MaterializedView(_, _) => {
                        'ifnull: {
                            let cursor_ref = must_be_btree_cursor!(
                                *cursor_id,
                                program.cursor_ref,
                                state,
                                "Column"
                            );
                            let cursor = cursor_ref.as_btree_mut();

                            if cursor.get_null_flag() {
                                state.registers[*dest] = Register::Value(Value::Null);
                                break 'outer;
                            }

                            let record_result = return_if_io!(cursor.record());
                            let Some(payload) = record_result.as_ref().map(|r| r.get_payload())
                            else {
                                break 'ifnull;
                            };

                            let mut record_cursor = cursor.record_cursor.borrow_mut();

                            if record_cursor.offsets.is_empty() {
                                let (header_size, header_len_bytes) = read_varint_fast(payload)?;
                                let header_size = header_size as usize;

                                debug_assert!(header_size <= payload.len() && header_size <= 98307, "header_size: {header_size}, header_len_bytes: {header_len_bytes}, payload.len(): {}", payload.len());

                                record_cursor.header_size = header_size;
                                record_cursor.header_offset = header_len_bytes;
                                record_cursor.offsets.push(header_size);
                            }

                            let target_column = *column;
                            let mut parse_pos = record_cursor.header_offset;
                            let mut data_offset = record_cursor
                                .offsets
                                .last()
                                .copied()
                                .expect("header_offset must be set");

                            // Parse the header for serial types incrementally until we have the target column
                            while record_cursor.serial_types.len() <= target_column
                                && parse_pos < record_cursor.header_size
                            {
                                let (serial_type, varint_len) =
                                    read_varint_fast(&payload[parse_pos..])?;
                                record_cursor.serial_types.push(serial_type);
                                parse_pos += varint_len;
                                let data_size = match serial_type {
                                    // NULL
                                    0 => 0,
                                    // I8
                                    1 => 1,
                                    // I16
                                    2 => 2,
                                    // I24
                                    3 => 3,
                                    // I32
                                    4 => 4,
                                    // I48
                                    5 => 6,
                                    // I64
                                    6 => 8,
                                    // F64
                                    7 => 8,
                                    // CONST_INT0
                                    8 => 0,
                                    // CONST_INT1
                                    9 => 0,
                                    #[cfg(feature = "u128-support")]
                                    10 => 16,
                                    // BLOB
                                    n if n >= 12 && n & 1 == 0 => (n - 12) >> 1,
                                    // TEXT
                                    n if n >= 13 && n & 1 == 1 => (n - 13) >> 1,
                                    // Reserved
                                    10 | 11 => {
                                        return Err(LimboError::Corrupt(format!(
                                            "Reserved serial type: {serial_type}"
                                        )))
                                    }
                                    _ => unreachable!("Invalid serial type: {serial_type}"),
                                } as usize;
                                data_offset += data_size;
                                record_cursor.offsets.push(data_offset);
                            }

                            debug_assert!(
                                parse_pos <= record_cursor.header_size,
                                "parse_pos: {parse_pos}, header_size: {}",
                                record_cursor.header_size
                            );
                            record_cursor.header_offset = parse_pos;
                            if target_column >= record_cursor.serial_types.len() {
                                break 'ifnull;
                            }

                            let start_offset = record_cursor.offsets[target_column];
                            let end_offset = record_cursor.offsets[target_column + 1];
                            // SAFETY: We know that the payload is valid until the next row is processed.
                            let buf = unsafe {
                                std::mem::transmute::<&[u8], &'static [u8]>(
                                    &payload[start_offset..end_offset],
                                )
                            };
                            let serial_type = record_cursor.serial_types[target_column];
                            drop(record_result);
                            drop(record_cursor);

                            match serial_type {
                                // NULL
                                0 => break 'ifnull,
                                // I8
                                1 => {
                                    state.registers[*dest] =
                                        Register::Value(Value::Integer(buf[0] as i8 as i64));
                                }
                                // I16
                                2 => {
                                    state.registers[*dest] =
                                        Register::Value(Value::Integer(i16::from_be_bytes([
                                            buf[0], buf[1],
                                        ])
                                            as i64));
                                }
                                // I24
                                3 => {
                                    let sign_extension = (buf[0] > 0x7F) as u8 * 0xFF;
                                    let value = Value::Integer(i32::from_be_bytes([
                                        sign_extension,
                                        buf[0],
                                        buf[1],
                                        buf[2],
                                    ])
                                        as i64);
                                    state.registers[*dest] = Register::Value(value);
                                }
                                // I32
                                4 => {
                                    let value = Value::Integer(i32::from_be_bytes([
                                        buf[0], buf[1], buf[2], buf[3],
                                    ])
                                        as i64);
                                    state.registers[*dest] = Register::Value(value);
                                }
                                // I48
                                5 => {
                                    let sign_extension = (buf[0] > 0x7F) as u8 * 0xFF;
                                    let value = Value::Integer(i64::from_be_bytes([
                                        sign_extension,
                                        sign_extension,
                                        buf[0],
                                        buf[1],
                                        buf[2],
                                        buf[3],
                                        buf[4],
                                        buf[5],
                                    ]));
                                    state.registers[*dest] = Register::Value(value);
                                }
                                // I64
                                6 => {
                                    let value = Value::Integer(i64::from_be_bytes(
                                        buf[..8].try_into().unwrap(),
                                    ));
                                    state.registers[*dest] = Register::Value(value);
                                }
                                // F64
                                7 => {
                                    let value = Value::Float(f64::from_be_bytes(
                                        buf[..8].try_into().unwrap(),
                                    ));
                                    state.registers[*dest] = Register::Value(value);
                                }
                                // CONST_INT0
                                8 => {
                                    state.registers[*dest] = Register::Value(Value::Integer(0));
                                }
                                // CONST_INT1
                                9 => {
                                    state.registers[*dest] = Register::Value(Value::Integer(1));
                                }
                                #[cfg(feature = "u128-support")]
                                10 => {
                                    let bytes: [u8; 16] = buf
                                        .try_into()
                                        .expect("Slice with incorrect length for u128");
                                    state.registers[*dest] =
                                        Register::Value(Value::U128(u128::from_be_bytes(bytes)));
                                }
                                // BLOB
                                n if n >= 12 && n & 1 == 0 => match state.registers[*dest] {
                                    Register::Value(Value::Blob(ref mut existing_blob)) => {
                                        existing_blob.do_extend(&buf);
                                    }
                                    _ => {
                                        state.registers[*dest] =
                                            Register::Value(Value::Blob(buf.to_vec()));
                                    }
                                },
                                // TEXT
                                n if n >= 13 && n & 1 == 1 => match state.registers[*dest] {
                                    // Try to reuse the registers when allocation is not needed.
                                    Register::Value(Value::Text(ref mut existing_text)) => {
                                        // SAFETY: We know the text is valid UTF-8 because we only accept valid UTF-8 and the serial type is TEXT.
                                        let text = unsafe { std::str::from_utf8_unchecked(buf) };
                                        existing_text.do_extend(&text);
                                    }
                                    _ => {
                                        // SAFETY: We know the text is valid UTF-8 because we only accept valid UTF-8 and the serial type is TEXT.
                                        let text = unsafe { std::str::from_utf8_unchecked(buf) };
                                        state.registers[*dest] =
                                            Register::Value(Value::Text(Text::new(text)));
                                    }
                                },
                                _ => panic!("Invalid serial type: {serial_type}"),
                            }

                            break 'outer;
                        };

                        // DEFAULT handling. Try to reuse the registers when allocation is not needed.

                        let Some(ref default) = default else {
                            state.registers[*dest] = Register::Value(Value::Null);
                            break;
                        };
                        match (default, &mut state.registers[*dest]) {
                            (
                                Value::Text(new_text),
                                Register::Value(Value::Text(existing_text)),
                            ) => {
                                existing_text.do_extend(new_text);
                            }
                            (
                                Value::Blob(new_blob),
                                Register::Value(Value::Blob(existing_blob)),
                            ) => {
                                existing_blob.do_extend(new_blob);
                            }
                            _ => {
                                state.registers[*dest] = Register::Value(default.clone());
                            }
                        }
                        break;
                    }
                    CursorType::Sorter => {
                        let record = {
                            let cursor = state.get_cursor(*cursor_id);
                            let cursor = cursor.as_sorter_mut();
                            cursor.record().cloned()
                        };
                        if let Some(record) = record {
                            state.registers[*dest] =
                                Register::Value(match record.get_value_opt(*column) {
                                    Some(val) => val.to_owned(),
                                    None => default.clone().unwrap_or(Value::Null),
                                });
                        } else {
                            state.registers[*dest] = Register::Value(Value::Null);
                        }
                    }
                    CursorType::Pseudo(_) => {
                        let value = {
                            let cursor = state.get_cursor(*cursor_id);
                            let cursor = cursor.as_pseudo_mut();
                            if let Some(record) = cursor.record() {
                                record.get_value(*column)?.to_owned()
                            } else {
                                Value::Null
                            }
                        };
                        state.registers[*dest] = Register::Value(value);
                    }
                    CursorType::VirtualTable(_) => {
                        panic!("Insn:Column on virtual table cursor, use Insn:VColumn instead");
                    }
                }
                break;
            }
        }
    }

    state.op_column_state = OpColumnState::Start;
    state.pc += 1;
    Ok(InsnFunctionStepResult::Step)
}

pub fn op_type_check(
    program: &Program,
    state: &mut ProgramState,
    insn: &Insn,
    pager: &Rc<Pager>,
    mv_store: Option<&Arc<MvStore>>,
) -> Result<InsnFunctionStepResult> {
    load_insn!(
        TypeCheck {
            start_reg,
            count,
            check_generated,
            table_reference,
        },
        insn
    );
    assert!(table_reference.is_strict);
    state.registers[*start_reg..*start_reg + *count]
        .iter_mut()
        .zip(table_reference.columns.iter())
        .try_for_each(|(reg, col)| {
            // INT PRIMARY KEY is not row_id_alias so we throw error if this col is NULL
            if !col.is_rowid_alias && col.primary_key && matches!(reg.get_value(), Value::Null) {
                bail_constraint_error!(
                    "NOT NULL constraint failed: {}.{} ({})",
                    &table_reference.name,
                    col.name.as_deref().unwrap_or(""),
                    SQLITE_CONSTRAINT
                )
            } else if col.is_rowid_alias && matches!(reg.get_value(), Value::Null) {
                // Handle INTEGER PRIMARY KEY for null as usual (Rowid will be auto-assigned)
                return Ok(());
            }
            let col_affinity = col.affinity();
            let ty_str = &col.ty_str;
            let ty_bytes = ty_str.as_bytes();
            let applied = apply_affinity_char(reg, col_affinity);
            let value_type = reg.get_value().value_type();
            match_ignore_ascii_case!(match ty_bytes {
                b"INTEGER" | b"INT" if value_type == ValueType::Integer => {}
                b"REAL" if value_type == ValueType::Float => {}
                b"BLOB" if value_type == ValueType::Blob => {}
                b"TEXT" if value_type == ValueType::Text => {}
                b"ANY" => {}
                _ => bail_constraint_error!(
                    "cannot store {} value in {} column {}.{} ({})",
                    value_type,
                    ty_str,
                    &table_reference.name,
                    col.name.as_deref().unwrap_or(""),
                    SQLITE_CONSTRAINT
                ),
            });
            Ok(())
        })?;

    state.pc += 1;
    Ok(InsnFunctionStepResult::Step)
}

pub fn op_make_record(
    program: &Program,
    state: &mut ProgramState,
    insn: &Insn,
    pager: &Rc<Pager>,
    mv_store: Option<&Arc<MvStore>>,
) -> Result<InsnFunctionStepResult> {
    load_insn!(
        MakeRecord {
            start_reg,
            count,
            dest_reg,
            ..
        },
        insn
    );
    let record = make_record(&state.registers, start_reg, count);
    state.registers[*dest_reg] = Register::Record(record);
    state.pc += 1;
    Ok(InsnFunctionStepResult::Step)
}

pub fn op_result_row(
    program: &Program,
    state: &mut ProgramState,
    insn: &Insn,
    pager: &Rc<Pager>,
    mv_store: Option<&Arc<MvStore>>,
) -> Result<InsnFunctionStepResult> {
    load_insn!(ResultRow { start_reg, count }, insn);
    let row = Row {
        values: &state.registers[*start_reg] as *const Register,
        count: *count,
    };
    state.result_row = Some(row);
    state.pc += 1;
    Ok(InsnFunctionStepResult::Row)
}

pub fn op_next(
    program: &Program,
    state: &mut ProgramState,
    insn: &Insn,
    pager: &Rc<Pager>,
    mv_store: Option<&Arc<MvStore>>,
) -> Result<InsnFunctionStepResult> {
    load_insn!(
        Next {
            cursor_id,
            pc_if_next,
        },
        insn
    );
    assert!(pc_if_next.is_offset());
    let is_empty = {
        let cursor = state.get_cursor(*cursor_id);
        match cursor {
            Cursor::BTree(btree_cursor) => {
                btree_cursor.set_null_flag(false);
                return_if_io!(btree_cursor.next());
                btree_cursor.is_empty()
            }
            Cursor::MaterializedView(mv_cursor) => {
                let has_more = return_if_io!(mv_cursor.next());
                !has_more
            }
            _ => panic!("Next on non-btree/materialized-view cursor"),
        }
    };
    if !is_empty {
        // Increment metrics for row read
        state.metrics.rows_read = state.metrics.rows_read.saturating_add(1);
        state.metrics.btree_next = state.metrics.btree_next.saturating_add(1);
        // Track if this is a full table scan or index scan
        if let Some((_, cursor_type)) = program.cursor_ref.get(*cursor_id) {
            if cursor_type.is_index() {
                state.metrics.index_steps = state.metrics.index_steps.saturating_add(1);
            } else if matches!(cursor_type, CursorType::BTreeTable(_)) {
                state.metrics.fullscan_steps = state.metrics.fullscan_steps.saturating_add(1);
            }
        }
        state.pc = pc_if_next.as_offset_int();
    } else {
        state.pc += 1;
    }
    Ok(InsnFunctionStepResult::Step)
}

pub fn op_prev(
    program: &Program,
    state: &mut ProgramState,
    insn: &Insn,
    pager: &Rc<Pager>,
    mv_store: Option<&Arc<MvStore>>,
) -> Result<InsnFunctionStepResult> {
    load_insn!(
        Prev {
            cursor_id,
            pc_if_prev,
        },
        insn
    );
    assert!(pc_if_prev.is_offset());
    let is_empty = {
        let cursor = must_be_btree_cursor!(*cursor_id, program.cursor_ref, state, "Prev");
        let cursor = cursor.as_btree_mut();
        cursor.set_null_flag(false);
        return_if_io!(cursor.prev());

        cursor.is_empty()
    };
    if !is_empty {
        // Increment metrics for row read
        state.metrics.rows_read = state.metrics.rows_read.saturating_add(1);
        state.metrics.btree_prev = state.metrics.btree_prev.saturating_add(1);
        // Track if this is a full table scan or index scan
        if let Some((_, cursor_type)) = program.cursor_ref.get(*cursor_id) {
            if cursor_type.is_index() {
                state.metrics.index_steps = state.metrics.index_steps.saturating_add(1);
            } else if matches!(cursor_type, CursorType::BTreeTable(_)) {
                state.metrics.fullscan_steps = state.metrics.fullscan_steps.saturating_add(1);
            }
        }
        state.pc = pc_if_prev.as_offset_int();
    } else {
        state.pc += 1;
    }
    Ok(InsnFunctionStepResult::Step)
}

pub fn halt(
    program: &Program,
    state: &mut ProgramState,
    pager: &Rc<Pager>,
    mv_store: Option<&Arc<MvStore>>,
    err_code: usize,
    description: &str,
) -> Result<InsnFunctionStepResult> {
    if err_code > 0 {
        // invalidate page cache in case of error
        pager.clear_page_cache();
    }
    match err_code {
        0 => {}
        SQLITE_CONSTRAINT_PRIMARYKEY => {
            return Err(LimboError::Constraint(format!(
                "UNIQUE constraint failed: {description} (19)"
            )));
        }
        SQLITE_CONSTRAINT_NOTNULL => {
            return Err(LimboError::Constraint(format!(
                "NOT NULL constraint failed: {description} (19)"
            )));
        }
        _ => {
            return Err(LimboError::Constraint(format!(
                "undocumented halt error code {description}"
            )));
        }
    }

    let auto_commit = program.connection.auto_commit.get();
    tracing::trace!("halt(auto_commit={})", auto_commit);
    if auto_commit {
        program
            .commit_txn(pager.clone(), state, mv_store, false)
            .map(Into::into)
    } else {
        Ok(InsnFunctionStepResult::Done)
    }
}

pub fn op_halt(
    program: &Program,
    state: &mut ProgramState,
    insn: &Insn,
    pager: &Rc<Pager>,
    mv_store: Option<&Arc<MvStore>>,
) -> Result<InsnFunctionStepResult> {
    load_insn!(
        Halt {
            err_code,
            description,
        },
        insn
    );
    halt(program, state, pager, mv_store, *err_code, description)
}

pub fn op_halt_if_null(
    program: &Program,
    state: &mut ProgramState,
    insn: &Insn,
    pager: &Rc<Pager>,
    mv_store: Option<&Arc<MvStore>>,
) -> Result<InsnFunctionStepResult> {
    load_insn!(
        HaltIfNull {
            target_reg,
            err_code,
            description,
        },
        insn
    );
    if state.registers[*target_reg].get_value() == &Value::Null {
        halt(program, state, pager, mv_store, *err_code, description)
    } else {
        state.pc += 1;
        Ok(InsnFunctionStepResult::Step)
    }
}

pub fn op_transaction(
    program: &Program,
    state: &mut ProgramState,
    insn: &Insn,
    _pager: &Rc<Pager>,
    mv_store: Option<&Arc<MvStore>>,
) -> Result<InsnFunctionStepResult> {
    load_insn!(
        Transaction {
            db,
            write,
            schema_cookie,
        },
        insn
    );
    let conn = program.connection.clone();
    if *write && conn._db.open_flags.contains(OpenFlags::ReadOnly) {
        return Err(LimboError::ReadOnly);
    }

    let pager = program.get_pager_from_database_index(db);

    // 1. We try to upgrade current version
    let current_state = conn.transaction_state.get();
    let (new_transaction_state, updated) = if conn.is_nested_stmt.get() {
        (current_state, false)
    } else {
        match (current_state, write) {
            // pending state means that we tried beginning a tx and the method returned IO.
            // instead of ending the read tx, just update the state to pending.
            (TransactionState::PendingUpgrade, write) => {
                turso_assert!(
                    *write,
                    "pending upgrade should only be set for write transactions"
                );
                (
                    TransactionState::Write {
                        schema_did_change: false,
                    },
                    true,
                )
            }
            (TransactionState::Write { schema_did_change }, true) => {
                (TransactionState::Write { schema_did_change }, false)
            }
            (TransactionState::Write { schema_did_change }, false) => {
                (TransactionState::Write { schema_did_change }, false)
            }
            (TransactionState::Read, true) => (
                TransactionState::Write {
                    schema_did_change: false,
                },
                true,
            ),
            (TransactionState::Read, false) => (TransactionState::Read, false),
            (TransactionState::None, true) => (
                TransactionState::Write {
                    schema_did_change: false,
                },
                true,
            ),
            (TransactionState::None, false) => (TransactionState::Read, true),
        }
    };

    // 2. Start transaction if needed
    if let Some(mv_store) = &mv_store {
        // In MVCC we don't have write exclusivity, therefore we just need to start a transaction if needed.
        // Programs can run Transaction twice, first with read flag and then with write flag. So a single txid is enough
        // for both.
        if program.connection.mv_tx_id.get().is_none() {
            // We allocate the first page lazily in the first transaction.
            return_if_io!(pager.maybe_allocate_page1());
            // TODO: when we fix MVCC enable schema cookie detection for reprepare statements
            // let header_schema_cookie = pager
            //     .io
            //     .block(|| pager.with_header(|header| header.schema_cookie.get()))?;
            // if header_schema_cookie != *schema_cookie {
            //     return Err(LimboError::SchemaUpdated);
            // }
            let tx_id = mv_store.begin_tx(pager.clone());
            conn.mv_transactions.borrow_mut().push(tx_id);
            program.connection.mv_tx_id.set(Some(tx_id));
        }
    } else {
        if updated && matches!(current_state, TransactionState::None) {
            turso_assert!(
                !conn.is_nested_stmt.get(),
                "nested stmt should not begin a new read transaction"
            );
            if let LimboResult::Busy = pager.begin_read_tx()? {
                return Ok(InsnFunctionStepResult::Busy);
            }
        }

        if updated && matches!(new_transaction_state, TransactionState::Write { .. }) {
            turso_assert!(
                !conn.is_nested_stmt.get(),
                "nested stmt should not begin a new write transaction"
            );
            match pager.begin_write_tx()? {
                IOResult::Done(r) => {
                    if let LimboResult::Busy = r {
                        pager.end_read_tx()?;
                        conn.transaction_state.replace(TransactionState::None);
                        conn.auto_commit.replace(true);
                        return Ok(InsnFunctionStepResult::Busy);
                    }
                }
                IOResult::IO(io) => {
                    // set the transaction state to pending so we don't have to
                    // end the read transaction.
                    program
                        .connection
                        .transaction_state
                        .replace(TransactionState::PendingUpgrade);
                    return Ok(InsnFunctionStepResult::IO(io));
                }
            }
        }
    }

    // 3. Transaction state should be updated before checking for Schema cookie so that the tx is ended properly on error
    if updated {
        conn.transaction_state.replace(new_transaction_state);
    }

    // 4. Check whether schema has changed if we are actually going to access the database.
    // Can only read header if page 1 has been allocated already
    // begin_write_tx that happens, but not begin_read_tx
    // TODO: this is a hack to make the pager run the IO loop
    let res = pager
        .io
        .block(|| pager.with_header(|header| header.schema_cookie.get()));
    match res {
        Ok(header_schema_cookie) => {
            if header_schema_cookie != *schema_cookie {
                tracing::info!(
                    "schema changed, force reprepare: {} != {}",
                    header_schema_cookie,
                    *schema_cookie
                );
                return Err(LimboError::SchemaUpdated);
            }
        }
        // This means we are starting a read_tx and we do not have a page 1 yet, so we just continue execution
        Err(LimboError::Page1NotAlloc) => {}
        Err(err) => {
            return Err(err);
        }
    }

    state.pc += 1;
    Ok(InsnFunctionStepResult::Step)
}

pub fn op_auto_commit(
    program: &Program,
    state: &mut ProgramState,
    insn: &Insn,
    pager: &Rc<Pager>,
    mv_store: Option<&Arc<MvStore>>,
) -> Result<InsnFunctionStepResult> {
    load_insn!(
        AutoCommit {
            auto_commit,
            rollback,
        },
        insn
    );
    let conn = program.connection.clone();
    if matches!(state.commit_state, CommitState::Committing) {
        return program
            .commit_txn(pager.clone(), state, mv_store, *rollback)
            .map(Into::into);
    }

    if *auto_commit != conn.auto_commit.get() {
        if *rollback {
            // TODO(pere): add rollback I/O logic once we implement rollback journal
            return_if_io!(pager.end_tx(true, &conn));
            conn.transaction_state.replace(TransactionState::None);
            conn.auto_commit.replace(true);
        } else {
            conn.auto_commit.replace(*auto_commit);
        }
    } else if !*auto_commit {
        return Err(LimboError::TxError(
            "cannot start a transaction within a transaction".to_string(),
        ));
    } else if *rollback {
        return Err(LimboError::TxError(
            "cannot rollback - no transaction is active".to_string(),
        ));
    } else {
        return Err(LimboError::TxError(
            "cannot commit - no transaction is active".to_string(),
        ));
    }
    program
        .commit_txn(pager.clone(), state, mv_store, *rollback)
        .map(Into::into)
}

pub fn op_goto(
    program: &Program,
    state: &mut ProgramState,
    insn: &Insn,
    pager: &Rc<Pager>,
    mv_store: Option<&Arc<MvStore>>,
) -> Result<InsnFunctionStepResult> {
    load_insn!(Goto { target_pc }, insn);
    assert!(target_pc.is_offset());
    state.pc = target_pc.as_offset_int();
    Ok(InsnFunctionStepResult::Step)
}

pub fn op_gosub(
    program: &Program,
    state: &mut ProgramState,
    insn: &Insn,
    pager: &Rc<Pager>,
    mv_store: Option<&Arc<MvStore>>,
) -> Result<InsnFunctionStepResult> {
    load_insn!(
        Gosub {
            target_pc,
            return_reg,
        },
        insn
    );
    assert!(target_pc.is_offset());
    state.registers[*return_reg] = Register::Value(Value::Integer((state.pc + 1) as i64));
    state.pc = target_pc.as_offset_int();
    Ok(InsnFunctionStepResult::Step)
}

pub fn op_return(
    program: &Program,
    state: &mut ProgramState,
    insn: &Insn,
    pager: &Rc<Pager>,
    mv_store: Option<&Arc<MvStore>>,
) -> Result<InsnFunctionStepResult> {
    load_insn!(
        Return {
            return_reg,
            can_fallthrough,
        },
        insn
    );
    if let Value::Integer(pc) = state.registers[*return_reg].get_value() {
        let pc: u32 = (*pc)
            .try_into()
            .unwrap_or_else(|_| panic!("Return register is negative: {pc}"));
        state.pc = pc;
    } else {
        if !*can_fallthrough {
            return Err(LimboError::InternalError(
                "Return register is not an integer".to_string(),
            ));
        }
        state.pc += 1;
    }
    Ok(InsnFunctionStepResult::Step)
}

pub fn op_integer(
    program: &Program,
    state: &mut ProgramState,
    insn: &Insn,
    pager: &Rc<Pager>,
    mv_store: Option<&Arc<MvStore>>,
) -> Result<InsnFunctionStepResult> {
    load_insn!(Integer { value, dest }, insn);
    state.registers[*dest] = Register::Value(Value::Integer(*value));
    state.pc += 1;
    Ok(InsnFunctionStepResult::Step)
}

pub fn op_real(
    program: &Program,
    state: &mut ProgramState,
    insn: &Insn,
    pager: &Rc<Pager>,
    mv_store: Option<&Arc<MvStore>>,
) -> Result<InsnFunctionStepResult> {
    load_insn!(Real { value, dest }, insn);
    state.registers[*dest] = Register::Value(Value::Float(*value));
    state.pc += 1;
    Ok(InsnFunctionStepResult::Step)
}

pub fn op_real_affinity(
    program: &Program,
    state: &mut ProgramState,
    insn: &Insn,
    pager: &Rc<Pager>,
    mv_store: Option<&Arc<MvStore>>,
) -> Result<InsnFunctionStepResult> {
    load_insn!(RealAffinity { register }, insn);
    if let Value::Integer(i) = &state.registers[*register].get_value() {
        state.registers[*register] = Register::Value(Value::Float(*i as f64));
    };
    state.pc += 1;
    Ok(InsnFunctionStepResult::Step)
}

pub fn op_string8(
    program: &Program,
    state: &mut ProgramState,
    insn: &Insn,
    pager: &Rc<Pager>,
    mv_store: Option<&Arc<MvStore>>,
) -> Result<InsnFunctionStepResult> {
    load_insn!(String8 { value, dest }, insn);
    state.registers[*dest] = Register::Value(Value::build_text(value));
    state.pc += 1;
    Ok(InsnFunctionStepResult::Step)
}

pub fn op_blob(
    program: &Program,
    state: &mut ProgramState,
    insn: &Insn,
    pager: &Rc<Pager>,
    mv_store: Option<&Arc<MvStore>>,
) -> Result<InsnFunctionStepResult> {
    load_insn!(Blob { value, dest }, insn);
    state.registers[*dest] = Register::Value(Value::Blob(value.clone()));
    state.pc += 1;
    Ok(InsnFunctionStepResult::Step)
}

pub fn op_row_data(
    program: &Program,
    state: &mut ProgramState,
    insn: &Insn,
    pager: &Rc<Pager>,
    mv_store: Option<&Arc<MvStore>>,
) -> Result<InsnFunctionStepResult> {
    load_insn!(RowData { cursor_id, dest }, insn);

    let record = {
        let cursor_ref = must_be_btree_cursor!(*cursor_id, program.cursor_ref, state, "RowData");
        let cursor = cursor_ref.as_btree_mut();
        let record_option = return_if_io!(cursor.record());

        let record = record_option.ok_or_else(|| {
            LimboError::InternalError("RowData: cursor has no record".to_string())
        })?;

        record.clone()
    };

    let reg = &mut state.registers[*dest];
    *reg = Register::Record(record);

    state.pc += 1;
    Ok(InsnFunctionStepResult::Step)
}

#[derive(Debug, Clone, Copy)]
pub enum OpRowIdState {
    Start,
    Record {
        index_cursor_id: usize,
        table_cursor_id: usize,
    },
    Seek {
        rowid: i64,
        table_cursor_id: usize,
    },
    GetRowid,
}

pub fn op_row_id(
    program: &Program,
    state: &mut ProgramState,
    insn: &Insn,
    pager: &Rc<Pager>,
    mv_store: Option<&Arc<MvStore>>,
) -> Result<InsnFunctionStepResult> {
    load_insn!(RowId { cursor_id, dest }, insn);
    loop {
        match state.op_row_id_state {
            OpRowIdState::Start => {
                if let Some((index_cursor_id, table_cursor_id)) =
                    state.deferred_seeks[*cursor_id].take()
                {
                    state.op_row_id_state = OpRowIdState::Record {
                        index_cursor_id,
                        table_cursor_id,
                    };
                } else {
                    state.op_row_id_state = OpRowIdState::GetRowid;
                }
            }
            OpRowIdState::Record {
                index_cursor_id,
                table_cursor_id,
            } => {
                let rowid = {
                    let index_cursor = state.get_cursor(index_cursor_id);
                    let index_cursor = index_cursor.as_btree_mut();
                    let record = return_if_io!(index_cursor.record());
                    let record = record.as_ref().unwrap();
                    let mut record_cursor_ref = index_cursor.record_cursor.borrow_mut();
                    let record_cursor = record_cursor_ref.deref_mut();
                    let rowid = record.last_value(record_cursor).unwrap();
                    match rowid {
                        Ok(RefValue::Integer(rowid)) => rowid,
                        _ => unreachable!(),
                    }
                };
                state.op_row_id_state = OpRowIdState::Seek {
                    rowid,
                    table_cursor_id,
                }
            }
            OpRowIdState::Seek {
                rowid,
                table_cursor_id,
            } => {
                {
                    let table_cursor = state.get_cursor(table_cursor_id);
                    let table_cursor = table_cursor.as_btree_mut();
                    return_if_io!(
                        table_cursor.seek(SeekKey::TableRowId(rowid), SeekOp::GE { eq_only: true })
                    );
                }
                state.op_row_id_state = OpRowIdState::GetRowid;
            }
            OpRowIdState::GetRowid => {
                let cursors = &mut state.cursors;
                if let Some(Cursor::BTree(btree_cursor)) = cursors.get_mut(*cursor_id).unwrap() {
                    if let Some(ref rowid) = return_if_io!(btree_cursor.rowid()) {
                        state.registers[*dest] = Register::Value(Value::Integer(*rowid));
                    } else {
                        state.registers[*dest] = Register::Value(Value::Null);
                    }
                } else if let Some(Cursor::Virtual(virtual_cursor)) =
                    cursors.get_mut(*cursor_id).unwrap()
                {
                    let rowid = virtual_cursor.rowid();
                    if rowid != 0 {
                        state.registers[*dest] = Register::Value(Value::Integer(rowid));
                    } else {
                        state.registers[*dest] = Register::Value(Value::Null);
                    }
                } else if let Some(Cursor::MaterializedView(mv_cursor)) =
                    cursors.get_mut(*cursor_id).unwrap()
                {
                    if let Some(rowid) = return_if_io!(mv_cursor.rowid()) {
                        state.registers[*dest] = Register::Value(Value::Integer(rowid));
                    } else {
                        state.registers[*dest] = Register::Value(Value::Null);
                    }
                } else {
                    return Err(LimboError::InternalError(
                        "RowId: cursor is not a table, virtual, or materialized view cursor"
                            .to_string(),
                    ));
                }
                break;
            }
        }
    }

    state.op_row_id_state = OpRowIdState::Start;
    state.pc += 1;
    Ok(InsnFunctionStepResult::Step)
}

pub fn op_idx_row_id(
    program: &Program,
    state: &mut ProgramState,
    insn: &Insn,
    pager: &Rc<Pager>,
    mv_store: Option<&Arc<MvStore>>,
) -> Result<InsnFunctionStepResult> {
    load_insn!(IdxRowId { cursor_id, dest }, insn);
    let cursors = &mut state.cursors;
    let cursor = cursors.get_mut(*cursor_id).unwrap().as_mut().unwrap();
    let cursor = cursor.as_btree_mut();
    let rowid = return_if_io!(cursor.rowid());
    state.registers[*dest] = match rowid {
        Some(rowid) => Register::Value(Value::Integer(rowid)),
        None => Register::Value(Value::Null),
    };
    state.pc += 1;
    Ok(InsnFunctionStepResult::Step)
}

pub fn op_seek_rowid(
    program: &Program,
    state: &mut ProgramState,
    insn: &Insn,
    pager: &Rc<Pager>,
    mv_store: Option<&Arc<MvStore>>,
) -> Result<InsnFunctionStepResult> {
    load_insn!(
        SeekRowid {
            cursor_id,
            src_reg,
            target_pc,
        },
        insn
    );
    assert!(target_pc.is_offset());
    let (pc, did_seek) = {
        let cursor = get_cursor!(state, *cursor_id);

        // Handle MaterializedView cursor
        let (pc, did_seek) = match cursor {
            Cursor::MaterializedView(mv_cursor) => {
                let rowid = match state.registers[*src_reg].get_value() {
                    Value::Integer(rowid) => Some(*rowid),
                    Value::Null => None,
                    _ => None,
                };

                match rowid {
                    Some(rowid) => {
                        let seek_result = return_if_io!(mv_cursor
                            .seek(SeekKey::TableRowId(rowid), SeekOp::GE { eq_only: true }));
                        let pc = if !matches!(seek_result, SeekResult::Found) {
                            target_pc.as_offset_int()
                        } else {
                            state.pc + 1
                        };
                        (pc, true)
                    }
                    None => (target_pc.as_offset_int(), false),
                }
            }
            Cursor::BTree(btree_cursor) => {
                let rowid = match state.registers[*src_reg].get_value() {
                    Value::Integer(rowid) => Some(*rowid),
                    Value::Null => None,
                    // For non-integer values try to apply affinity and convert them to integer.
                    other => {
                        let mut temp_reg = Register::Value(other.clone());
                        let converted = apply_affinity_char(&mut temp_reg, Affinity::Numeric);
                        if converted {
                            match temp_reg.get_value() {
                                Value::Integer(i) => Some(*i),
                                Value::Float(f) => Some(*f as i64),
                                _ => unreachable!("apply_affinity_char with Numeric should produce an integer if it returns true"),
                            }
                        } else {
                            None
                        }
                    }
                };

                match rowid {
                    Some(rowid) => {
                        let seek_result = return_if_io!(btree_cursor
                            .seek(SeekKey::TableRowId(rowid), SeekOp::GE { eq_only: true }));
                        let pc = if !matches!(seek_result, SeekResult::Found) {
                            target_pc.as_offset_int()
                        } else {
                            state.pc + 1
                        };
                        (pc, true)
                    }
                    None => (target_pc.as_offset_int(), false),
                }
            }
            _ => panic!("SeekRowid on non-btree/materialized-view cursor"),
        };
        (pc, did_seek)
    };
    // Increment btree_seeks metric for SeekRowid operation after cursor is dropped
    if did_seek {
        state.metrics.btree_seeks = state.metrics.btree_seeks.saturating_add(1);
    }
    state.pc = pc;
    Ok(InsnFunctionStepResult::Step)
}

pub fn op_deferred_seek(
    program: &Program,
    state: &mut ProgramState,
    insn: &Insn,
    pager: &Rc<Pager>,
    mv_store: Option<&Arc<MvStore>>,
) -> Result<InsnFunctionStepResult> {
    load_insn!(
        DeferredSeek {
            index_cursor_id,
            table_cursor_id,
        },
        insn
    );
    state.deferred_seeks[*table_cursor_id] = Some((*index_cursor_id, *table_cursor_id));
    state.pc += 1;
    Ok(InsnFunctionStepResult::Step)
}

/// Separate enum for seek key to avoid lifetime issues
/// with using [SeekKey] - OpSeekState always owns the key,
/// unless it's [OpSeekKey::IndexKeyFromRegister] in which case the record
/// is owned by the program state's registers and we store the register number.
#[derive(Debug)]
pub enum OpSeekKey {
    TableRowId(i64),
    IndexKeyOwned(ImmutableRecord),
    IndexKeyFromRegister(usize),
}

pub enum OpSeekState {
    /// Initial state
    Start,
    /// Position cursor with seek operation with (rowid, op) search parameters
    Seek { key: OpSeekKey, op: SeekOp },
    /// Advance cursor (with [BTreeCursor::next]/[BTreeCursor::prev] methods) which was
    /// positioned after [OpSeekState::Seek] state if [BTreeCursor::seek] returned [SeekResult::TryAdvance]
    Advance { op: SeekOp },
    /// Move cursor to the last BTree row if DB knows that comparison result will be fixed (due to type ordering, e.g. NUMBER always <= TEXT)
    MoveLast,
}

pub fn op_seek(
    program: &Program,
    state: &mut ProgramState,
    insn: &Insn,
    pager: &Rc<Pager>,
    mv_store: Option<&Arc<MvStore>>,
) -> Result<InsnFunctionStepResult> {
    let (cursor_id, is_index, record_source, target_pc) = match insn {
        Insn::SeekGE {
            cursor_id,
            is_index,
            start_reg,
            num_regs,
            target_pc,
            ..
        }
        | Insn::SeekLE {
            cursor_id,
            is_index,
            start_reg,
            num_regs,
            target_pc,
            ..
        }
        | Insn::SeekGT {
            cursor_id,
            is_index,
            start_reg,
            num_regs,
            target_pc,
            ..
        }
        | Insn::SeekLT {
            cursor_id,
            is_index,
            start_reg,
            num_regs,
            target_pc,
            ..
        } => (
            cursor_id,
            *is_index,
            RecordSource::Unpacked {
                start_reg: *start_reg,
                num_regs: *num_regs,
            },
            target_pc,
        ),
        _ => unreachable!("unexpected Insn {:?}", insn),
    };
    assert!(
        target_pc.is_offset(),
        "op_seek: target_pc should be an offset, is: {target_pc:?}"
    );
    let eq_only = match insn {
        Insn::SeekGE { eq_only, .. } | Insn::SeekLE { eq_only, .. } => *eq_only,
        _ => false,
    };
    let op = match insn {
        Insn::SeekGE { eq_only, .. } => SeekOp::GE { eq_only: *eq_only },
        Insn::SeekGT { .. } => SeekOp::GT,
        Insn::SeekLE { eq_only, .. } => SeekOp::LE { eq_only: *eq_only },
        Insn::SeekLT { .. } => SeekOp::LT,
        _ => unreachable!("unexpected Insn {:?}", insn),
    };
    match seek_internal(
        program,
        state,
        pager,
        mv_store,
        record_source,
        *cursor_id,
        is_index,
        op,
    ) {
        Ok(SeekInternalResult::Found) => {
            state.pc += 1;
            Ok(InsnFunctionStepResult::Step)
        }
        Ok(SeekInternalResult::NotFound) => {
            state.pc = target_pc.as_offset_int();
            Ok(InsnFunctionStepResult::Step)
        }
        Ok(SeekInternalResult::IO(io)) => Ok(InsnFunctionStepResult::IO(io)),
        Err(e) => Err(e),
    }
}

#[derive(Debug)]
pub enum SeekInternalResult {
    Found,
    NotFound,
    IO(IOCompletions),
}
#[derive(Clone, Copy)]
pub enum RecordSource {
    Unpacked { start_reg: usize, num_regs: usize },
    Packed { record_reg: usize },
}

/// Internal function used by many VDBE instructions that need to perform a seek operation.
///
/// Explanation for some of the arguments:
/// - `record_source`: whether the seek key record is already a record (packed) or it will be constructed from registers (unpacked)
/// - `cursor_id`: the cursor id
/// - `is_index`: true if the cursor is an index, false if it is a table
/// - `op`: the [SeekOp] to perform
#[allow(clippy::too_many_arguments)]
pub fn seek_internal(
    program: &Program,
    state: &mut ProgramState,
    pager: &Rc<Pager>,
    mv_store: Option<&Arc<MvStore>>,
    record_source: RecordSource,
    cursor_id: usize,
    is_index: bool,
    op: SeekOp,
) -> Result<SeekInternalResult> {
    /// wrapper so we can use the ? operator and handle errors correctly in this outer function
    fn inner(
        program: &Program,
        state: &mut ProgramState,
        pager: &Rc<Pager>,
        mv_store: Option<&Arc<MvStore>>,
        record_source: RecordSource,
        cursor_id: usize,
        is_index: bool,
        op: SeekOp,
    ) -> Result<SeekInternalResult> {
        loop {
            match &state.seek_state {
                OpSeekState::Start => {
                    if is_index {
                        // FIXME: text-to-numeric conversion should also happen here when applicable (when index column is numeric)
                        // See below for the table-btree implementation of this
                        match record_source {
                            RecordSource::Unpacked {
                                start_reg,
                                num_regs,
                            } => {
                                let record_from_regs =
                                    make_record(&state.registers, &start_reg, &num_regs);
                                state.seek_state = OpSeekState::Seek {
                                    key: OpSeekKey::IndexKeyOwned(record_from_regs),
                                    op,
                                };
                            }
                            RecordSource::Packed { record_reg } => {
                                state.seek_state = OpSeekState::Seek {
                                    key: OpSeekKey::IndexKeyFromRegister(record_reg),
                                    op,
                                };
                            }
                        };
                        continue;
                    }
                    let RecordSource::Unpacked {
                        start_reg,
                        num_regs,
                    } = record_source
                    else {
                        unreachable!("op_seek: record_source should be Unpacked for table-btree");
                    };
                    assert_eq!(num_regs, 1, "op_seek: num_regs should be 1 for table-btree");
                    let original_value = state.registers[start_reg].get_value().clone();
                    let mut temp_value = original_value.clone();

                    let conversion_successful = if matches!(temp_value, Value::Text(_)) {
                        let mut temp_reg = Register::Value(temp_value);
                        let converted = apply_numeric_affinity(&mut temp_reg, false);
                        temp_value = temp_reg.get_value().clone();
                        converted
                    } else {
                        true // Non-text values don't need conversion
                    };
                    let int_key = extract_int_value(&temp_value);
                    let lost_precision =
                        !conversion_successful || !matches!(temp_value, Value::Integer(_));
                    let actual_op = if lost_precision {
                        match &temp_value {
                            Value::Float(f) => {
                                let int_key_as_float = int_key as f64;
                                let c = if int_key_as_float > *f {
                                    1
                                } else if int_key_as_float < *f {
                                    -1
                                } else {
                                    0
                                };

                                match c.cmp(&0) {
                                    std::cmp::Ordering::Less => match op {
                                        SeekOp::LT => SeekOp::LE { eq_only: false }, // (x < 5.1) -> (x <= 5)
                                        SeekOp::GE { .. } => SeekOp::GT, // (x >= 5.1) -> (x > 5)
                                        other => other,
                                    },
                                    std::cmp::Ordering::Greater => match op {
                                        SeekOp::GT => SeekOp::GE { eq_only: false }, // (x > 4.9) -> (x >= 5)
                                        SeekOp::LE { .. } => SeekOp::LT, // (x <= 4.9) -> (x < 5)
                                        other => other,
                                    },
                                    std::cmp::Ordering::Equal => op,
                                }
                            }
                            Value::Text(_) | Value::Blob(_) => {
                                match op {
                                    SeekOp::GT | SeekOp::GE { .. } => {
                                        // No integers are > or >= non-numeric text
                                        return Ok(SeekInternalResult::NotFound);
                                    }
                                    SeekOp::LT | SeekOp::LE { .. } => {
                                        // All integers are < or <= non-numeric text
                                        // Move to last position and then use the normal seek logic
                                        state.seek_state = OpSeekState::MoveLast;
                                        continue;
                                    }
                                }
                            }
                            _ => op,
                        }
                    } else {
                        op
                    };
                    let rowid = if matches!(original_value, Value::Null) {
                        match actual_op {
                            SeekOp::GE { .. } | SeekOp::GT => {
                                return Ok(SeekInternalResult::NotFound);
                            }
                            SeekOp::LE { .. } | SeekOp::LT => {
                                // No integers are < NULL
                                return Ok(SeekInternalResult::NotFound);
                            }
                        }
                    } else {
                        int_key
                    };
                    state.seek_state = OpSeekState::Seek {
                        key: OpSeekKey::TableRowId(rowid),
                        op: actual_op,
                    };
                    continue;
                }
                OpSeekState::Seek { key, op } => {
                    let seek_result = {
                        let cursor = get_cursor!(state, cursor_id);
                        let cursor = cursor.as_btree_mut();
                        let seek_key = match key {
                        OpSeekKey::TableRowId(rowid) => SeekKey::TableRowId(*rowid),
                        OpSeekKey::IndexKeyOwned(record) => SeekKey::IndexKey(record),
                        OpSeekKey::IndexKeyFromRegister(record_reg) => match &state.registers[*record_reg] {
                            Register::Record(ref record) => SeekKey::IndexKey(record),
                            _ => unreachable!("op_seek: record_reg should be a Record register when OpSeekKey::IndexKeyFromRegister is used"),
                        }
                    };
                        match cursor.seek(seek_key, *op)? {
                            IOResult::Done(seek_result) => seek_result,
                            IOResult::IO(io) => return Ok(SeekInternalResult::IO(io)),
                        }
                    };
                    // Increment btree_seeks metric after seek operation and cursor is dropped
                    state.metrics.btree_seeks = state.metrics.btree_seeks.saturating_add(1);
                    let found = match seek_result {
                        SeekResult::Found => true,
                        SeekResult::NotFound => false,
                        SeekResult::TryAdvance => {
                            state.seek_state = OpSeekState::Advance { op: *op };
                            continue;
                        }
                    };
                    return Ok(if found {
                        SeekInternalResult::Found
                    } else {
                        SeekInternalResult::NotFound
                    });
                }
                OpSeekState::Advance { op } => {
                    let found = {
                        let cursor = get_cursor!(state, cursor_id);
                        let cursor = cursor.as_btree_mut();
                        // Seek operation has anchor number which equals to the closed boundary of the range
                        // (e.g. for >= x - anchor is x, for > x - anchor is x + 1)
                        //
                        // Before Advance state, cursor was positioned to the leaf page which should hold the anchor.
                        // Sometimes this leaf page can have no matching rows, and in this case
                        // we need to move cursor in the direction of Seek to find record which matches the seek filter
                        //
                        // Consider following scenario: Seek [> 666]
                        // interior page dividers:       I1: [ .. 667 .. ]
                        //                                       /   \
                        //             leaf pages:    P1[661,665]   P2[anything here is GT 666]
                        // After the initial Seek, cursor will be positioned after the end of leaf page P1 [661, 665]
                        // because this is potential position for insertion of value 666.
                        // But as P1 has no row matching Seek criteria - we need to move it to the right
                        // (and as we at the page boundary, we will move cursor to the next neighbor leaf, which guaranteed to have
                        // row keys greater than divider, which is greater or equal than anchor)

                        // this same logic applies for indexes, but the next/prev record is expected to be found in the parent page's
                        // divider cell.
                        let result = match op {
                            SeekOp::GT | SeekOp::GE { .. } => cursor.next()?,
                            SeekOp::LT | SeekOp::LE { .. } => cursor.prev()?,
                        };
                        match result {
                            IOResult::Done(found) => found,
                            IOResult::IO(io) => return Ok(SeekInternalResult::IO(io)),
                        }
                    };
                    return Ok(if found {
                        SeekInternalResult::Found
                    } else {
                        SeekInternalResult::NotFound
                    });
                }
                OpSeekState::MoveLast => {
                    let cursor = state.get_cursor(cursor_id);
                    let cursor = cursor.as_btree_mut();
                    match cursor.last()? {
                        IOResult::Done(()) => {}
                        IOResult::IO(io) => return Ok(SeekInternalResult::IO(io)),
                    }
                    // the MoveLast variant is only used for SeekOp::LT and SeekOp::LE when the seek condition is always true,
                    // so we have always found what we were looking for.
                    return Ok(SeekInternalResult::Found);
                }
            }
        }
    }

    let result = inner(
        program,
        state,
        pager,
        mv_store,
        record_source,
        cursor_id,
        is_index,
        op,
    );
    if !matches!(result, Ok(SeekInternalResult::IO(..))) {
        state.seek_state = OpSeekState::Start;
    }
    result
}

/// Returns the tie-breaker ordering for SQLite index comparison opcodes.
///
/// When comparing index keys that omit the PRIMARY KEY/ROWID, SQLite uses a
/// tie-breaker value (`default_rc` in the C code) to determine the result when
/// the non-primary-key portions of the keys are equal.
///
/// This function extracts the appropriate tie-breaker based on the comparison opcode:
///
/// ## Tie-breaker Logic
///
/// - **`IdxLE` and `IdxGT`**: Return `Ordering::Less` (equivalent to `default_rc = -1`)
///   - When keys are equal, these operations should favor the "less than" result
///   - `IdxLE`: "less than or equal" - equality should be treated as "less"
///   - `IdxGT`: "greater than" - equality should be treated as "less" (so condition fails)
///
/// - **`IdxGE` and `IdxLT`**: Return `Ordering::Equal` (equivalent to `default_rc = 0`)
///   - When keys are equal, these operations should treat it as true equality
///   - `IdxGE`: "greater than or equal" - equality should be treated as "equal"
///   - `IdxLT`: "less than" - equality should be treated as "equal" (so condition fails)
///
/// ## SQLite Implementation Details
///
/// In SQLite's C implementation, this corresponds to:
/// ```c
/// if( pOp->opcode<OP_IdxLT ){
///     assert( pOp->opcode==OP_IdxLE || pOp->opcode==OP_IdxGT );
///     r.default_rc = -1;  // Ordering::Less
/// }else{
///     assert( pOp->opcode==OP_IdxGE || pOp->opcode==OP_IdxLT );
///     r.default_rc = 0;   // Ordering::Equal
/// }
/// ```
#[inline(always)]
fn get_tie_breaker_from_idx_comp_op(insn: &Insn) -> std::cmp::Ordering {
    match insn {
        Insn::IdxLE { .. } | Insn::IdxGT { .. } => std::cmp::Ordering::Less,
        Insn::IdxGE { .. } | Insn::IdxLT { .. } => std::cmp::Ordering::Equal,
        _ => panic!("Invalid instruction for index comparison"),
    }
}

#[allow(clippy::let_and_return)]
pub fn op_idx_ge(
    program: &Program,
    state: &mut ProgramState,
    insn: &Insn,
    pager: &Rc<Pager>,
    mv_store: Option<&Arc<MvStore>>,
) -> Result<InsnFunctionStepResult> {
    load_insn!(
        IdxGE {
            cursor_id,
            start_reg,
            num_regs,
            target_pc,
        },
        insn
    );
    assert!(target_pc.is_offset());

    let pc = {
        let cursor = get_cursor!(state, *cursor_id);
        let cursor = cursor.as_btree_mut();

        let pc = if let Some(idx_record) = return_if_io!(cursor.record()) {
            // Create the comparison record from registers
            let values =
                registers_to_ref_values(&state.registers[*start_reg..*start_reg + *num_regs]);
            let tie_breaker = get_tie_breaker_from_idx_comp_op(insn);
            let ord = compare_records_generic(
                &idx_record,                         // The serialized record from the index
                &values,                             // The record built from registers
                cursor.index_info.as_ref().unwrap(), // Sort order flags
                0,
                tie_breaker,
            )?;

            if ord.is_ge() {
                target_pc.as_offset_int()
            } else {
                state.pc + 1
            }
        } else {
            // No record at cursor position, jump to target
            target_pc.as_offset_int()
        };
        pc
    };

    state.pc = pc;
    Ok(InsnFunctionStepResult::Step)
}

pub fn op_seek_end(
    program: &Program,
    state: &mut ProgramState,
    insn: &Insn,
    pager: &Rc<Pager>,
    mv_store: Option<&Arc<MvStore>>,
) -> Result<InsnFunctionStepResult> {
    load_insn!(SeekEnd { cursor_id }, *insn);
    {
        let cursor = state.get_cursor(cursor_id);
        let cursor = cursor.as_btree_mut();
        return_if_io!(cursor.seek_end());
    }
    state.pc += 1;
    Ok(InsnFunctionStepResult::Step)
}

#[allow(clippy::let_and_return)]
pub fn op_idx_le(
    program: &Program,
    state: &mut ProgramState,
    insn: &Insn,
    pager: &Rc<Pager>,
    mv_store: Option<&Arc<MvStore>>,
) -> Result<InsnFunctionStepResult> {
    load_insn!(
        IdxLE {
            cursor_id,
            start_reg,
            num_regs,
            target_pc,
        },
        insn
    );
    assert!(target_pc.is_offset());

    let pc = {
        let cursor = get_cursor!(state, *cursor_id);
        let cursor = cursor.as_btree_mut();

        let pc = if let Some(idx_record) = return_if_io!(cursor.record()) {
            let values =
                registers_to_ref_values(&state.registers[*start_reg..*start_reg + *num_regs]);
            let tie_breaker = get_tie_breaker_from_idx_comp_op(insn);
            let ord = compare_records_generic(
                &idx_record,
                &values,
                cursor.index_info.as_ref().unwrap(),
                0,
                tie_breaker,
            )?;

            if ord.is_le() {
                target_pc.as_offset_int()
            } else {
                state.pc + 1
            }
        } else {
            // No record at cursor position, jump to target
            target_pc.as_offset_int()
        };
        pc
    };

    state.pc = pc;
    Ok(InsnFunctionStepResult::Step)
}

#[allow(clippy::let_and_return)]
pub fn op_idx_gt(
    program: &Program,
    state: &mut ProgramState,
    insn: &Insn,
    pager: &Rc<Pager>,
    mv_store: Option<&Arc<MvStore>>,
) -> Result<InsnFunctionStepResult> {
    load_insn!(
        IdxGT {
            cursor_id,
            start_reg,
            num_regs,
            target_pc,
        },
        insn
    );
    assert!(target_pc.is_offset());

    let pc = {
        let cursor = get_cursor!(state, *cursor_id);
        let cursor = cursor.as_btree_mut();

        let pc = if let Some(idx_record) = return_if_io!(cursor.record()) {
            let values =
                registers_to_ref_values(&state.registers[*start_reg..*start_reg + *num_regs]);
            let tie_breaker = get_tie_breaker_from_idx_comp_op(insn);
            let ord = compare_records_generic(
                &idx_record,
                &values,
                cursor.index_info.as_ref().unwrap(),
                0,
                tie_breaker,
            )?;

            if ord.is_gt() {
                target_pc.as_offset_int()
            } else {
                state.pc + 1
            }
        } else {
            // No record at cursor position, jump to target
            target_pc.as_offset_int()
        };
        pc
    };

    state.pc = pc;
    Ok(InsnFunctionStepResult::Step)
}

#[allow(clippy::let_and_return)]
pub fn op_idx_lt(
    program: &Program,
    state: &mut ProgramState,
    insn: &Insn,
    pager: &Rc<Pager>,
    mv_store: Option<&Arc<MvStore>>,
) -> Result<InsnFunctionStepResult> {
    load_insn!(
        IdxLT {
            cursor_id,
            start_reg,
            num_regs,
            target_pc,
        },
        insn
    );
    assert!(target_pc.is_offset());

    let pc = {
        let cursor = get_cursor!(state, *cursor_id);
        let cursor = cursor.as_btree_mut();

        let pc = if let Some(idx_record) = return_if_io!(cursor.record()) {
            let values =
                registers_to_ref_values(&state.registers[*start_reg..*start_reg + *num_regs]);

            let tie_breaker = get_tie_breaker_from_idx_comp_op(insn);
            let ord = compare_records_generic(
                &idx_record,
                &values,
                cursor.index_info.as_ref().unwrap(),
                0,
                tie_breaker,
            )?;

            if ord.is_lt() {
                target_pc.as_offset_int()
            } else {
                state.pc + 1
            }
        } else {
            // No record at cursor position, jump to target
            target_pc.as_offset_int()
        };
        pc
    };

    state.pc = pc;
    Ok(InsnFunctionStepResult::Step)
}

pub fn op_decr_jump_zero(
    program: &Program,
    state: &mut ProgramState,
    insn: &Insn,
    pager: &Rc<Pager>,
    mv_store: Option<&Arc<MvStore>>,
) -> Result<InsnFunctionStepResult> {
    load_insn!(DecrJumpZero { reg, target_pc }, insn);
    assert!(target_pc.is_offset());
    match state.registers[*reg].get_value() {
        Value::Integer(n) => {
            let n = n - 1;
            state.registers[*reg] = Register::Value(Value::Integer(n));
            if n == 0 {
                state.pc = target_pc.as_offset_int();
            } else {
                state.pc += 1;
            }
        }
        _ => unreachable!("DecrJumpZero on non-integer register"),
    }
    Ok(InsnFunctionStepResult::Step)
}

fn apply_kbn_step(acc: &mut Value, r: f64, state: &mut SumAggState) {
    let s = acc.as_float();
    let t = s + r;
    let correction = if s.abs() > r.abs() {
        (s - t) + r
    } else {
        (r - t) + s
    };
    state.r_err += correction;
    *acc = Value::Float(t);
}

// Add a (possibly large) integer to the running sum.
fn apply_kbn_step_int(acc: &mut Value, i: i64, state: &mut SumAggState) {
    const THRESHOLD: i64 = 4503599627370496; // 2^52

    if i <= -THRESHOLD || i >= THRESHOLD {
        let i_sm = i % 16384;
        let i_big = i - i_sm;

        apply_kbn_step(acc, i_big as f64, state);
        apply_kbn_step(acc, i_sm as f64, state);
    } else {
        apply_kbn_step(acc, i as f64, state);
    }
}

pub fn op_agg_step(
    program: &Program,
    state: &mut ProgramState,
    insn: &Insn,
    pager: &Rc<Pager>,
    mv_store: Option<&Arc<MvStore>>,
) -> Result<InsnFunctionStepResult> {
    load_insn!(
        AggStep {
            acc_reg,
            col,
            delimiter,
            func,
        },
        insn
    );
    if let Register::Value(Value::Null) = state.registers[*acc_reg] {
        state.registers[*acc_reg] = match func {
            AggFunc::Avg => {
                Register::Aggregate(AggContext::Avg(Value::Float(0.0), Value::Integer(0)))
            }
            AggFunc::Sum => {
                Register::Aggregate(AggContext::Sum(Value::Null, SumAggState::default()))
            }
            AggFunc::Total => {
                // The result of total() is always a floating point value.
                // No overflow error is ever raised if any prior input was a floating point value.
                // Total() never throws an integer overflow.
                Register::Aggregate(AggContext::Sum(Value::Float(0.0), SumAggState::default()))
            }
            AggFunc::Count | AggFunc::Count0 => {
                Register::Aggregate(AggContext::Count(Value::Integer(0)))
            }
            AggFunc::Max => Register::Aggregate(AggContext::Max(None)),
            AggFunc::Min => Register::Aggregate(AggContext::Min(None)),
            AggFunc::GroupConcat | AggFunc::StringAgg => {
                Register::Aggregate(AggContext::GroupConcat(Value::build_text("")))
            }
            #[cfg(feature = "json")]
            AggFunc::JsonGroupArray | AggFunc::JsonbGroupArray => {
                Register::Aggregate(AggContext::GroupConcat(Value::Blob(vec![])))
            }
            #[cfg(feature = "json")]
            AggFunc::JsonGroupObject | AggFunc::JsonbGroupObject => {
                Register::Aggregate(AggContext::GroupConcat(Value::Blob(vec![])))
            }
            AggFunc::External(func) => match func.as_ref() {
                ExtFunc::Aggregate {
                    init,
                    step,
                    finalize,
                    argc,
                } => Register::Aggregate(AggContext::External(ExternalAggState {
                    state: unsafe { (init)() },
                    argc: *argc,
                    step_fn: *step,
                    finalize_fn: *finalize,
                    finalized_value: None,
                })),
                _ => unreachable!("scalar function called in aggregate context"),
            },
        };
    }
    match func {
        AggFunc::Avg => {
            let col = state.registers[*col].clone();
            let Register::Aggregate(agg) = state.registers[*acc_reg].borrow_mut() else {
                panic!(
                    "Unexpected value {:?} in AggStep at register {}",
                    state.registers[*acc_reg], *acc_reg
                );
            };
            let AggContext::Avg(acc, count) = agg.borrow_mut() else {
                unreachable!();
            };
            *acc = acc.exec_add(col.get_value());
            *count += 1;
        }
        AggFunc::Sum | AggFunc::Total => {
            let col = state.registers[*col].clone();
            let Register::Aggregate(agg) = state.registers[*acc_reg].borrow_mut() else {
                panic!(
                    "Unexpected value {:?} at register {:?} in AggStep",
                    state.registers[*acc_reg], *acc_reg
                );
            };
            let AggContext::Sum(acc, sum_state) = agg.borrow_mut() else {
                unreachable!();
            };
            match col {
                Register::Value(value) => {
                    match value {
                        Value::Null => {
                            // Ignore NULLs
                        }

                        Value::Integer(i) => match acc {
                            Value::Null => {
                                *acc = Value::Integer(i);
                            }
                            Value::Integer(acc_i) => {
                                match acc_i.checked_add(i) {
                                    Some(sum) => *acc = Value::Integer(sum),
                                    None => {
                                        // Overflow -> switch to float with KBN summation
                                        let acc_f = *acc_i as f64;
                                        *acc = Value::Float(acc_f);
                                        sum_state.approx = true;
                                        sum_state.ovrfl = true;

                                        apply_kbn_step_int(acc, i, sum_state);
                                    }
                                }
                            }
                            Value::Float(_) => {
                                apply_kbn_step_int(acc, i, sum_state);
                            }
                            _ => unreachable!(),
                        },

                        Value::Float(f) => match acc {
                            Value::Null => {
                                *acc = Value::Float(f);
                            }
                            Value::Integer(i) => {
                                let i_f = *i as f64;
                                *acc = Value::Float(i_f);
                                sum_state.approx = true;
                                apply_kbn_step(acc, f, sum_state);
                            }
                            Value::Float(_) => {
                                sum_state.approx = true;
                                apply_kbn_step(acc, f, sum_state);
                            }
                            _ => unreachable!(),
                        },

                        #[cfg(feature = "u128-support")]
                        Value::U128(u) => match acc {
                            Value::Null => {
                                *acc = Value::U128(u);
                            }
                            Value::U128(acc_u) => {
                                *acc = Value::U128(acc_u.saturating_add(u));
                            }
                            Value::Integer(acc_i) => {
                                if *acc_i < 0 {
                                    let new_acc = (*acc_i as f64) + (u as f64);
                                    *acc = Value::Float(new_acc);
                                    sum_state.approx = true;
                                } else {
                                    let new_acc = (*acc_i as u128).saturating_add(u);
                                    *acc = Value::U128(new_acc);
                                }
                            }
                            Value::Float(_) => {
                                sum_state.approx = true;
                                apply_kbn_step(acc, u as f64, sum_state);
                            }
                            _ => unreachable!(),
                        },

                        _ => {
                            //  If any input to sum() is neither an integer nor a NULL, then sum() returns a float
                            // https://sqlite.org/lang_aggfunc.html
                            sum_state.approx = true;
                        }
                    }
                }
                _ => unreachable!(),
            }
        }
        AggFunc::Count | AggFunc::Count0 => {
            let col = state.registers[*col].get_value().clone();
            if matches!(&state.registers[*acc_reg], Register::Value(Value::Null)) {
                state.registers[*acc_reg] =
                    Register::Aggregate(AggContext::Count(Value::Integer(0)));
            }
            let Register::Aggregate(agg) = state.registers[*acc_reg].borrow_mut() else {
                panic!(
                    "Unexpected value {:?} in AggStep at register {}",
                    state.registers[*acc_reg], *acc_reg
                );
            };
            let AggContext::Count(count) = agg.borrow_mut() else {
                unreachable!();
            };

            if !(matches!(func, AggFunc::Count) && matches!(col, Value::Null)) {
                *count += 1;
            };
        }
        AggFunc::Max => {
            let col = state.registers[*col].clone();
            let Register::Aggregate(agg) = state.registers[*acc_reg].borrow_mut() else {
                panic!(
                    "Unexpected value {:?} in AggStep at register {}",
                    state.registers[*acc_reg], *acc_reg
                );
            };
            let AggContext::Max(acc) = agg.borrow_mut() else {
                unreachable!();
            };

            let new_value = col.get_value();
            if *new_value != Value::Null
                && acc.as_ref().is_none_or(|acc| {
                    use std::cmp::Ordering;
                    compare_with_collation(new_value, acc, state.current_collation)
                        == Ordering::Greater
                })
            {
                *acc = Some(new_value.clone());
            }
        }
        AggFunc::Min => {
            let col = state.registers[*col].clone();
            let Register::Aggregate(agg) = state.registers[*acc_reg].borrow_mut() else {
                panic!(
                    "Unexpected value {:?} in AggStep",
                    state.registers[*acc_reg]
                );
            };
            let AggContext::Min(acc) = agg.borrow_mut() else {
                unreachable!();
            };

            let new_value = col.get_value();

            if *new_value != Value::Null
                && acc.as_ref().is_none_or(|acc| {
                    use std::cmp::Ordering;
                    compare_with_collation(new_value, acc, state.current_collation)
                        == Ordering::Less
                })
            {
                *acc = Some(new_value.clone());
            }
        }
        AggFunc::GroupConcat | AggFunc::StringAgg => {
            let col = state.registers[*col].get_value().clone();
            let delimiter = state.registers[*delimiter].clone();
            let Register::Aggregate(agg) = state.registers[*acc_reg].borrow_mut() else {
                unreachable!();
            };
            let AggContext::GroupConcat(acc) = agg.borrow_mut() else {
                unreachable!();
            };
            if acc.to_string().is_empty() {
                *acc = col;
            } else {
                match delimiter {
                    Register::Value(value) => {
                        *acc += value;
                    }
                    _ => unreachable!(),
                }
                *acc += col;
            }
        }
        #[cfg(feature = "json")]
        AggFunc::JsonGroupObject | AggFunc::JsonbGroupObject => {
            let key = state.registers[*col].clone();
            let value = state.registers[*delimiter].clone();
            let Register::Aggregate(agg) = state.registers[*acc_reg].borrow_mut() else {
                unreachable!();
            };
            let AggContext::GroupConcat(acc) = agg.borrow_mut() else {
                unreachable!();
            };

            let mut key_vec = convert_dbtype_to_raw_jsonb(key.get_value())?;
            let mut val_vec = convert_dbtype_to_raw_jsonb(value.get_value())?;

            match acc {
                Value::Blob(vec) => {
                    if vec.is_empty() {
                        // bits for obj header
                        vec.push(12);
                        vec.append(&mut key_vec);
                        vec.append(&mut val_vec);
                    } else {
                        vec.append(&mut key_vec);
                        vec.append(&mut val_vec);
                    }
                }
                _ => unreachable!(),
            };
        }
        #[cfg(feature = "json")]
        AggFunc::JsonGroupArray | AggFunc::JsonbGroupArray => {
            let col = state.registers[*col].clone();
            let Register::Aggregate(agg) = state.registers[*acc_reg].borrow_mut() else {
                unreachable!();
            };
            let AggContext::GroupConcat(acc) = agg.borrow_mut() else {
                unreachable!();
            };

            let mut data = convert_dbtype_to_raw_jsonb(col.get_value())?;
            match acc {
                Value::Blob(vec) => {
                    if vec.is_empty() {
                        vec.push(11);
                        vec.append(&mut data)
                    } else {
                        vec.append(&mut data);
                    }
                }
                _ => unreachable!(),
            };
        }
        AggFunc::External(_) => {
            let (step_fn, state_ptr, argc) = {
                let Register::Aggregate(agg) = &state.registers[*acc_reg] else {
                    unreachable!();
                };
                let AggContext::External(agg_state) = agg else {
                    unreachable!();
                };
                (agg_state.step_fn, agg_state.state, agg_state.argc)
            };
            if argc == 0 {
                unsafe { step_fn(state_ptr, 0, std::ptr::null()) };
            } else {
                let register_slice = &state.registers[*col..*col + argc];
                let mut ext_values: Vec<ExtValue> = Vec::with_capacity(argc);
                for ov in register_slice.iter() {
                    ext_values.push(ov.get_value().to_ffi());
                }
                let argv_ptr = ext_values.as_ptr();
                unsafe { step_fn(state_ptr, argc as i32, argv_ptr) };
                for ext_value in ext_values {
                    unsafe { ext_value.__free_internal_type() };
                }
            }
        }
    };
    state.pc += 1;
    Ok(InsnFunctionStepResult::Step)
}

pub fn op_agg_final(
    program: &Program,
    state: &mut ProgramState,
    insn: &Insn,
    pager: &Rc<Pager>,
    mv_store: Option<&Arc<MvStore>>,
) -> Result<InsnFunctionStepResult> {
    load_insn!(AggFinal { register, func }, insn);
    match state.registers[*register].borrow_mut() {
        Register::Aggregate(agg) => match func {
            AggFunc::Avg => {
                let AggContext::Avg(acc, count) = agg.borrow_mut() else {
                    unreachable!();
                };
                *acc /= count.clone();
                state.registers[*register] = Register::Value(acc.clone());
            }
            AggFunc::Sum => {
                let AggContext::Sum(acc, sum_state) = agg.borrow_mut() else {
                    unreachable!();
                };
                let value = match acc {
                    Value::Null => match sum_state.approx {
                        true => Value::Float(0.0),
                        false => Value::Null,
                    },
                    Value::Integer(i) if !sum_state.approx && !sum_state.ovrfl => {
                        Value::Integer(*i)
                    }

                    #[cfg(feature = "u128-support")]
                    Value::U128(u) if !sum_state.approx && !sum_state.ovrfl => Value::U128(*u),

                    _ => Value::Float(acc.as_float() + sum_state.r_err),
                };
                state.registers[*register] = Register::Value(value);
            }
            AggFunc::Total => {
                let AggContext::Sum(acc, _) = agg.borrow_mut() else {
                    unreachable!();
                };
                let value = match acc {
                    Value::Null => Value::Float(0.0),
                    Value::Integer(i) => Value::Float(*i as f64),
                    Value::Float(f) => Value::Float(*f),
                    _ => unreachable!(),
                };
                state.registers[*register] = Register::Value(value);
            }
            AggFunc::Count | AggFunc::Count0 => {
                let AggContext::Count(count) = agg.borrow_mut() else {
                    unreachable!();
                };
                state.registers[*register] = Register::Value(count.clone());
            }
            AggFunc::Max => {
                let AggContext::Max(acc) = agg.borrow_mut() else {
                    unreachable!();
                };
                match acc {
                    Some(value) => state.registers[*register] = Register::Value(value.clone()),
                    None => state.registers[*register] = Register::Value(Value::Null),
                }
            }
            AggFunc::Min => {
                let AggContext::Min(acc) = agg.borrow_mut() else {
                    unreachable!();
                };
                match acc {
                    Some(value) => state.registers[*register] = Register::Value(value.clone()),
                    None => state.registers[*register] = Register::Value(Value::Null),
                }
            }
            AggFunc::GroupConcat | AggFunc::StringAgg => {
                let AggContext::GroupConcat(acc) = agg.borrow_mut() else {
                    unreachable!();
                };
                state.registers[*register] = Register::Value(acc.clone());
            }
            #[cfg(feature = "json")]
            AggFunc::JsonGroupObject => {
                let AggContext::GroupConcat(acc) = agg.borrow_mut() else {
                    unreachable!();
                };
                let data = acc.to_blob().expect("Should be blob");
                state.registers[*register] = Register::Value(json_from_raw_bytes_agg(data, false)?);
            }
            #[cfg(feature = "json")]
            AggFunc::JsonbGroupObject => {
                let AggContext::GroupConcat(acc) = agg.borrow_mut() else {
                    unreachable!();
                };
                let data = acc.to_blob().expect("Should be blob");
                state.registers[*register] = Register::Value(json_from_raw_bytes_agg(data, true)?);
            }
            #[cfg(feature = "json")]
            AggFunc::JsonGroupArray => {
                let AggContext::GroupConcat(acc) = agg.borrow_mut() else {
                    unreachable!();
                };
                let data = acc.to_blob().expect("Should be blob");
                state.registers[*register] = Register::Value(json_from_raw_bytes_agg(data, false)?);
            }
            #[cfg(feature = "json")]
            AggFunc::JsonbGroupArray => {
                let AggContext::GroupConcat(acc) = agg.borrow_mut() else {
                    unreachable!();
                };
                let data = acc.to_blob().expect("Should be blob");
                state.registers[*register] = Register::Value(json_from_raw_bytes_agg(data, true)?);
            }
            AggFunc::External(_) => {
                agg.compute_external()?;
                let AggContext::External(agg_state) = agg else {
                    unreachable!();
                };
                match &agg_state.finalized_value {
                    Some(value) => state.registers[*register] = Register::Value(value.clone()),
                    None => state.registers[*register] = Register::Value(Value::Null),
                }
            }
        },
        Register::Value(Value::Null) => {
            // when the set is empty
            match func {
                AggFunc::Total => {
                    state.registers[*register] = Register::Value(Value::Float(0.0));
                }
                AggFunc::Count | AggFunc::Count0 => {
                    state.registers[*register] = Register::Value(Value::Integer(0));
                }
                _ => {}
            }
        }
        other => {
            panic!("Unexpected value {other:?} in AggFinal");
        }
    };
    state.pc += 1;
    Ok(InsnFunctionStepResult::Step)
}

pub fn op_sorter_open(
    program: &Program,
    state: &mut ProgramState,
    insn: &Insn,
    pager: &Rc<Pager>,
    mv_store: Option<&Arc<MvStore>>,
) -> Result<InsnFunctionStepResult> {
    load_insn!(
        SorterOpen {
            cursor_id,
            columns: _,
            order,
            collations,
        },
        insn
    );
    let cache_size = program.connection.get_cache_size();
    // Set the buffer size threshold to be roughly the same as the limit configured for the page-cache.
    let page_size = pager
        .io
        .block(|| pager.with_header(|header| header.page_size))
        .unwrap_or_default()
        .get() as usize;

    let max_buffer_size_bytes = if cache_size < 0 {
        (cache_size.abs() * 1024) as usize
    } else {
        (cache_size as usize) * page_size
    };
    let cursor = Sorter::new(
        order,
        collations
            .iter()
            .map(|collation| collation.unwrap_or_default())
            .collect(),
        max_buffer_size_bytes,
        page_size,
        pager.io.clone(),
    );
    let cursors = &mut state.cursors;
    cursors
        .get_mut(*cursor_id)
        .unwrap()
        .replace(Cursor::new_sorter(cursor));
    state.pc += 1;
    Ok(InsnFunctionStepResult::Step)
}

pub fn op_sorter_data(
    program: &Program,
    state: &mut ProgramState,
    insn: &Insn,
    pager: &Rc<Pager>,
    mv_store: Option<&Arc<MvStore>>,
) -> Result<InsnFunctionStepResult> {
    load_insn!(
        SorterData {
            cursor_id,
            dest_reg,
            pseudo_cursor,
        },
        insn
    );
    let record = {
        let cursor = state.get_cursor(*cursor_id);
        let cursor = cursor.as_sorter_mut();
        cursor.record().cloned()
    };
    let record = match record {
        Some(record) => record,
        None => {
            state.pc += 1;
            return Ok(InsnFunctionStepResult::Step);
        }
    };
    state.registers[*dest_reg] = Register::Record(record.clone());
    {
        let pseudo_cursor = state.get_cursor(*pseudo_cursor);
        pseudo_cursor.as_pseudo_mut().insert(record);
    }
    state.pc += 1;
    Ok(InsnFunctionStepResult::Step)
}

pub fn op_sorter_insert(
    program: &Program,
    state: &mut ProgramState,
    insn: &Insn,
    pager: &Rc<Pager>,
    mv_store: Option<&Arc<MvStore>>,
) -> Result<InsnFunctionStepResult> {
    load_insn!(
        SorterInsert {
            cursor_id,
            record_reg,
        },
        insn
    );
    {
        let cursor = get_cursor!(state, *cursor_id);
        let cursor = cursor.as_sorter_mut();
        let record = match &state.registers[*record_reg] {
            Register::Record(record) => record,
            _ => unreachable!("SorterInsert on non-record register"),
        };
        return_if_io!(cursor.insert(record));
    }
    state.pc += 1;
    Ok(InsnFunctionStepResult::Step)
}

pub fn op_sorter_sort(
    program: &Program,
    state: &mut ProgramState,
    insn: &Insn,
    pager: &Rc<Pager>,
    mv_store: Option<&Arc<MvStore>>,
) -> Result<InsnFunctionStepResult> {
    load_insn!(
        SorterSort {
            cursor_id,
            pc_if_empty,
        },
        insn
    );
    let (is_empty, did_sort) = {
        let cursor = state.get_cursor(*cursor_id);
        let cursor = cursor.as_sorter_mut();
        let is_empty = cursor.is_empty();
        if !is_empty {
            return_if_io!(cursor.sort());
        }
        (is_empty, !is_empty)
    };
    // Increment metrics for sort operation after cursor is dropped
    if did_sort {
        state.metrics.sort_operations = state.metrics.sort_operations.saturating_add(1);
    }
    if is_empty {
        state.pc = pc_if_empty.as_offset_int();
    } else {
        state.pc += 1;
    }
    Ok(InsnFunctionStepResult::Step)
}

pub fn op_sorter_next(
    program: &Program,
    state: &mut ProgramState,
    insn: &Insn,
    pager: &Rc<Pager>,
    mv_store: Option<&Arc<MvStore>>,
) -> Result<InsnFunctionStepResult> {
    load_insn!(
        SorterNext {
            cursor_id,
            pc_if_next,
        },
        insn
    );
    assert!(pc_if_next.is_offset());
    let has_more = {
        let cursor = state.get_cursor(*cursor_id);
        let cursor = cursor.as_sorter_mut();
        return_if_io!(cursor.next());
        cursor.has_more()
    };
    if has_more {
        state.pc = pc_if_next.as_offset_int();
    } else {
        state.pc += 1;
    }
    Ok(InsnFunctionStepResult::Step)
}

#[cfg(feature = "u128-support")]
pub fn op_u128(
    _program: &Program,
    state: &mut ProgramState,
    insn: &Insn,
    _pager: &Rc<Pager>,
    _mv_store: Option<&Arc<MvStore>>,
) -> Result<InsnFunctionStepResult> {
    if let Insn::U128 { value, dest } = insn {
        state.registers[*dest] = Register::Value(Value::U128(*value));
        state.pc += 1;
        Ok(InsnFunctionStepResult::Step)
    } else {
        unreachable!()
    }
}

pub fn op_function(
    program: &Program,
    state: &mut ProgramState,
    insn: &Insn,
    pager: &Rc<Pager>,
    mv_store: Option<&Arc<MvStore>>,
) -> Result<InsnFunctionStepResult> {
    load_insn!(
        Function {
            constant_mask,
            func,
            start_reg,
            dest,
        },
        insn
    );
    let arg_count = func.arg_count;

    match &func.func {
        #[cfg(feature = "json")]
        crate::function::Func::Json(json_func) => match json_func {
            JsonFunc::Json => {
                let json_value = &state.registers[*start_reg];
                let json_str = get_json(json_value.get_value(), None);
                match json_str {
                    Ok(json) => state.registers[*dest] = Register::Value(json),
                    Err(e) => return Err(e),
                }
            }

            JsonFunc::Jsonb => {
                let json_value = &state.registers[*start_reg];
                let json_blob = jsonb(json_value.get_value(), &state.json_cache);
                match json_blob {
                    Ok(json) => state.registers[*dest] = Register::Value(json),
                    Err(e) => return Err(e),
                }
            }

            JsonFunc::JsonArray
            | JsonFunc::JsonObject
            | JsonFunc::JsonbArray
            | JsonFunc::JsonbObject => {
                let reg_values = &state.registers[*start_reg..*start_reg + arg_count];

                let json_func = match json_func {
                    JsonFunc::JsonArray => json_array,
                    JsonFunc::JsonObject => json_object,
                    JsonFunc::JsonbArray => jsonb_array,
                    JsonFunc::JsonbObject => jsonb_object,
                    _ => unreachable!(),
                };
                let json_result = json_func(reg_values);

                match json_result {
                    Ok(json) => state.registers[*dest] = Register::Value(json),
                    Err(e) => return Err(e),
                }
            }
            JsonFunc::JsonExtract => {
                let result = match arg_count {
                    0 => Ok(Value::Null),
                    _ => {
                        let val = &state.registers[*start_reg];
                        let reg_values = &state.registers[*start_reg + 1..*start_reg + arg_count];

                        json_extract(val.get_value(), reg_values, &state.json_cache)
                    }
                };

                match result {
                    Ok(json) => state.registers[*dest] = Register::Value(json),
                    Err(e) => return Err(e),
                }
            }
            JsonFunc::JsonbExtract => {
                let result = match arg_count {
                    0 => Ok(Value::Null),
                    _ => {
                        let val = &state.registers[*start_reg];
                        let reg_values = &state.registers[*start_reg + 1..*start_reg + arg_count];

                        jsonb_extract(val.get_value(), reg_values, &state.json_cache)
                    }
                };

                match result {
                    Ok(json) => state.registers[*dest] = Register::Value(json),
                    Err(e) => return Err(e),
                }
            }

            JsonFunc::JsonArrowExtract | JsonFunc::JsonArrowShiftExtract => {
                assert_eq!(arg_count, 2);
                let json = &state.registers[*start_reg];
                let path = &state.registers[*start_reg + 1];
                let json_func = match json_func {
                    JsonFunc::JsonArrowExtract => json_arrow_extract,
                    JsonFunc::JsonArrowShiftExtract => json_arrow_shift_extract,
                    _ => unreachable!(),
                };
                let json_str = json_func(json.get_value(), path.get_value(), &state.json_cache);
                match json_str {
                    Ok(json) => state.registers[*dest] = Register::Value(json),
                    Err(e) => return Err(e),
                }
            }
            JsonFunc::JsonArrayLength | JsonFunc::JsonType => {
                let json_value = &state.registers[*start_reg];
                let path_value = if arg_count > 1 {
                    Some(&state.registers[*start_reg + 1])
                } else {
                    None
                };
                let func_result = match json_func {
                    JsonFunc::JsonArrayLength => json_array_length(
                        json_value.get_value(),
                        path_value.map(|x| x.get_value()),
                        &state.json_cache,
                    ),
                    JsonFunc::JsonType => {
                        json_type(json_value.get_value(), path_value.map(|x| x.get_value()))
                    }
                    _ => unreachable!(),
                };

                match func_result {
                    Ok(result) => state.registers[*dest] = Register::Value(result),
                    Err(e) => return Err(e),
                }
            }
            JsonFunc::JsonErrorPosition => {
                let json_value = &state.registers[*start_reg];
                match json_error_position(json_value.get_value()) {
                    Ok(pos) => state.registers[*dest] = Register::Value(pos),
                    Err(e) => return Err(e),
                }
            }
            JsonFunc::JsonValid => {
                let json_value = &state.registers[*start_reg];
                state.registers[*dest] = Register::Value(is_json_valid(json_value.get_value()));
            }
            JsonFunc::JsonPatch => {
                assert_eq!(arg_count, 2);
                assert!(*start_reg + 1 < state.registers.len());
                let target = &state.registers[*start_reg];
                let patch = &state.registers[*start_reg + 1];
                state.registers[*dest] = Register::Value(json_patch(
                    target.get_value(),
                    patch.get_value(),
                    &state.json_cache,
                )?);
            }
            JsonFunc::JsonbPatch => {
                assert_eq!(arg_count, 2);
                assert!(*start_reg + 1 < state.registers.len());
                let target = &state.registers[*start_reg];
                let patch = &state.registers[*start_reg + 1];
                state.registers[*dest] = Register::Value(jsonb_patch(
                    target.get_value(),
                    patch.get_value(),
                    &state.json_cache,
                )?);
            }
            JsonFunc::JsonRemove => {
                if let Ok(json) = json_remove(
                    &state.registers[*start_reg..*start_reg + arg_count],
                    &state.json_cache,
                ) {
                    state.registers[*dest] = Register::Value(json);
                } else {
                    state.registers[*dest] = Register::Value(Value::Null);
                }
            }
            JsonFunc::JsonbRemove => {
                if let Ok(json) = jsonb_remove(
                    &state.registers[*start_reg..*start_reg + arg_count],
                    &state.json_cache,
                ) {
                    state.registers[*dest] = Register::Value(json);
                } else {
                    state.registers[*dest] = Register::Value(Value::Null);
                }
            }
            JsonFunc::JsonReplace => {
                if let Ok(json) = json_replace(
                    &state.registers[*start_reg..*start_reg + arg_count],
                    &state.json_cache,
                ) {
                    state.registers[*dest] = Register::Value(json);
                } else {
                    state.registers[*dest] = Register::Value(Value::Null);
                }
            }
            JsonFunc::JsonbReplace => {
                if let Ok(json) = jsonb_replace(
                    &state.registers[*start_reg..*start_reg + arg_count],
                    &state.json_cache,
                ) {
                    state.registers[*dest] = Register::Value(json);
                } else {
                    state.registers[*dest] = Register::Value(Value::Null);
                }
            }
            JsonFunc::JsonInsert => {
                if let Ok(json) = json_insert(
                    &state.registers[*start_reg..*start_reg + arg_count],
                    &state.json_cache,
                ) {
                    state.registers[*dest] = Register::Value(json);
                } else {
                    state.registers[*dest] = Register::Value(Value::Null);
                }
            }
            JsonFunc::JsonbInsert => {
                if let Ok(json) = jsonb_insert(
                    &state.registers[*start_reg..*start_reg + arg_count],
                    &state.json_cache,
                ) {
                    state.registers[*dest] = Register::Value(json);
                } else {
                    state.registers[*dest] = Register::Value(Value::Null);
                }
            }
            JsonFunc::JsonPretty => {
                let json_value = &state.registers[*start_reg];
                let indent = if arg_count > 1 {
                    Some(&state.registers[*start_reg + 1])
                } else {
                    None
                };

                // Blob should be converted to Ascii in a lossy way
                // However, Rust strings uses utf-8
                // so the behavior at the moment is slightly different
                // To the way blobs are parsed here in SQLite.
                let indent = match indent {
                    Some(value) => match value.get_value() {
                        Value::Text(text) => text.as_str(),
                        Value::Integer(val) => &val.to_string(),
                        Value::Float(val) => &val.to_string(),
                        Value::Blob(val) => &String::from_utf8_lossy(val),
                        _ => "    ",
                    },
                    // If the second argument is omitted or is NULL, then indentation is four spaces per level
                    None => "    ",
                };

                let json_str = get_json(json_value.get_value(), Some(indent))?;
                state.registers[*dest] = Register::Value(json_str);
            }
            JsonFunc::JsonSet => {
                if arg_count % 2 == 0 {
                    bail_constraint_error!("json_set() needs an odd number of arguments")
                }
                let reg_values = &state.registers[*start_reg..*start_reg + arg_count];

                let json_result = json_set(reg_values, &state.json_cache);

                match json_result {
                    Ok(json) => state.registers[*dest] = Register::Value(json),
                    Err(e) => return Err(e),
                }
            }
            JsonFunc::JsonbSet => {
                if arg_count % 2 == 0 {
                    bail_constraint_error!("json_set() needs an odd number of arguments")
                }
                let reg_values = &state.registers[*start_reg..*start_reg + arg_count];

                let json_result = jsonb_set(reg_values, &state.json_cache);

                match json_result {
                    Ok(json) => state.registers[*dest] = Register::Value(json),
                    Err(e) => return Err(e),
                }
            }
            JsonFunc::JsonQuote => {
                let json_value = &state.registers[*start_reg];

                match json_quote(json_value.get_value()) {
                    Ok(result) => state.registers[*dest] = Register::Value(result),
                    Err(e) => return Err(e),
                }
            }
        },
        crate::function::Func::Scalar(scalar_func) => match scalar_func {
            ScalarFunc::Cast => {
                assert_eq!(arg_count, 2);
                assert!(*start_reg + 1 < state.registers.len());
                let reg_value_argument = state.registers[*start_reg].clone();
                let Value::Text(reg_value_type) =
                    state.registers[*start_reg + 1].get_value().clone()
                else {
                    unreachable!("Cast with non-text type");
                };
                let result = reg_value_argument
                    .get_value()
                    .exec_cast(reg_value_type.as_str());
                state.registers[*dest] = Register::Value(result);
            }
            ScalarFunc::Changes => {
                let res = &program.connection.last_change;
                let changes = res.get();
                state.registers[*dest] = Register::Value(Value::Integer(changes));
            }
            ScalarFunc::Char => {
                let reg_values = &state.registers[*start_reg..*start_reg + arg_count];
                state.registers[*dest] = Register::Value(exec_char(reg_values));
            }
            ScalarFunc::Coalesce => {}
            ScalarFunc::Concat => {
                let reg_values = &state.registers[*start_reg..*start_reg + arg_count];
                let result = exec_concat_strings(reg_values);
                state.registers[*dest] = Register::Value(result);
            }
            ScalarFunc::ConcatWs => {
                let reg_values = &state.registers[*start_reg..*start_reg + arg_count];
                let result = exec_concat_ws(reg_values);
                state.registers[*dest] = Register::Value(result);
            }
            ScalarFunc::Glob => {
                let pattern = &state.registers[*start_reg];
                let text = &state.registers[*start_reg + 1];
                let result = match (pattern.get_value(), text.get_value()) {
                    (Value::Null, _) | (_, Value::Null) => Value::Null,
                    (Value::Text(pattern), Value::Text(text)) => {
                        let cache = if *constant_mask > 0 {
                            Some(&mut state.regex_cache.glob)
                        } else {
                            None
                        };
                        Value::Integer(exec_glob(cache, pattern.as_str(), text.as_str()) as i64)
                    }
                    // Convert any other value types to text for GLOB comparison
                    (pattern_val, text_val) => {
                        let pattern_str = pattern_val.to_string();
                        let text_str = text_val.to_string();
                        let cache = if *constant_mask > 0 {
                            Some(&mut state.regex_cache.glob)
                        } else {
                            None
                        };
                        Value::Integer(exec_glob(cache, &pattern_str, &text_str) as i64)
                    }
                };
                state.registers[*dest] = Register::Value(result);
            }
            ScalarFunc::IfNull => {}
            ScalarFunc::Iif => {}
            ScalarFunc::Instr => {
                let reg_value = &state.registers[*start_reg];
                let pattern_value = &state.registers[*start_reg + 1];
                let result = reg_value.get_value().exec_instr(pattern_value.get_value());
                state.registers[*dest] = Register::Value(result);
            }
            ScalarFunc::LastInsertRowid => {
                state.registers[*dest] =
                    Register::Value(Value::Integer(program.connection.last_insert_rowid()));
            }
            ScalarFunc::Like => {
                let pattern = &state.registers[*start_reg];
                let match_expression = &state.registers[*start_reg + 1];

                let pattern = match pattern.get_value() {
                    Value::Text(_) => pattern.get_value(),
                    _ => &pattern.get_value().exec_cast("TEXT"),
                };
                let match_expression = match match_expression.get_value() {
                    Value::Text(_) => match_expression.get_value(),
                    _ => &match_expression.get_value().exec_cast("TEXT"),
                };

                let result = match (pattern, match_expression) {
                    (Value::Text(pattern), Value::Text(match_expression)) if arg_count == 3 => {
                        let escape =
                            construct_like_escape_arg(state.registers[*start_reg + 2].get_value())?;

                        Value::Integer(exec_like_with_escape(
                            pattern.as_str(),
                            match_expression.as_str(),
                            escape,
                        ) as i64)
                    }
                    (Value::Text(pattern), Value::Text(match_expression)) => {
                        let cache = if *constant_mask > 0 {
                            Some(&mut state.regex_cache.like)
                        } else {
                            None
                        };
                        Value::Integer(Value::exec_like(
                            cache,
                            pattern.as_str(),
                            match_expression.as_str(),
                        ) as i64)
                    }
                    (Value::Null, _) | (_, Value::Null) => Value::Null,
                    _ => {
                        unreachable!("Like failed");
                    }
                };

                state.registers[*dest] = Register::Value(result);
            }
            ScalarFunc::Abs
            | ScalarFunc::Lower
            | ScalarFunc::Upper
            | ScalarFunc::Length
            | ScalarFunc::OctetLength
            | ScalarFunc::Typeof
            | ScalarFunc::Unicode
            | ScalarFunc::Quote
            | ScalarFunc::RandomBlob
            | ScalarFunc::Sign
            | ScalarFunc::Soundex
            | ScalarFunc::ZeroBlob => {
                let reg_value = state.registers[*start_reg].borrow_mut().get_value();
                let result = match scalar_func {
                    ScalarFunc::Sign => reg_value.exec_sign(),
                    ScalarFunc::Abs => Some(reg_value.exec_abs()?),
                    ScalarFunc::Lower => reg_value.exec_lower(),
                    ScalarFunc::Upper => reg_value.exec_upper(),
                    ScalarFunc::Length => Some(reg_value.exec_length()),
                    ScalarFunc::OctetLength => Some(reg_value.exec_octet_length()),
                    ScalarFunc::Typeof => Some(reg_value.exec_typeof()),
                    ScalarFunc::Unicode => Some(reg_value.exec_unicode()),
                    ScalarFunc::Quote => Some(reg_value.exec_quote()),
                    ScalarFunc::RandomBlob => Some(reg_value.exec_randomblob()),
                    ScalarFunc::ZeroBlob => Some(reg_value.exec_zeroblob()),
                    ScalarFunc::Soundex => Some(reg_value.exec_soundex()),
                    _ => unreachable!(),
                };
                state.registers[*dest] = Register::Value(result.unwrap_or(Value::Null));
            }
            ScalarFunc::Hex => {
                let reg_value = state.registers[*start_reg].borrow_mut();
                let result = reg_value.get_value().exec_hex();
                state.registers[*dest] = Register::Value(result);
            }
            ScalarFunc::Unhex => {
                let reg_value = &state.registers[*start_reg];
                let ignored_chars = state.registers.get(*start_reg + 1);
                let result = reg_value
                    .get_value()
                    .exec_unhex(ignored_chars.map(|x| x.get_value()));
                state.registers[*dest] = Register::Value(result);
            }
            ScalarFunc::Random => {
                state.registers[*dest] = Register::Value(Value::exec_random());
            }
            ScalarFunc::Trim => {
                let reg_value = &state.registers[*start_reg];
                let pattern_value = if func.arg_count == 2 {
                    state.registers.get(*start_reg + 1)
                } else {
                    None
                };
                let result = reg_value
                    .get_value()
                    .exec_trim(pattern_value.map(|x| x.get_value()));
                state.registers[*dest] = Register::Value(result);
            }
            ScalarFunc::LTrim => {
                let reg_value = &state.registers[*start_reg];
                let pattern_value = if func.arg_count == 2 {
                    state.registers.get(*start_reg + 1)
                } else {
                    None
                };
                let result = reg_value
                    .get_value()
                    .exec_ltrim(pattern_value.map(|x| x.get_value()));
                state.registers[*dest] = Register::Value(result);
            }
            ScalarFunc::RTrim => {
                let reg_value = &state.registers[*start_reg];
                let pattern_value = if func.arg_count == 2 {
                    state.registers.get(*start_reg + 1)
                } else {
                    None
                };
                let result = reg_value
                    .get_value()
                    .exec_rtrim(pattern_value.map(|x| x.get_value()));
                state.registers[*dest] = Register::Value(result);
            }
            ScalarFunc::Round => {
                let reg_value = &state.registers[*start_reg];
                assert!(arg_count == 1 || arg_count == 2);
                let precision_value = if arg_count > 1 {
                    state.registers.get(*start_reg + 1)
                } else {
                    None
                };
                let result = reg_value
                    .get_value()
                    .exec_round(precision_value.map(|x| x.get_value()));
                state.registers[*dest] = Register::Value(result);
            }
            ScalarFunc::Min => {
                let reg_values = &state.registers[*start_reg..*start_reg + arg_count];
                state.registers[*dest] =
                    Register::Value(Value::exec_min(reg_values.iter().map(|v| v.get_value())));
            }
            ScalarFunc::Max => {
                let reg_values = &state.registers[*start_reg..*start_reg + arg_count];
                state.registers[*dest] =
                    Register::Value(Value::exec_max(reg_values.iter().map(|v| v.get_value())));
            }
            ScalarFunc::Nullif => {
                let first_value = &state.registers[*start_reg];
                let second_value = &state.registers[*start_reg + 1];
                state.registers[*dest] = Register::Value(Value::exec_nullif(
                    first_value.get_value(),
                    second_value.get_value(),
                ));
            }
            ScalarFunc::Substr | ScalarFunc::Substring => {
                let str_value = &state.registers[*start_reg];
                let start_value = &state.registers[*start_reg + 1];
                let length_value = if func.arg_count == 3 {
                    Some(&state.registers[*start_reg + 2])
                } else {
                    None
                };
                let result = Value::exec_substring(
                    str_value.get_value(),
                    start_value.get_value(),
                    length_value.map(|x| x.get_value()),
                );
                state.registers[*dest] = Register::Value(result);
            }
            ScalarFunc::Date => {
                let result = exec_date(&state.registers[*start_reg..*start_reg + arg_count]);
                state.registers[*dest] = Register::Value(result);
            }
            ScalarFunc::Time => {
                let values = &state.registers[*start_reg..*start_reg + arg_count];
                let result = exec_time(values);
                state.registers[*dest] = Register::Value(result);
            }
            ScalarFunc::TimeDiff => {
                if arg_count != 2 {
                    state.registers[*dest] = Register::Value(Value::Null);
                } else {
                    let start = state.registers[*start_reg].get_value().clone();
                    let end = state.registers[*start_reg + 1].get_value().clone();

                    let result = crate::functions::datetime::exec_timediff(&[
                        Register::Value(start),
                        Register::Value(end),
                    ]);

                    state.registers[*dest] = Register::Value(result);
                }
            }
            ScalarFunc::TotalChanges => {
                let res = &program.connection.total_changes;
                let total_changes = res.get();
                state.registers[*dest] = Register::Value(Value::Integer(total_changes));
            }
            ScalarFunc::DateTime => {
                let result =
                    exec_datetime_full(&state.registers[*start_reg..*start_reg + arg_count]);
                state.registers[*dest] = Register::Value(result);
            }
            ScalarFunc::JulianDay => {
                let result = exec_julianday(&state.registers[*start_reg..*start_reg + arg_count]);
                state.registers[*dest] = Register::Value(result);
            }
            ScalarFunc::UnixEpoch => {
                if *start_reg == 0 {
                    let result = exec_unixepoch(&Value::build_text("now"))?;
                    state.registers[*dest] = Register::Value(result);
                } else {
                    let datetime_value = &state.registers[*start_reg];
                    let unixepoch = exec_unixepoch(datetime_value.get_value());
                    match unixepoch {
                        Ok(time) => state.registers[*dest] = Register::Value(time),
                        Err(e) => {
                            return Err(LimboError::ParseError(format!(
                                "Error encountered while parsing datetime value: {e}"
                            )));
                        }
                    }
                }
            }
            ScalarFunc::SqliteVersion => {
                if !program.connection.is_db_initialized() {
                    state.registers[*dest] =
                        Register::Value(Value::build_text(info::build::PKG_VERSION));
                } else {
                    let version_integer =
                        return_if_io!(pager.with_header(|header| header.version_number)).get()
                            as i64;
                    let version = execute_sqlite_version(version_integer);
                    state.registers[*dest] = Register::Value(Value::build_text(version));
                }
            }
            ScalarFunc::SqliteSourceId => {
                let src_id = format!(
                    "{} {}",
                    info::build::BUILT_TIME_SQLITE,
                    info::build::GIT_COMMIT_HASH.unwrap_or("unknown")
                );
                state.registers[*dest] = Register::Value(Value::build_text(src_id));
            }
            ScalarFunc::Replace => {
                assert_eq!(arg_count, 3);
                let source = &state.registers[*start_reg];
                let pattern = &state.registers[*start_reg + 1];
                let replacement = &state.registers[*start_reg + 2];
                state.registers[*dest] = Register::Value(Value::exec_replace(
                    source.get_value(),
                    pattern.get_value(),
                    replacement.get_value(),
                ));
            }
            #[cfg(feature = "fs")]
            #[cfg(not(target_family = "wasm"))]
            ScalarFunc::LoadExtension => {
                let extension = &state.registers[*start_reg];
                let ext = resolve_ext_path(&extension.get_value().to_string())?;
                program.connection.load_extension(ext)?;
            }
            ScalarFunc::StrfTime => {
                let result = exec_strftime(&state.registers[*start_reg..*start_reg + arg_count]);
                state.registers[*dest] = Register::Value(result);
            }
            ScalarFunc::Printf => {
                let result = exec_printf(&state.registers[*start_reg..*start_reg + arg_count])?;
                state.registers[*dest] = Register::Value(result);
            }
            ScalarFunc::TableColumnsJsonArray => {
                assert_eq!(arg_count, 1);
                #[cfg(not(feature = "json"))]
                {
                    return Err(LimboError::InvalidArgument(
                        "table_columns_json_array: turso must be compiled with JSON support"
                            .to_string(),
                    ));
                }
                #[cfg(feature = "json")]
                {
                    use crate::types::{TextRef, TextSubtype};

                    let table = state.registers[*start_reg].get_value();
                    let Value::Text(table) = table else {
                        return Err(LimboError::InvalidArgument(
                            "table_columns_json_array: function argument must be of type TEXT"
                                .to_string(),
                        ));
                    };
                    let table = {
                        let schema = program.connection.schema.borrow();
                        match schema.get_table(table.as_str()) {
                            Some(table) => table,
                            None => {
                                return Err(LimboError::InvalidArgument(format!(
                                    "table_columns_json_array: table {table} doesn't exists"
                                )))
                            }
                        }
                    };

                    let mut json = json::jsonb::Jsonb::make_empty_array(table.columns().len() * 10);
                    for column in table.columns() {
                        let name = column.name.as_ref().unwrap();
                        let name_json = json::convert_ref_dbtype_to_jsonb(
                            &RefValue::Text(TextRef::create_from(
                                name.as_str().as_bytes(),
                                TextSubtype::Text,
                            )),
                            json::Conv::ToString,
                        )?;
                        json.append_jsonb_to_end(name_json.data());
                    }
                    json.finalize_unsafe(json::jsonb::ElementType::ARRAY)?;
                    state.registers[*dest] = Register::Value(json::json_string_to_db_type(
                        json,
                        json::jsonb::ElementType::ARRAY,
                        json::OutputVariant::String,
                    )?);
                }
            }
            ScalarFunc::BinRecordJsonObject => {
                assert_eq!(arg_count, 2);
                #[cfg(not(feature = "json"))]
                {
                    return Err(LimboError::InvalidArgument(
                        "bin_record_json_object: turso must be compiled with JSON support"
                            .to_string(),
                    ));
                }
                #[cfg(feature = "json")]
                'outer: {
                    use crate::types::RecordCursor;
                    use std::str::FromStr;

                    let columns_str = state.registers[*start_reg].get_value();
                    let bin_record = state.registers[*start_reg + 1].get_value();
                    let Value::Text(columns_str) = columns_str else {
                        return Err(LimboError::InvalidArgument(
                            "bin_record_json_object: function arguments must be of type TEXT and BLOB correspondingly".to_string()
                        ));
                    };

                    if let Value::Null = bin_record {
                        state.registers[*dest] = Register::Value(Value::Null);
                        break 'outer;
                    }

                    let Value::Blob(bin_record) = bin_record else {
                        return Err(LimboError::InvalidArgument(
                            "bin_record_json_object: function arguments must be of type TEXT and BLOB correspondingly".to_string()
                        ));
                    };
                    let mut columns_json_array =
                        json::jsonb::Jsonb::from_str(columns_str.as_str())?;
                    let columns_len = columns_json_array.array_len()?;

                    let mut record = ImmutableRecord::new(bin_record.len());
                    record.start_serialization(bin_record);
                    let mut record_cursor = RecordCursor::new();

                    let mut json = json::jsonb::Jsonb::make_empty_obj(columns_len);
                    for i in 0..columns_len {
                        let mut op = json::jsonb::SearchOperation::new(0);
                        let path = json::path::JsonPath {
                            elements: vec![
                                json::path::PathElement::Root(),
                                json::path::PathElement::ArrayLocator(Some(i as i32)),
                            ],
                        };

                        columns_json_array.operate_on_path(&path, &mut op)?;
                        let column_name = op.result();
                        json.append_jsonb_to_end(column_name.data());

                        let val = record_cursor.get_value(&record, i)?;
                        if let RefValue::Blob(..) = val {
                            return Err(LimboError::InvalidArgument(
                                "bin_record_json_object: formatting of BLOB values stored in binary record is not supported".to_string()
                            ));
                        }
                        let val_json =
                            json::convert_ref_dbtype_to_jsonb(&val, json::Conv::NotStrict)?;
                        json.append_jsonb_to_end(val_json.data());
                    }
                    json.finalize_unsafe(json::jsonb::ElementType::OBJECT)?;

                    state.registers[*dest] = Register::Value(json::json_string_to_db_type(
                        json,
                        json::jsonb::ElementType::OBJECT,
                        json::OutputVariant::String,
                    )?);
                }
            }
            ScalarFunc::Attach => {
                assert_eq!(arg_count, 3);
                let filename = state.registers[*start_reg].get_value();
                let dbname = state.registers[*start_reg + 1].get_value();
                let _key = state.registers[*start_reg + 2].get_value(); // Not used in read-only implementation

                let Value::Text(filename_str) = filename else {
                    return Err(LimboError::InvalidArgument(
                        "attach: filename argument must be text".to_string(),
                    ));
                };

                let Value::Text(dbname_str) = dbname else {
                    return Err(LimboError::InvalidArgument(
                        "attach: database name argument must be text".to_string(),
                    ));
                };

                program
                    .connection
                    .attach_database(filename_str.as_str(), dbname_str.as_str())?;

                state.registers[*dest] = Register::Value(Value::Null);
            }
            ScalarFunc::Detach => {
                assert_eq!(arg_count, 1);
                let dbname = state.registers[*start_reg].get_value();

                let Value::Text(dbname_str) = dbname else {
                    return Err(LimboError::InvalidArgument(
                        "detach: database name argument must be text".to_string(),
                    ));
                };

                // Call the detach_database method on the connection
                program.connection.detach_database(dbname_str.as_str())?;

                // Set result to NULL (detach doesn't return a value)
                state.registers[*dest] = Register::Value(Value::Null);
            }
            ScalarFunc::Unlikely | ScalarFunc::Likely | ScalarFunc::Likelihood => {
                panic!(
                    "{scalar_func:?} should be stripped during expression translation and never reach VDBE",
                );
            }
        },
        crate::function::Func::Vector(vector_func) => match vector_func {
            VectorFunc::Vector => {
                let result = vector32(&state.registers[*start_reg..*start_reg + arg_count])?;
                state.registers[*dest] = Register::Value(result);
            }
            VectorFunc::Vector32 => {
                let result = vector32(&state.registers[*start_reg..*start_reg + arg_count])?;
                state.registers[*dest] = Register::Value(result);
            }
            VectorFunc::Vector64 => {
                let result = vector64(&state.registers[*start_reg..*start_reg + arg_count])?;
                state.registers[*dest] = Register::Value(result);
            }
            VectorFunc::VectorExtract => {
                let result = vector_extract(&state.registers[*start_reg..*start_reg + arg_count])?;
                state.registers[*dest] = Register::Value(result);
            }
            VectorFunc::VectorDistanceCos => {
                let result =
                    vector_distance_cos(&state.registers[*start_reg..*start_reg + arg_count])?;
                state.registers[*dest] = Register::Value(result);
            }
            VectorFunc::VectorDistanceEuclidean => {
                let result =
                    vector_distance_l2(&state.registers[*start_reg..*start_reg + arg_count])?;
                state.registers[*dest] = Register::Value(result);
            }
            VectorFunc::VectorConcat => {
                let result = vector_concat(&state.registers[*start_reg..*start_reg + arg_count])?;
                state.registers[*dest] = Register::Value(result);
            }
            VectorFunc::VectorSlice => {
                let result = vector_slice(&state.registers[*start_reg..*start_reg + arg_count])?;
                state.registers[*dest] = Register::Value(result)
            }
        },
        crate::function::Func::External(f) => match f.func {
            ExtFunc::Scalar(f) => {
                if arg_count == 0 {
                    let result_c_value: ExtValue = unsafe { (f)(0, std::ptr::null()) };
                    match Value::from_ffi(result_c_value) {
                        Ok(result_ov) => {
                            state.registers[*dest] = Register::Value(result_ov);
                        }
                        Err(e) => {
                            return Err(e);
                        }
                    }
                } else {
                    let register_slice = &state.registers[*start_reg..*start_reg + arg_count];
                    let mut ext_values: Vec<ExtValue> = Vec::with_capacity(arg_count);
                    for ov in register_slice.iter() {
                        let val = ov.get_value().to_ffi();
                        ext_values.push(val);
                    }
                    let argv_ptr = ext_values.as_ptr();
                    let result_c_value: ExtValue = unsafe { (f)(arg_count as i32, argv_ptr) };
                    match Value::from_ffi(result_c_value) {
                        Ok(result_ov) => {
                            state.registers[*dest] = Register::Value(result_ov);
                        }
                        Err(e) => {
                            return Err(e);
                        }
                    }
                }
            }
            _ => unreachable!("aggregate called in scalar context"),
        },
        crate::function::Func::Math(math_func) => match math_func.arity() {
            MathFuncArity::Nullary => match math_func {
                MathFunc::Pi => {
                    state.registers[*dest] = Register::Value(Value::Float(std::f64::consts::PI));
                }
                _ => {
                    unreachable!("Unexpected mathematical Nullary function {:?}", math_func);
                }
            },

            MathFuncArity::Unary => {
                let reg_value = &state.registers[*start_reg];
                let result = reg_value.get_value().exec_math_unary(math_func);
                state.registers[*dest] = Register::Value(result);
            }

            MathFuncArity::Binary => {
                let lhs = &state.registers[*start_reg];
                let rhs = &state.registers[*start_reg + 1];
                let result = lhs.get_value().exec_math_binary(rhs.get_value(), math_func);
                state.registers[*dest] = Register::Value(result);
            }

            MathFuncArity::UnaryOrBinary => match math_func {
                MathFunc::Log => {
                    let result = match arg_count {
                        1 => {
                            let arg = &state.registers[*start_reg];
                            arg.get_value().exec_math_log(None)
                        }
                        2 => {
                            let base = &state.registers[*start_reg];
                            let arg = &state.registers[*start_reg + 1];
                            arg.get_value().exec_math_log(Some(base.get_value()))
                        }
                        _ => unreachable!(
                            "{:?} function with unexpected number of arguments",
                            math_func
                        ),
                    };
                    state.registers[*dest] = Register::Value(result);
                }
                _ => unreachable!(
                    "Unexpected mathematical UnaryOrBinary function {:?}",
                    math_func
                ),
            },
        },
        crate::function::Func::AlterTable(alter_func) => {
            let r#type = &state.registers[*start_reg].get_value().clone();

            let Value::Text(name) = &state.registers[*start_reg + 1].get_value() else {
                panic!("sqlite_schema.name should be TEXT")
            };
            let name = name.to_string();

            let Value::Text(tbl_name) = &state.registers[*start_reg + 2].get_value() else {
                panic!("sqlite_schema.tbl_name should be TEXT")
            };
            let tbl_name = tbl_name.to_string();

            let Value::Integer(root_page) = &state.registers[*start_reg + 3].get_value().clone()
            else {
                panic!("sqlite_schema.root_page should be INTEGER")
            };

            let sql = &state.registers[*start_reg + 4].get_value().clone();

            let (new_name, new_tbl_name, new_sql) = match alter_func {
                AlterTableFunc::RenameTable => {
                    let rename_from = {
                        match &state.registers[*start_reg + 5].get_value() {
                            Value::Text(rename_from) => normalize_ident(rename_from.as_str()),
                            _ => panic!("rename_from parameter should be TEXT"),
                        }
                    };

                    let rename_to = {
                        match &state.registers[*start_reg + 6].get_value() {
                            Value::Text(rename_to) => normalize_ident(rename_to.as_str()),
                            _ => panic!("rename_to parameter should be TEXT"),
                        }
                    };

                    let new_name = if let Some(column) =
                        &name.strip_prefix(&format!("sqlite_autoindex_{rename_from}_"))
                    {
                        format!("sqlite_autoindex_{rename_to}_{column}")
                    } else if name == rename_from {
                        rename_to.clone()
                    } else {
                        name
                    };

                    let new_tbl_name = if tbl_name == rename_from {
                        rename_to.clone()
                    } else {
                        tbl_name
                    };

                    let new_sql = 'sql: {
                        let Value::Text(sql) = sql else {
                            break 'sql None;
                        };

                        let mut parser = Parser::new(sql.as_str().as_bytes());
                        let ast::Cmd::Stmt(stmt) = parser.next().unwrap().unwrap() else {
                            todo!()
                        };

                        match stmt {
                            ast::Stmt::CreateIndex {
                                tbl_name,
                                unique,
                                if_not_exists,
                                idx_name,
                                columns,
                                where_clause,
                            } => {
                                let table_name = normalize_ident(tbl_name.as_str());

                                if rename_from != table_name {
                                    break 'sql None;
                                }

                                Some(
                                    ast::Stmt::CreateIndex {
                                        tbl_name: ast::Name::new(&rename_to),
                                        unique,
                                        if_not_exists,
                                        idx_name,
                                        columns,
                                        where_clause,
                                    }
                                    .to_string(),
                                )
                            }
                            ast::Stmt::CreateTable {
                                tbl_name,
                                temporary,
                                if_not_exists,
                                body,
                            } => {
                                let table_name = normalize_ident(tbl_name.name.as_str());

                                if rename_from != table_name {
                                    break 'sql None;
                                }

                                Some(
                                    ast::Stmt::CreateTable {
                                        tbl_name: ast::QualifiedName {
                                            db_name: None,
                                            name: ast::Name::new(&rename_to),
                                            alias: None,
                                        },
                                        temporary,
                                        if_not_exists,
                                        body,
                                    }
                                    .to_string(),
                                )
                            }
                            _ => todo!(),
                        }
                    };

                    (new_name, new_tbl_name, new_sql)
                }
                AlterTableFunc::AlterColumn | AlterTableFunc::RenameColumn => {
                    let table = {
                        match &state.registers[*start_reg + 5].get_value() {
                            Value::Text(rename_to) => normalize_ident(rename_to.as_str()),
                            _ => panic!("table parameter should be TEXT"),
                        }
                    };

                    let rename_from = {
                        match &state.registers[*start_reg + 6].get_value() {
                            Value::Text(rename_from) => normalize_ident(rename_from.as_str()),
                            _ => panic!("rename_from parameter should be TEXT"),
                        }
                    };

                    let column_def = {
                        match &state.registers[*start_reg + 7].get_value() {
                            Value::Text(column_def) => column_def.as_str(),
                            _ => panic!("rename_to parameter should be TEXT"),
                        }
                    };

                    let column_def = Parser::new(column_def.as_bytes())
                        .parse_column_definition(true)
                        .unwrap();

                    let new_sql = 'sql: {
                        if table != tbl_name {
                            break 'sql None;
                        }

                        let Value::Text(sql) = sql else {
                            break 'sql None;
                        };

                        let mut parser = Parser::new(sql.as_str().as_bytes());
                        let ast::Cmd::Stmt(stmt) = parser.next().unwrap().unwrap() else {
                            todo!()
                        };

                        match stmt {
                            ast::Stmt::CreateIndex {
                                tbl_name,
                                mut columns,
                                unique,
                                if_not_exists,
                                idx_name,
                                where_clause,
                            } => {
                                if table != normalize_ident(tbl_name.as_str()) {
                                    break 'sql None;
                                }

                                for column in &mut columns {
                                    match column.expr.as_mut() {
                                        ast::Expr::Id(ast::Name::Ident(id))
                                            if normalize_ident(id) == rename_from =>
                                        {
                                            *id = column_def.col_name.as_str().to_owned();
                                        }
                                        _ => {}
                                    }
                                }

                                Some(
                                    ast::Stmt::CreateIndex {
                                        tbl_name,
                                        columns,
                                        unique,
                                        if_not_exists,
                                        idx_name,
                                        where_clause,
                                    }
                                    .to_string(),
                                )
                            }
                            ast::Stmt::CreateTable {
                                tbl_name,
                                body,
                                temporary,
                                if_not_exists,
                            } => {
                                if table != normalize_ident(tbl_name.name.as_str()) {
                                    break 'sql None;
                                }

                                let ast::CreateTableBody::ColumnsAndConstraints {
                                    mut columns,
                                    constraints,
                                    options,
                                } = body
                                else {
                                    todo!()
                                };

                                let column = columns
                                    .iter_mut()
                                    .find(|column| column.col_name == ast::Name::new(&rename_from))
                                    .expect("column being renamed should be present");

                                match alter_func {
                                    AlterTableFunc::AlterColumn => *column = column_def,
                                    AlterTableFunc::RenameColumn => {
                                        column.col_name = column_def.col_name
                                    }
                                    _ => unreachable!(),
                                }

                                Some(
                                    ast::Stmt::CreateTable {
                                        tbl_name,
                                        body: ast::CreateTableBody::ColumnsAndConstraints {
                                            columns,
                                            constraints,
                                            options,
                                        },
                                        temporary,
                                        if_not_exists,
                                    }
                                    .to_string(),
                                )
                            }
                            _ => todo!(),
                        }
                    };

                    (name, tbl_name, new_sql)
                }
            };

            state.registers[*dest] = Register::Value(r#type.clone());
            state.registers[*dest + 1] = Register::Value(Value::Text(Text::from(new_name)));
            state.registers[*dest + 2] = Register::Value(Value::Text(Text::from(new_tbl_name)));
            state.registers[*dest + 3] = Register::Value(Value::Integer(*root_page));

            if let Some(new_sql) = new_sql {
                state.registers[*dest + 4] = Register::Value(Value::Text(Text::from(new_sql)));
            } else {
                state.registers[*dest + 4] = Register::Value(sql.clone());
            }
        }
        crate::function::Func::Agg(_) => {
            unreachable!("Aggregate functions should not be handled here")
        }
    }
    state.pc += 1;
    Ok(InsnFunctionStepResult::Step)
}

pub fn op_init_coroutine(
    program: &Program,
    state: &mut ProgramState,
    insn: &Insn,
    pager: &Rc<Pager>,
    mv_store: Option<&Arc<MvStore>>,
) -> Result<InsnFunctionStepResult> {
    load_insn!(
        InitCoroutine {
            yield_reg,
            jump_on_definition,
            start_offset,
        },
        insn
    );
    assert!(jump_on_definition.is_offset());
    let start_offset = start_offset.as_offset_int();
    state.registers[*yield_reg] = Register::Value(Value::Integer(start_offset as i64));
    state.ended_coroutine.unset(*yield_reg);
    let jump_on_definition = jump_on_definition.as_offset_int();
    state.pc = if jump_on_definition == 0 {
        state.pc + 1
    } else {
        jump_on_definition
    };
    Ok(InsnFunctionStepResult::Step)
}

pub fn op_end_coroutine(
    program: &Program,
    state: &mut ProgramState,
    insn: &Insn,
    pager: &Rc<Pager>,
    mv_store: Option<&Arc<MvStore>>,
) -> Result<InsnFunctionStepResult> {
    load_insn!(EndCoroutine { yield_reg }, insn);

    if let Value::Integer(pc) = state.registers[*yield_reg].get_value() {
        state.ended_coroutine.set(*yield_reg);
        let pc: u32 = (*pc)
            .try_into()
            .unwrap_or_else(|_| panic!("EndCoroutine: pc overflow: {pc}"));
        state.pc = pc - 1; // yield jump is always next to yield. Here we subtract 1 to go back to yield instruction
    } else {
        unreachable!();
    }
    Ok(InsnFunctionStepResult::Step)
}

pub fn op_yield(
    program: &Program,
    state: &mut ProgramState,
    insn: &Insn,
    pager: &Rc<Pager>,
    mv_store: Option<&Arc<MvStore>>,
) -> Result<InsnFunctionStepResult> {
    load_insn!(
        Yield {
            yield_reg,
            end_offset,
        },
        insn
    );
    if let Value::Integer(pc) = state.registers[*yield_reg].get_value() {
        if state.ended_coroutine.get(*yield_reg) {
            state.pc = end_offset.as_offset_int();
        } else {
            let pc: u32 = (*pc)
                .try_into()
                .unwrap_or_else(|_| panic!("Yield: pc overflow: {pc}"));
            // swap the program counter with the value in the yield register
            // this is the mechanism that allows jumping back and forth between the coroutine and the caller
            (state.pc, state.registers[*yield_reg]) =
                (pc, Register::Value(Value::Integer((state.pc + 1) as i64)));
        }
    } else {
        unreachable!(
            "yield_reg {} contains non-integer value: {:?}",
            *yield_reg, state.registers[*yield_reg]
        );
    }
    Ok(InsnFunctionStepResult::Step)
}

pub struct OpInsertState {
    pub sub_state: OpInsertSubState,
    pub old_record: Option<(i64, Vec<Value>)>,
}

#[derive(Debug, PartialEq)]
pub enum OpInsertSubState {
    /// If this insert overwrites a record, capture the old record for incremental view maintenance.
    MaybeCaptureRecord,
    /// Seek to the correct position if needed.
    /// In a table insert, if the caller does not pass InsertFlags::REQUIRE_SEEK, they must ensure that a seek has already happened to the correct location.
    /// This typically happens by invoking either Insn::NewRowid or Insn::NotExists, because:
    /// 1. op_new_rowid() seeks to the end of the table, which is the correct insertion position.
    /// 2. op_not_exists() seeks to the position in the table where the target rowid would be inserted.
    Seek,
    /// Insert the row into the table.
    Insert,
    /// Updating last_insert_rowid may return IO, so we need a separate state for it so that we don't
    /// start inserting the same row multiple times.
    UpdateLastRowid,
    /// If there are dependent incremental views, apply the change.
    ApplyViewChange,
}

pub fn op_insert(
    program: &Program,
    state: &mut ProgramState,
    insn: &Insn,
    pager: &Rc<Pager>,
    mv_store: Option<&Arc<MvStore>>,
) -> Result<InsnFunctionStepResult> {
    load_insn!(
        Insert {
            cursor: cursor_id,
            key_reg,
            record_reg,
            flag,
            table_name,
        },
        insn
    );

    loop {
        match &state.op_insert_state.sub_state {
            OpInsertSubState::MaybeCaptureRecord => {
                let schema = program.connection.schema.borrow();
                let dependent_views = schema.get_dependent_materialized_views(table_name);
                // If there are no dependent views, we don't need to capture the old record.
                // We also don't need to do it if the rowid of the UPDATEd row was changed, because that means
                // we deleted it earlier and `op_delete` already captured the change.
                if dependent_views.is_empty() || flag.has(InsertFlags::UPDATE_ROWID_CHANGE) {
                    if flag.has(InsertFlags::REQUIRE_SEEK) {
                        state.op_insert_state.sub_state = OpInsertSubState::Seek;
                    } else {
                        state.op_insert_state.sub_state = OpInsertSubState::Insert;
                    }
                    continue;
                }

                turso_assert!(!flag.has(InsertFlags::REQUIRE_SEEK), "to capture old record accurately, we must be located at the correct position in the table");

                let old_record = {
                    let cursor = state.get_cursor(*cursor_id);
                    let cursor = cursor.as_btree_mut();
                    // Get the current key - for INSERT operations, there may not be a current row
                    let maybe_key = return_if_io!(cursor.rowid());
                    if let Some(key) = maybe_key {
                        // Get the current record before deletion and extract values
                        let maybe_record = return_if_io!(cursor.record());
                        if let Some(record) = maybe_record {
                            let mut values = record
                                .get_values()
                                .into_iter()
                                .map(|v| v.to_owned())
                                .collect::<Vec<_>>();

                            // Fix rowid alias columns: replace Null with actual rowid value
                            if let Some(table) = schema.get_table(table_name) {
                                for (i, col) in table.columns().iter().enumerate() {
                                    if col.is_rowid_alias && i < values.len() {
                                        values[i] = Value::Integer(key);
                                    }
                                }
                            }
                            Some((key, values))
                        } else {
                            None
                        }
                    } else {
                        // No current row - this is a fresh INSERT, not an UPDATE
                        None
                    }
                };

                state.op_insert_state.old_record = old_record;
                if flag.has(InsertFlags::REQUIRE_SEEK) {
                    state.op_insert_state.sub_state = OpInsertSubState::Seek;
                } else {
                    state.op_insert_state.sub_state = OpInsertSubState::Insert;
                }
                continue;
            }
            OpInsertSubState::Seek => {
                if let SeekInternalResult::IO(io) = seek_internal(
                    program,
                    state,
                    pager,
                    mv_store,
                    RecordSource::Unpacked {
                        start_reg: *key_reg,
                        num_regs: 1,
                    },
                    *cursor_id,
                    false,
                    SeekOp::GE { eq_only: true },
                )? {
                    return Ok(InsnFunctionStepResult::IO(io));
                }
                state.op_insert_state.sub_state = OpInsertSubState::Insert;
            }
            OpInsertSubState::Insert => {
                let key = match &state.registers[*key_reg].get_value() {
                    Value::Integer(i) => *i,
                    _ => unreachable!("expected integer key"),
                };
                let record = match &state.registers[*record_reg] {
                    Register::Record(r) => std::borrow::Cow::Borrowed(r),
                    Register::Value(value) => {
                        let x = 1;
                        let regs = &state.registers[*record_reg..*record_reg + 1];
                        let new_regs = [&state.registers[*record_reg]];
                        let record = ImmutableRecord::from_registers(new_regs, new_regs.len());
                        std::borrow::Cow::Owned(record)
                    }
                    Register::Aggregate(..) => unreachable!("Cannot insert an aggregate value."),
                };

                {
                    let cursor = get_cursor!(state, *cursor_id);
                    let cursor = cursor.as_btree_mut();

                    return_if_io!(cursor.insert(&BTreeKey::new_table_rowid(key, Some(&record))));
                }
                // Increment metrics for row write
                state.metrics.rows_written = state.metrics.rows_written.saturating_add(1);

                // Only update last_insert_rowid for regular table inserts, not schema modifications
                let root_page = {
                    let cursor = state.get_cursor(*cursor_id);
                    let cursor = cursor.as_btree_mut();
                    cursor.root_page()
                };
                if root_page != 1 {
                    state.op_insert_state.sub_state = OpInsertSubState::UpdateLastRowid;
                } else {
                    let schema = program.connection.schema.borrow();
                    let dependent_views = schema.get_dependent_materialized_views(table_name);
                    if !dependent_views.is_empty() {
                        state.op_insert_state.sub_state = OpInsertSubState::ApplyViewChange;
                    } else {
                        break;
                    }
                }
            }
            OpInsertSubState::UpdateLastRowid => {
                let maybe_rowid = {
                    let cursor = state.get_cursor(*cursor_id);
                    let cursor = cursor.as_btree_mut();
                    return_if_io!(cursor.rowid())
                };
                if let Some(rowid) = maybe_rowid {
                    program.connection.update_last_rowid(rowid);

                    let prev_changes = program.n_change.get();
                    program.n_change.set(prev_changes + 1);
                }
                let schema = program.connection.schema.borrow();
                let dependent_views = schema.get_dependent_materialized_views(table_name);
                if !dependent_views.is_empty() {
                    state.op_insert_state.sub_state = OpInsertSubState::ApplyViewChange;
                    continue;
                }
                break;
            }
            OpInsertSubState::ApplyViewChange => {
                let schema = program.connection.schema.borrow();
                let dependent_views = schema.get_dependent_materialized_views(table_name);
                assert!(!dependent_views.is_empty());

                let (key, values) = {
                    let cursor = state.get_cursor(*cursor_id);
                    let cursor = cursor.as_btree_mut();

                    let key = match &state.registers[*key_reg].get_value() {
                        Value::Integer(i) => *i,
                        _ => unreachable!("expected integer key"),
                    };

                    let record = match &state.registers[*record_reg] {
                        Register::Record(r) => std::borrow::Cow::Borrowed(r),
                        Register::Value(value) => {
                            let x = 1;
                            let regs = &state.registers[*record_reg..*record_reg + 1];
                            let new_regs = [&state.registers[*record_reg]];
                            let record = ImmutableRecord::from_registers(new_regs, new_regs.len());
                            std::borrow::Cow::Owned(record)
                        }
                        Register::Aggregate(..) => {
                            unreachable!("Cannot insert an aggregate value.")
                        }
                    };

                    // Add insertion of new row to view deltas
                    let mut new_values = record
                        .get_values()
                        .into_iter()
                        .map(|v| v.to_owned())
                        .collect::<Vec<_>>();

                    // Fix rowid alias columns: replace Null with actual rowid value
                    let schema = program.connection.schema.borrow();
                    if let Some(table) = schema.get_table(table_name) {
                        for (i, col) in table.columns().iter().enumerate() {
                            if col.is_rowid_alias && i < new_values.len() {
                                new_values[i] = Value::Integer(key);
                            }
                        }
                    }

                    (key, new_values)
                };

                if let Some((key, values)) = state.op_insert_state.old_record.take() {
                    for view_name in dependent_views.iter() {
                        let tx_state = program
                            .connection
                            .view_transaction_states
                            .get_or_create(view_name);
                        tx_state.delete(key, values.clone());
                    }
                }
                for view_name in dependent_views.iter() {
                    let tx_state = program
                        .connection
                        .view_transaction_states
                        .get_or_create(view_name);

                    tx_state.insert(key, values.clone());
                }

                break;
            }
        }
    }

    state.op_insert_state.sub_state = OpInsertSubState::MaybeCaptureRecord;
    state.pc += 1;
    Ok(InsnFunctionStepResult::Step)
}

pub fn op_int_64(
    program: &Program,
    state: &mut ProgramState,
    insn: &Insn,
    pager: &Rc<Pager>,
    mv_store: Option<&Arc<MvStore>>,
) -> Result<InsnFunctionStepResult> {
    load_insn!(
        Int64 {
            _p1,
            out_reg,
            _p3,
            value,
        },
        insn
    );
    state.registers[*out_reg] = Register::Value(Value::Integer(*value));
    state.pc += 1;
    Ok(InsnFunctionStepResult::Step)
}

pub struct OpDeleteState {
    pub sub_state: OpDeleteSubState,
    pub deleted_record: Option<(i64, Vec<Value>)>,
}

pub enum OpDeleteSubState {
    /// Capture the record before deletion, if the are dependent views.
    MaybeCaptureRecord,
    /// Delete the record.
    Delete,
    /// Apply the change to the dependent views.
    ApplyViewChange,
}

pub fn op_delete(
    program: &Program,
    state: &mut ProgramState,
    insn: &Insn,
    pager: &Rc<Pager>,
    mv_store: Option<&Arc<MvStore>>,
) -> Result<InsnFunctionStepResult> {
    load_insn!(
        Delete {
            cursor_id,
            table_name
        },
        insn
    );

    loop {
        match &state.op_delete_state.sub_state {
            OpDeleteSubState::MaybeCaptureRecord => {
                let schema = program.connection.schema.borrow();
                let dependent_views = schema.get_dependent_materialized_views(table_name);
                if dependent_views.is_empty() {
                    state.op_delete_state.sub_state = OpDeleteSubState::Delete;
                    continue;
                }

                let deleted_record = {
                    let cursor = state.get_cursor(*cursor_id);
                    let cursor = cursor.as_btree_mut();
                    // Get the current key
                    let maybe_key = return_if_io!(cursor.rowid());
                    let key = maybe_key.ok_or_else(|| {
                        LimboError::InternalError("Cannot delete: no current row".to_string())
                    })?;
                    // Get the current record before deletion and extract values
                    let maybe_record = return_if_io!(cursor.record());
                    if let Some(record) = maybe_record {
                        let mut values = record
                            .get_values()
                            .into_iter()
                            .map(|v| v.to_owned())
                            .collect::<Vec<_>>();

                        // Fix rowid alias columns: replace Null with actual rowid value
                        if let Some(table) = schema.get_table(table_name) {
                            for (i, col) in table.columns().iter().enumerate() {
                                if col.is_rowid_alias && i < values.len() {
                                    values[i] = Value::Integer(key);
                                }
                            }
                        }
                        Some((key, values))
                    } else {
                        None
                    }
                };
                state.op_delete_state.deleted_record = deleted_record;
                state.op_delete_state.sub_state = OpDeleteSubState::Delete;
                continue;
            }
            OpDeleteSubState::Delete => {
                {
                    let cursor = state.get_cursor(*cursor_id);
                    let cursor = cursor.as_btree_mut();
                    return_if_io!(cursor.delete());
                }
                // Increment metrics for row write (DELETE is a write operation)
                state.metrics.rows_written = state.metrics.rows_written.saturating_add(1);
                let schema = program.connection.schema.borrow();
                let dependent_views = schema.get_dependent_materialized_views(table_name);
                if dependent_views.is_empty() {
                    break;
                }
                state.op_delete_state.sub_state = OpDeleteSubState::ApplyViewChange;
                continue;
            }
            OpDeleteSubState::ApplyViewChange => {
                let schema = program.connection.schema.borrow();
                let dependent_views = schema.get_dependent_materialized_views(table_name);
                assert!(!dependent_views.is_empty());
                let maybe_deleted_record = state.op_delete_state.deleted_record.take();
                if let Some((key, values)) = maybe_deleted_record {
                    for view_name in dependent_views {
                        let tx_state = program
                            .connection
                            .view_transaction_states
                            .get_or_create(&view_name);
                        tx_state.delete(key, values.clone());
                    }
                }
                break;
            }
        }
    }

    state.op_delete_state.sub_state = OpDeleteSubState::MaybeCaptureRecord;
    let prev_changes = program.n_change.get();
    program.n_change.set(prev_changes + 1);
    state.pc += 1;
    Ok(InsnFunctionStepResult::Step)
}

#[derive(Debug)]
pub enum OpIdxDeleteState {
    Seeking,
    Verifying,
    Deleting,
}
pub fn op_idx_delete(
    program: &Program,
    state: &mut ProgramState,
    insn: &Insn,
    pager: &Rc<Pager>,
    mv_store: Option<&Arc<MvStore>>,
) -> Result<InsnFunctionStepResult> {
    load_insn!(
        IdxDelete {
            cursor_id,
            start_reg,
            num_regs,
            raise_error_if_no_matching_entry,
        },
        insn
    );

    loop {
        tracing::debug!(
            "op_idx_delete(cursor_id={}, start_reg={}, num_regs={}, rootpage={}, state={:?})",
            cursor_id,
            start_reg,
            num_regs,
            state.get_cursor(*cursor_id).as_btree_mut().root_page(),
            state.op_idx_delete_state
        );
        match &state.op_idx_delete_state {
            Some(OpIdxDeleteState::Seeking) => {
                let found = match seek_internal(
                    program,
                    state,
                    pager,
                    mv_store,
                    RecordSource::Unpacked {
                        start_reg: *start_reg,
                        num_regs: *num_regs,
                    },
                    *cursor_id,
                    true,
                    SeekOp::GE { eq_only: true },
                ) {
                    Ok(SeekInternalResult::Found) => true,
                    Ok(SeekInternalResult::NotFound) => false,
                    Ok(SeekInternalResult::IO(io)) => return Ok(InsnFunctionStepResult::IO(io)),
                    Err(e) => return Err(e),
                };

                if !found {
                    // If P5 is not zero, then raise an SQLITE_CORRUPT_INDEX error if no matching index entry is found
                    // Also, do not raise this (self-correcting and non-critical) error if in writable_schema mode.
                    if *raise_error_if_no_matching_entry {
                        let record = make_record(&state.registers, start_reg, num_regs);
                        return Err(LimboError::Corrupt(format!(
                            "IdxDelete: no matching index entry found for record {record:?}"
                        )));
                    }
                    state.pc += 1;
                    state.op_idx_delete_state = None;
                    return Ok(InsnFunctionStepResult::Step);
                }
                state.op_idx_delete_state = Some(OpIdxDeleteState::Verifying);
            }
            Some(OpIdxDeleteState::Verifying) => {
                let rowid = {
                    let cursor = state.get_cursor(*cursor_id);
                    let cursor = cursor.as_btree_mut();
                    return_if_io!(cursor.rowid())
                };

                if rowid.is_none() && *raise_error_if_no_matching_entry {
                    return Err(LimboError::Corrupt(format!(
                        "IdxDelete: no matching index entry found for record {:?}",
                        make_record(&state.registers, start_reg, num_regs)
                    )));
                }
                state.op_idx_delete_state = Some(OpIdxDeleteState::Deleting);
            }
            Some(OpIdxDeleteState::Deleting) => {
                {
                    let cursor = state.get_cursor(*cursor_id);
                    let cursor = cursor.as_btree_mut();
                    return_if_io!(cursor.delete());
                }
                // Increment metrics for index write (delete is a write operation)
                state.metrics.rows_written = state.metrics.rows_written.saturating_add(1);
                let n_change = program.n_change.get();
                program.n_change.set(n_change + 1);
                state.pc += 1;
                state.op_idx_delete_state = None;
                return Ok(InsnFunctionStepResult::Step);
            }
            None => {
                state.op_idx_delete_state = Some(OpIdxDeleteState::Seeking);
            }
        }
    }
}

#[derive(Debug, PartialEq, Copy, Clone)]
pub enum OpIdxInsertState {
    /// Optional seek step done before an unique constraint check or if the caller indicates a seek is required.
    MaybeSeek,
    /// Optional unique constraint check done before an insert.
    UniqueConstraintCheck,
    /// Main insert step. This is always performed.
    Insert,
}

pub fn op_idx_insert(
    program: &Program,
    state: &mut ProgramState,
    insn: &Insn,
    pager: &Rc<Pager>,
    mv_store: Option<&Arc<MvStore>>,
) -> Result<InsnFunctionStepResult> {
    load_insn!(
        IdxInsert {
            cursor_id,
            record_reg,
            flags,
            ..
        },
        *insn
    );

    let record_to_insert = match &state.registers[record_reg] {
        Register::Record(ref r) => r,
        o => {
            return Err(LimboError::InternalError(format!(
                "expected record, got {o:?}"
            )));
        }
    };

    match state.op_idx_insert_state {
        OpIdxInsertState::MaybeSeek => {
            let (_, cursor_type) = program.cursor_ref.get(cursor_id).unwrap();
            let CursorType::BTreeIndex(index_meta) = cursor_type else {
                panic!("IdxInsert: not a BTreeIndex cursor");
            };

            // TODO: currently we never pass USE_SEEK, so this other check is a bit redundant and we always seek,
            // but I guess it's FutureProofed™®
            if !index_meta.unique && flags.has(IdxInsertFlags::USE_SEEK) {
                state.op_idx_insert_state = OpIdxInsertState::Insert;
                return Ok(InsnFunctionStepResult::Step);
            }

            match seek_internal(
                program,
                state,
                pager,
                mv_store,
                RecordSource::Packed { record_reg },
                cursor_id,
                true,
                SeekOp::GE { eq_only: true },
            )? {
                SeekInternalResult::Found => {
                    state.op_idx_insert_state = if index_meta.unique {
                        OpIdxInsertState::UniqueConstraintCheck
                    } else {
                        OpIdxInsertState::Insert
                    };
                    Ok(InsnFunctionStepResult::Step)
                }
                SeekInternalResult::NotFound => {
                    state.op_idx_insert_state = OpIdxInsertState::Insert;
                    Ok(InsnFunctionStepResult::Step)
                }
                SeekInternalResult::IO(io) => Ok(InsnFunctionStepResult::IO(io)),
            }
        }
        OpIdxInsertState::UniqueConstraintCheck => {
            let ignore_conflict = 'i: {
                let cursor = get_cursor!(state, cursor_id);
                let cursor = cursor.as_btree_mut();
                let record_opt = return_if_io!(cursor.record());
                let Some(record) = record_opt.as_ref() else {
                    // Cursor not pointing at a record — table is empty or past last
                    break 'i false;
                };
                // Cursor is pointing at a record; if the index has a rowid, exclude it from the comparison since it's a pointer to the table row;
                // UNIQUE indexes disallow duplicates like (a=1,b=2,rowid=1) and (a=1,b=2,rowid=2).
                let existing_key = if cursor.has_rowid() {
                    let count = cursor.record_cursor.borrow_mut().count(record);
                    record.get_values()[..count.saturating_sub(1)].to_vec()
                } else {
                    record.get_values().to_vec()
                };
                let inserted_key_vals = &record_to_insert.get_values();
                if existing_key.len() != inserted_key_vals.len() {
                    break 'i false;
                }

                let conflict = compare_immutable(
                    existing_key.as_slice(),
                    inserted_key_vals,
                    &cursor.index_info.as_ref().unwrap().key_info,
                ) == std::cmp::Ordering::Equal;
                if conflict {
                    if flags.has(IdxInsertFlags::NO_OP_DUPLICATE) {
                        break 'i true;
                    }
                    return Err(LimboError::Constraint(
                        "UNIQUE constraint failed: duplicate key".into(),
                    ));
                }

                false
            };
            state.op_idx_insert_state = if ignore_conflict {
                state.pc += 1;
                OpIdxInsertState::MaybeSeek
            } else {
                OpIdxInsertState::Insert
            };
            Ok(InsnFunctionStepResult::Step)
        }
        OpIdxInsertState::Insert => {
            {
                let cursor = get_cursor!(state, cursor_id);
                let cursor = cursor.as_btree_mut();
                return_if_io!(cursor.insert(&BTreeKey::new_index_key(record_to_insert)));
            }
            // Increment metrics for index write
            if flags.has(IdxInsertFlags::NCHANGE) {
                state.metrics.rows_written = state.metrics.rows_written.saturating_add(1);
            }
            state.op_idx_insert_state = OpIdxInsertState::MaybeSeek;
            state.pc += 1;
            Ok(InsnFunctionStepResult::Step)
        }
    }
}

#[derive(Debug, Clone, Copy)]
pub enum OpNewRowidState {
    Start,
    SeekingToLast,
    ReadingMaxRowid,
    GeneratingRandom {
        attempts: u32,
    },
    VerifyingCandidate {
        attempts: u32,
        candidate: i64,
    },
    /// In case a rowid was generated and not provided by the user, we need to call next() on the cursor
    /// after generating the rowid. This is because the rowid was generated by seeking to the last row in the
    /// table, and we need to insert _after_ that row.
    GoNext,
}

pub fn op_new_rowid(
    program: &Program,
    state: &mut ProgramState,
    insn: &Insn,
    pager: &Rc<Pager>,
    mv_store: Option<&Arc<MvStore>>,
) -> Result<InsnFunctionStepResult> {
    load_insn!(
        NewRowid {
            cursor,
            rowid_reg,
            ..
        },
        insn
    );

    if let Some(mv_store) = mv_store {
        let rowid = {
            let cursor = state.get_cursor(*cursor);
            let cursor = cursor.as_btree_mut();
            let mvcc_cursor = cursor.get_mvcc_cursor();
            let mut mvcc_cursor = RefCell::borrow_mut(&mvcc_cursor);
            mvcc_cursor.get_next_rowid()
        };
        state.registers[*rowid_reg] = Register::Value(Value::Integer(rowid));
        state.pc += 1;
        return Ok(InsnFunctionStepResult::Step);
    }

    const MAX_ROWID: i64 = i64::MAX;
    const MAX_ATTEMPTS: u32 = 100;

    loop {
        match state.op_new_rowid_state {
            OpNewRowidState::Start => {
                state.op_new_rowid_state = OpNewRowidState::SeekingToLast;
            }

            OpNewRowidState::SeekingToLast => {
                {
                    let cursor = state.get_cursor(*cursor);
                    let cursor = cursor.as_btree_mut();
                    return_if_io!(cursor.seek_to_last());
                }
                state.op_new_rowid_state = OpNewRowidState::ReadingMaxRowid;
            }

            OpNewRowidState::ReadingMaxRowid => {
                let current_max = {
                    let cursor = state.get_cursor(*cursor);
                    let cursor = cursor.as_btree_mut();
                    return_if_io!(cursor.rowid())
                };

                match current_max {
                    Some(rowid) if rowid < MAX_ROWID => {
                        // Can use sequential
                        state.registers[*rowid_reg] = Register::Value(Value::Integer(rowid + 1));
                        state.op_new_rowid_state = OpNewRowidState::GoNext;
                        continue;
                    }
                    Some(_) => {
                        // Must use random (rowid == MAX_ROWID)
                        state.op_new_rowid_state =
                            OpNewRowidState::GeneratingRandom { attempts: 0 };
                    }
                    None => {
                        // Empty table
                        state.registers[*rowid_reg] = Register::Value(Value::Integer(1));
                        state.op_new_rowid_state = OpNewRowidState::GoNext;
                        continue;
                    }
                }
            }

            OpNewRowidState::GeneratingRandom { attempts } => {
                if attempts >= MAX_ATTEMPTS {
                    return Err(LimboError::DatabaseFull("Unable to find an unused rowid after 100 attempts - database is probably full".to_string()));
                }

                // Generate a random i64 and constrain it to the lower half of the rowid range.
                // We use the lower half (1 to MAX_ROWID/2) because we're in random mode only
                // when sequential allocation reached MAX_ROWID, meaning the upper range is full.
                let mut rng = thread_rng();
                let mut random_rowid: i64 = rng.gen();
                random_rowid &= MAX_ROWID >> 1; // Mask to keep value in range [0, MAX_ROWID/2]
                random_rowid += 1; // Ensure positive

                state.op_new_rowid_state = OpNewRowidState::VerifyingCandidate {
                    attempts,
                    candidate: random_rowid,
                };
            }

            OpNewRowidState::VerifyingCandidate {
                attempts,
                candidate,
            } => {
                let exists = {
                    let cursor = state.get_cursor(*cursor);
                    let cursor = cursor.as_btree_mut();
                    let seek_result =
                        return_if_io!(cursor
                            .seek(SeekKey::TableRowId(candidate), SeekOp::GE { eq_only: true }));
                    matches!(seek_result, SeekResult::Found)
                };

                if !exists {
                    // Found unused rowid!
                    state.registers[*rowid_reg] = Register::Value(Value::Integer(candidate));
                    state.op_new_rowid_state = OpNewRowidState::Start;
                    state.pc += 1;
                    return Ok(InsnFunctionStepResult::Step);
                } else {
                    // Collision, try again
                    state.op_new_rowid_state = OpNewRowidState::GeneratingRandom {
                        attempts: attempts + 1,
                    };
                }
            }
            OpNewRowidState::GoNext => {
                {
                    let cursor = state.get_cursor(*cursor);
                    let cursor = cursor.as_btree_mut();
                    return_if_io!(cursor.next());
                }
                state.op_new_rowid_state = OpNewRowidState::Start;
                state.pc += 1;
                return Ok(InsnFunctionStepResult::Step);
            }
        }
    }
}

pub fn op_must_be_int(
    program: &Program,
    state: &mut ProgramState,
    insn: &Insn,
    pager: &Rc<Pager>,
    mv_store: Option<&Arc<MvStore>>,
) -> Result<InsnFunctionStepResult> {
    load_insn!(MustBeInt { reg }, insn);
    match &state.registers[*reg].get_value() {
        Value::Integer(_) => {}
        Value::Float(f) => match cast_real_to_integer(*f) {
            Ok(i) => state.registers[*reg] = Register::Value(Value::Integer(i)),
            Err(_) => crate::bail_parse_error!(
                "MustBeInt: the value in register cannot be cast to integer"
            ),
        },
        Value::Text(text) => match checked_cast_text_to_numeric(text.as_str()) {
            Ok(Value::Integer(i)) => state.registers[*reg] = Register::Value(Value::Integer(i)),
            Ok(Value::Float(f)) => {
                state.registers[*reg] = Register::Value(Value::Integer(f as i64))
            }
            _ => crate::bail_parse_error!(
                "MustBeInt: the value in register cannot be cast to integer"
            ),
        },
        _ => {
            crate::bail_parse_error!("MustBeInt: the value in register cannot be cast to integer");
        }
    };
    state.pc += 1;
    Ok(InsnFunctionStepResult::Step)
}

pub fn op_soft_null(
    program: &Program,
    state: &mut ProgramState,
    insn: &Insn,
    pager: &Rc<Pager>,
    mv_store: Option<&Arc<MvStore>>,
) -> Result<InsnFunctionStepResult> {
    load_insn!(SoftNull { reg }, insn);
    state.registers[*reg] = Register::Value(Value::Null);
    state.pc += 1;
    Ok(InsnFunctionStepResult::Step)
}

#[derive(Clone, Copy)]
pub enum OpNoConflictState {
    Start,
    Seeking(RecordSource),
}

/// If a matching record is not found in the btree ("no conflict"), jump to the target PC.
/// Otherwise, continue execution.
pub fn op_no_conflict(
    program: &Program,
    state: &mut ProgramState,
    insn: &Insn,
    pager: &Rc<Pager>,
    mv_store: Option<&Arc<MvStore>>,
) -> Result<InsnFunctionStepResult> {
    load_insn!(
        NoConflict {
            cursor_id,
            target_pc,
            record_reg,
            num_regs,
        },
        insn
    );

    loop {
        match state.op_no_conflict_state {
            OpNoConflictState::Start => {
                let cursor_ref = state.get_cursor(*cursor_id);
                let cursor = cursor_ref.as_btree_mut();

                let record_source = if *num_regs == 0 {
                    RecordSource::Packed {
                        record_reg: *record_reg,
                    }
                } else {
                    RecordSource::Unpacked {
                        start_reg: *record_reg,
                        num_regs: *num_regs,
                    }
                };

                // If there is at least one NULL in the index record, there cannot be a conflict so we can immediately jump.
                let contains_nulls = match &record_source {
                    RecordSource::Packed { record_reg } => {
                        let Register::Record(record) = &state.registers[*record_reg] else {
                            return Err(LimboError::InternalError(
                                "NoConflict: expected a record in the register".into(),
                            ));
                        };
                        record
                            .get_values()
                            .iter()
                            .any(|val| matches!(val, RefValue::Null))
                    }
                    RecordSource::Unpacked {
                        start_reg,
                        num_regs,
                    } => (0..*num_regs).any(|i| {
                        matches!(
                            &state.registers[start_reg + i],
                            Register::Value(Value::Null)
                        )
                    }),
                };

                if contains_nulls {
                    state.pc = target_pc.as_offset_int();
                    state.op_no_conflict_state = OpNoConflictState::Start;
                    return Ok(InsnFunctionStepResult::Step);
                } else {
                    state.op_no_conflict_state = OpNoConflictState::Seeking(record_source);
                }
            }
            OpNoConflictState::Seeking(record_source) => {
                return match seek_internal(
                    program,
                    state,
                    pager,
                    mv_store,
                    record_source,
                    *cursor_id,
                    true,
                    SeekOp::GE { eq_only: true },
                )? {
                    SeekInternalResult::Found => {
                        state.pc += 1;
                        state.op_no_conflict_state = OpNoConflictState::Start;
                        Ok(InsnFunctionStepResult::Step)
                    }
                    SeekInternalResult::NotFound => {
                        state.pc = target_pc.as_offset_int();
                        state.op_no_conflict_state = OpNoConflictState::Start;
                        Ok(InsnFunctionStepResult::Step)
                    }
                    SeekInternalResult::IO(io) => Ok(InsnFunctionStepResult::IO(io)),
                };
            }
        }
    }
}

pub fn op_not_exists(
    program: &Program,
    state: &mut ProgramState,
    insn: &Insn,
    pager: &Rc<Pager>,
    mv_store: Option<&Arc<MvStore>>,
) -> Result<InsnFunctionStepResult> {
    load_insn!(
        NotExists {
            cursor,
            rowid_reg,
            target_pc,
        },
        insn
    );
    let exists = if let Some(mv_store) = mv_store {
        let cursor = must_be_btree_cursor!(*cursor, program.cursor_ref, state, "NotExists");
        let cursor = cursor.as_btree_mut();
        let mvcc_cursor = cursor.get_mvcc_cursor();
        false
    } else {
        let cursor = must_be_btree_cursor!(*cursor, program.cursor_ref, state, "NotExists");
        let cursor = cursor.as_btree_mut();
        return_if_io!(cursor.exists(state.registers[*rowid_reg].get_value()))
    };
    if exists {
        state.pc += 1;
    } else {
        state.pc = target_pc.as_offset_int();
    }
    Ok(InsnFunctionStepResult::Step)
}

pub fn op_offset_limit(
    program: &Program,
    state: &mut ProgramState,
    insn: &Insn,
    pager: &Rc<Pager>,
    mv_store: Option<&Arc<MvStore>>,
) -> Result<InsnFunctionStepResult> {
    load_insn!(
        OffsetLimit {
            limit_reg,
            combined_reg,
            offset_reg,
        },
        insn
    );
    let limit_val = match state.registers[*limit_reg].get_value() {
        Value::Integer(val) => val,
        _ => {
            return Err(LimboError::InternalError(
                "OffsetLimit: the value in limit_reg is not an integer".into(),
            ));
        }
    };
    let offset_val = match state.registers[*offset_reg].get_value() {
        Value::Integer(val) if *val < 0 => 0,
        Value::Integer(val) if *val >= 0 => *val,
        _ => {
            return Err(LimboError::InternalError(
                "OffsetLimit: the value in offset_reg is not an integer".into(),
            ));
        }
    };

    let offset_limit_sum = limit_val.overflowing_add(offset_val);
    if *limit_val <= 0 || offset_limit_sum.1 {
        state.registers[*combined_reg] = Register::Value(Value::Integer(-1));
    } else {
        state.registers[*combined_reg] = Register::Value(Value::Integer(offset_limit_sum.0));
    }
    state.pc += 1;
    Ok(InsnFunctionStepResult::Step)
}
// this cursor may be reused for next insert
// Update: tablemoveto is used to travers on not exists, on insert depending on flags if nonseek it traverses again.
// If not there might be some optimizations obviously.
pub fn op_open_write(
    program: &Program,
    state: &mut ProgramState,
    insn: &Insn,
    _pager: &Rc<Pager>,
    mv_store: Option<&Arc<MvStore>>,
) -> Result<InsnFunctionStepResult> {
    load_insn!(
        OpenWrite {
            cursor_id,
            root_page,
            db,
        },
        insn
    );
    if program.connection.is_readonly(*db) {
        return Err(LimboError::ReadOnly);
    }
    let pager = program.get_pager_from_database_index(db);

    let root_page = match root_page {
        RegisterOrLiteral::Literal(lit) => *lit as u64,
        RegisterOrLiteral::Register(reg) => match &state.registers[*reg].get_value() {
            Value::Integer(val) => *val as u64,
            _ => {
                return Err(LimboError::InternalError(
                    "OpenWrite: the value in root_page is not an integer".into(),
                ));
            }
        },
    };
    let (_, cursor_type) = program.cursor_ref.get(*cursor_id).unwrap();
    let cursors = &mut state.cursors;
    let maybe_index = match cursor_type {
        CursorType::BTreeIndex(index) => Some(index),
        _ => None,
    };
    let mv_cursor = match program.connection.mv_tx_id.get() {
        Some(tx_id) => {
            let table_id = root_page;
            let mv_store = mv_store.unwrap().clone();
            let mv_cursor = Rc::new(RefCell::new(
                MvCursor::new(mv_store.clone(), tx_id, table_id, pager.clone()).unwrap(),
            ));
            Some(mv_cursor)
        }
        None => None,
    };
    if let Some(index) = maybe_index {
        let conn = program.connection.clone();
        let schema = conn.schema.borrow();
        let table = schema
            .get_table(&index.table_name)
            .and_then(|table| table.btree());

        let num_columns = index.columns.len();
        let cursor = BTreeCursor::new_index(
            mv_cursor,
            pager.clone(),
            root_page as usize,
            index.as_ref(),
            num_columns,
        );
        cursors
            .get_mut(*cursor_id)
            .unwrap()
            .replace(Cursor::new_btree(cursor));
    } else {
        let num_columns = match cursor_type {
            CursorType::BTreeTable(table_rc) => table_rc.columns.len(),
            CursorType::MaterializedView(table_rc, _) => table_rc.columns.len(),
            _ => unreachable!(
                "Expected BTreeTable or MaterializedView. This should not have happened."
            ),
        };

        let cursor =
            BTreeCursor::new_table(mv_cursor, pager.clone(), root_page as usize, num_columns);
        cursors
            .get_mut(*cursor_id)
            .unwrap()
            .replace(Cursor::new_btree(cursor));
    }
    state.pc += 1;
    Ok(InsnFunctionStepResult::Step)
}

pub fn op_copy(
    program: &Program,
    state: &mut ProgramState,
    insn: &Insn,
    pager: &Rc<Pager>,
    mv_store: Option<&Arc<MvStore>>,
) -> Result<InsnFunctionStepResult> {
    load_insn!(
        Copy {
            src_reg,
            dst_reg,
            extra_amount,
        },
        insn
    );
    for i in 0..=*extra_amount {
        state.registers[*dst_reg + i] = state.registers[*src_reg + i].clone();
    }
    state.pc += 1;
    Ok(InsnFunctionStepResult::Step)
}

pub fn op_create_btree(
    program: &Program,
    state: &mut ProgramState,
    insn: &Insn,
    pager: &Rc<Pager>,
    mv_store: Option<&Arc<MvStore>>,
) -> Result<InsnFunctionStepResult> {
    load_insn!(CreateBtree { db, root, flags }, insn);

    assert_eq!(*db, 0);

    if program.connection.is_readonly(*db) {
        return Err(LimboError::ReadOnly);
    }
    if *db > 0 {
        // TODO: implement temp databases
        todo!("temp databases not implemented yet");
    }
    // FIXME: handle page cache is full
    let root_page = return_if_io!(pager.btree_create(flags));
    state.registers[*root] = Register::Value(Value::Integer(root_page as i64));
    state.pc += 1;
    Ok(InsnFunctionStepResult::Step)
}

pub fn op_destroy(
    program: &Program,
    state: &mut ProgramState,
    insn: &Insn,
    pager: &Rc<Pager>,
    mv_store: Option<&Arc<MvStore>>,
) -> Result<InsnFunctionStepResult> {
    load_insn!(
        Destroy {
            root,
            former_root_reg,
            is_temp,
        },
        insn
    );
    if *is_temp == 1 {
        todo!("temp databases not implemented yet.");
    }
    // TODO not sure if should be BTreeCursor::new_table or BTreeCursor::new_index here or neither and just pass an emtpy vec
    let mut cursor = BTreeCursor::new(None, pager.clone(), *root, 0);
    let former_root_page_result = cursor.btree_destroy()?;
    if let IOResult::Done(former_root_page) = former_root_page_result {
        state.registers[*former_root_reg] =
            Register::Value(Value::Integer(former_root_page.unwrap_or(0) as i64));
    }
    state.pc += 1;
    Ok(InsnFunctionStepResult::Step)
}

pub fn op_drop_table(
    program: &Program,
    state: &mut ProgramState,
    insn: &Insn,
    pager: &Rc<Pager>,
    mv_store: Option<&Arc<MvStore>>,
) -> Result<InsnFunctionStepResult> {
    load_insn!(DropTable { db, table_name, .. }, insn);
    if *db > 0 {
        todo!("temp databases not implemented yet");
    }
    let conn = program.connection.clone();
    {
        conn.with_schema_mut(|schema| {
            schema.remove_indices_for_table(table_name);
            schema.remove_table(table_name);
        });
    }
    state.pc += 1;
    Ok(InsnFunctionStepResult::Step)
}

pub fn op_drop_view(
    program: &Program,
    state: &mut ProgramState,
    insn: &Insn,
    _pager: &Rc<Pager>,
    _mv_store: Option<&Arc<MvStore>>,
) -> Result<InsnFunctionStepResult> {
    load_insn!(DropView { db, view_name }, insn);
    if *db > 0 {
        todo!("temp databases not implemented yet");
    }
    let conn = program.connection.clone();
    conn.with_schema_mut(|schema| {
        schema.remove_view(view_name)?;
        Ok::<(), crate::LimboError>(())
    })?;
    state.pc += 1;
    Ok(InsnFunctionStepResult::Step)
}

pub fn op_close(
    program: &Program,
    state: &mut ProgramState,
    insn: &Insn,
    pager: &Rc<Pager>,
    mv_store: Option<&Arc<MvStore>>,
) -> Result<InsnFunctionStepResult> {
    load_insn!(Close { cursor_id }, insn);
    let cursors = &mut state.cursors;
    cursors.get_mut(*cursor_id).unwrap().take();
    state.pc += 1;
    Ok(InsnFunctionStepResult::Step)
}

pub fn op_is_null(
    program: &Program,
    state: &mut ProgramState,
    insn: &Insn,
    pager: &Rc<Pager>,
    mv_store: Option<&Arc<MvStore>>,
) -> Result<InsnFunctionStepResult> {
    load_insn!(IsNull { reg, target_pc }, insn);
    if matches!(state.registers[*reg], Register::Value(Value::Null)) {
        state.pc = target_pc.as_offset_int();
    } else {
        state.pc += 1;
    }
    Ok(InsnFunctionStepResult::Step)
}

pub fn op_coll_seq(
    _program: &Program,
    state: &mut ProgramState,
    insn: &Insn,
    _pager: &Rc<Pager>,
    _mv_store: Option<&Arc<MvStore>>,
) -> Result<InsnFunctionStepResult> {
    let Insn::CollSeq { reg, collation } = insn else {
        unreachable!("unexpected Insn {:?}", insn)
    };

    // Set the current collation sequence for use by subsequent functions
    state.current_collation = Some(*collation);

    // If P1 is not zero, initialize that register to 0
    if let Some(reg_idx) = reg {
        state.registers[*reg_idx] = Register::Value(Value::Integer(0));
    }

    state.pc += 1;
    Ok(InsnFunctionStepResult::Step)
}

pub fn op_page_count(
    program: &Program,
    state: &mut ProgramState,
    insn: &Insn,
    pager: &Rc<Pager>,
    mv_store: Option<&Arc<MvStore>>,
) -> Result<InsnFunctionStepResult> {
    load_insn!(PageCount { db, dest }, insn);
    if *db > 0 {
        // TODO: implement temp databases
        todo!("temp databases not implemented yet");
    }
    let count = match pager.with_header(|header| header.database_size.get()) {
        Err(_) => 0.into(),
        Ok(IOResult::Done(v)) => v.into(),
        Ok(IOResult::IO(io)) => return Ok(InsnFunctionStepResult::IO(io)),
    };
    state.registers[*dest] = Register::Value(Value::Integer(count));
    state.pc += 1;
    Ok(InsnFunctionStepResult::Step)
}

pub fn op_parse_schema(
    program: &Program,
    state: &mut ProgramState,
    insn: &Insn,
    pager: &Rc<Pager>,
    mv_store: Option<&Arc<MvStore>>,
) -> Result<InsnFunctionStepResult> {
    load_insn!(
        ParseSchema {
            db: _,
            where_clause,
        },
        insn
    );

    let conn = program.connection.clone();
    // set auto commit to false in order for parse schema to not commit changes as transaction state is stored in connection,
    // and we use the same connection for nested query.
    let previous_auto_commit = conn.auto_commit.get();
    conn.auto_commit.set(false);

    let maybe_nested_stmt_err = if let Some(where_clause) = where_clause {
        let stmt = conn.prepare(format!("SELECT * FROM sqlite_schema WHERE {where_clause}"))?;

        conn.with_schema_mut(|schema| {
            // TODO: This function below is synchronous, make it async
            let existing_views = schema.incremental_views.clone();
            conn.is_nested_stmt.set(true);
            parse_schema_rows(
                stmt,
                schema,
                &conn.syms.borrow(),
                program.connection.mv_tx_id.get(),
                existing_views,
            )
        })
    } else {
        let stmt = conn.prepare("SELECT * FROM sqlite_schema")?;

        conn.with_schema_mut(|schema| {
            // TODO: This function below is synchronous, make it async
            let existing_views = schema.incremental_views.clone();
            conn.is_nested_stmt.set(true);
            parse_schema_rows(
                stmt,
                schema,
                &conn.syms.borrow(),
                program.connection.mv_tx_id.get(),
                existing_views,
            )
        })
    };
    conn.is_nested_stmt.set(false);
    conn.auto_commit.set(previous_auto_commit);
    maybe_nested_stmt_err?;
    state.pc += 1;
    Ok(InsnFunctionStepResult::Step)
}

pub fn op_populate_materialized_views(
    program: &Program,
    state: &mut ProgramState,
    insn: &Insn,
    pager: &Rc<Pager>,
    _mv_store: Option<&Arc<MvStore>>,
) -> Result<InsnFunctionStepResult> {
    load_insn!(PopulateMaterializedViews { cursors }, insn);

    let conn = program.connection.clone();

    // For each view, get its cursor and root page
    let mut view_info = Vec::new();
    {
        let cursors_ref = &state.cursors;
        for (view_name, cursor_id) in cursors {
            // Get the cursor to find the root page
            let cursor = cursors_ref
                .get(*cursor_id)
                .and_then(|c| c.as_ref())
                .ok_or_else(|| {
                    LimboError::InternalError(format!("Cursor {cursor_id} not found"))
                })?;

            let root_page = match cursor {
                crate::types::Cursor::BTree(btree_cursor) => btree_cursor.root_page(),
                _ => {
                    return Err(LimboError::InternalError(
                        "Expected BTree cursor for materialized view".into(),
                    ))
                }
            };

            view_info.push((view_name.clone(), root_page, *cursor_id));
        }
    }

    // Now populate the views (after releasing the schema borrow)
    for (view_name, _root_page, cursor_id) in view_info {
        let schema = conn.schema.borrow();
        if let Some(view) = schema.get_materialized_view(&view_name) {
            let mut view = view.lock().unwrap();
            // Drop the schema borrow before calling populate_from_table
            drop(schema);

            // Get the cursor for writing
            // Get a mutable reference to the cursor
            let cursors_ref = &mut state.cursors;
            let cursor = cursors_ref
                .get_mut(cursor_id)
                .and_then(|c| c.as_mut())
                .ok_or_else(|| {
                    LimboError::InternalError(format!(
                        "Cursor {cursor_id} not found for population"
                    ))
                })?;

            // Extract the BTreeCursor
            let btree_cursor = match cursor {
                crate::types::Cursor::BTree(btree_cursor) => btree_cursor,
                _ => {
                    return Err(LimboError::InternalError(
                        "Expected BTree cursor for materialized view population".into(),
                    ))
                }
            };

            // Now populate it with the cursor for writing
            return_if_io!(view.populate_from_table(&conn, pager, btree_cursor.as_mut()));
        }
    }

    // All views populated, advance to next instruction
    state.pc += 1;
    Ok(InsnFunctionStepResult::Step)
}

pub fn op_read_cookie(
    program: &Program,
    state: &mut ProgramState,
    insn: &Insn,
    pager: &Rc<Pager>,
    mv_store: Option<&Arc<MvStore>>,
) -> Result<InsnFunctionStepResult> {
    load_insn!(ReadCookie { db, dest, cookie }, insn);
    if *db > 0 {
        // TODO: implement temp databases
        todo!("temp databases not implemented yet");
    }

    let cookie_value = match pager.with_header(|header| match cookie {
        Cookie::ApplicationId => header.application_id.get().into(),
        Cookie::UserVersion => header.user_version.get().into(),
        Cookie::SchemaVersion => header.schema_cookie.get().into(),
        Cookie::LargestRootPageNumber => header.vacuum_mode_largest_root_page.get().into(),
        cookie => todo!("{cookie:?} is not yet implement for ReadCookie"),
    }) {
        Err(_) => 0.into(),
        Ok(IOResult::Done(v)) => v,
        Ok(IOResult::IO(io)) => return Ok(InsnFunctionStepResult::IO(io)),
    };

    state.registers[*dest] = Register::Value(Value::Integer(cookie_value));
    state.pc += 1;
    Ok(InsnFunctionStepResult::Step)
}

pub fn op_set_cookie(
    program: &Program,
    state: &mut ProgramState,
    insn: &Insn,
    pager: &Rc<Pager>,
    mv_store: Option<&Arc<MvStore>>,
) -> Result<InsnFunctionStepResult> {
    load_insn!(
        SetCookie {
            db,
            cookie,
            value,
            p5,
        },
        insn
    );
    if *db > 0 {
        todo!("temp databases not implemented yet");
    }

    return_if_io!(pager.with_header_mut(|header| {
        match cookie {
            Cookie::ApplicationId => header.application_id = (*value).into(),
            Cookie::UserVersion => header.user_version = (*value).into(),
            Cookie::LargestRootPageNumber => {
                header.vacuum_mode_largest_root_page = (*value as u32).into();
            }
            Cookie::IncrementalVacuum => {
                header.incremental_vacuum_enabled = (*value as u32).into()
            }
            Cookie::SchemaVersion => {
                // we update transaction state to indicate that the schema has changed
                match program.connection.transaction_state.get() {
                    TransactionState::Write { schema_did_change } => {
                        program.connection.transaction_state.set(TransactionState::Write { schema_did_change: true });
                    },
                    TransactionState::Read => unreachable!("invalid transaction state for SetCookie: TransactionState::Read, should be write"),
                    TransactionState::None => unreachable!("invalid transaction state for SetCookie: TransactionState::None, should be write"),
                    TransactionState::PendingUpgrade => unreachable!("invalid transaction state for SetCookie: TransactionState::PendingUpgrade, should be write"),
                }
                program
                    .connection
                    .with_schema_mut(|schema| schema.schema_version = *value as u32);
                header.schema_cookie = (*value as u32).into();
            }
            cookie => todo!("{cookie:?} is not yet implement for SetCookie"),
        };
    }));

    state.pc += 1;
    Ok(InsnFunctionStepResult::Step)
}

pub fn op_shift_right(
    program: &Program,
    state: &mut ProgramState,
    insn: &Insn,
    pager: &Rc<Pager>,
    mv_store: Option<&Arc<MvStore>>,
) -> Result<InsnFunctionStepResult> {
    load_insn!(ShiftRight { lhs, rhs, dest }, insn);
    state.registers[*dest] = Register::Value(
        state.registers[*lhs]
            .get_value()
            .exec_shift_right(state.registers[*rhs].get_value()),
    );
    state.pc += 1;
    Ok(InsnFunctionStepResult::Step)
}

pub fn op_shift_left(
    program: &Program,
    state: &mut ProgramState,
    insn: &Insn,
    pager: &Rc<Pager>,
    mv_store: Option<&Arc<MvStore>>,
) -> Result<InsnFunctionStepResult> {
    load_insn!(ShiftLeft { lhs, rhs, dest }, insn);
    state.registers[*dest] = Register::Value(
        state.registers[*lhs]
            .get_value()
            .exec_shift_left(state.registers[*rhs].get_value()),
    );
    state.pc += 1;
    Ok(InsnFunctionStepResult::Step)
}

pub fn op_add_imm(
    program: &Program,
    state: &mut ProgramState,
    insn: &Insn,
    pager: &Rc<Pager>,
    mv_store: Option<&Arc<MvStore>>,
) -> Result<InsnFunctionStepResult> {
    load_insn!(AddImm { register, value }, insn);

    let current = &state.registers[*register];
    let current_value = match current {
        Register::Value(val) => val,
        Register::Aggregate(_) => &Value::Null,
        Register::Record(_) => &Value::Null,
    };

    let int_val = match current_value {
        Value::Integer(i) => i + value,
        Value::Float(f) => (*f as i64) + value,
        Value::Text(s) => s.as_str().parse::<i64>().unwrap_or(0) + value,
        Value::Blob(_) => *value, // BLOB becomes the added value
        Value::Null => *value,    // NULL becomes the added value
        #[cfg(feature = "u128-support")]
        Value::U128(_) => panic!("Cannot perform this aggregation on a U128 value"),
    };

    state.registers[*register] = Register::Value(Value::Integer(int_val));
    state.pc += 1;
    Ok(InsnFunctionStepResult::Step)
}

pub fn op_variable(
    program: &Program,
    state: &mut ProgramState,
    insn: &Insn,
    pager: &Rc<Pager>,
    mv_store: Option<&Arc<MvStore>>,
) -> Result<InsnFunctionStepResult> {
    load_insn!(Variable { index, dest }, insn);
    state.registers[*dest] = Register::Value(state.get_parameter(*index));
    state.pc += 1;
    Ok(InsnFunctionStepResult::Step)
}

pub fn op_zero_or_null(
    program: &Program,
    state: &mut ProgramState,
    insn: &Insn,
    pager: &Rc<Pager>,
    mv_store: Option<&Arc<MvStore>>,
) -> Result<InsnFunctionStepResult> {
    load_insn!(ZeroOrNull { rg1, rg2, dest }, insn);
    if state.registers[*rg1].is_null() || state.registers[*rg2].is_null() {
        state.registers[*dest] = Register::Value(Value::Null)
    } else {
        state.registers[*dest] = Register::Value(Value::Integer(0));
    }
    state.pc += 1;
    Ok(InsnFunctionStepResult::Step)
}

pub fn op_not(
    program: &Program,
    state: &mut ProgramState,
    insn: &Insn,
    pager: &Rc<Pager>,
    mv_store: Option<&Arc<MvStore>>,
) -> Result<InsnFunctionStepResult> {
    load_insn!(Not { reg, dest }, insn);
    state.registers[*dest] = Register::Value(state.registers[*reg].get_value().exec_boolean_not());
    state.pc += 1;
    Ok(InsnFunctionStepResult::Step)
}

pub fn op_concat(
    program: &Program,
    state: &mut ProgramState,
    insn: &Insn,
    pager: &Rc<Pager>,
    mv_store: Option<&Arc<MvStore>>,
) -> Result<InsnFunctionStepResult> {
    load_insn!(Concat { lhs, rhs, dest }, insn);
    state.registers[*dest] = Register::Value(
        state.registers[*lhs]
            .get_value()
            .exec_concat(state.registers[*rhs].get_value()),
    );
    state.pc += 1;
    Ok(InsnFunctionStepResult::Step)
}

pub fn op_and(
    program: &Program,
    state: &mut ProgramState,
    insn: &Insn,
    pager: &Rc<Pager>,
    mv_store: Option<&Arc<MvStore>>,
) -> Result<InsnFunctionStepResult> {
    load_insn!(And { lhs, rhs, dest }, insn);
    state.registers[*dest] = Register::Value(
        state.registers[*lhs]
            .get_value()
            .exec_and(state.registers[*rhs].get_value()),
    );
    state.pc += 1;
    Ok(InsnFunctionStepResult::Step)
}

pub fn op_or(
    program: &Program,
    state: &mut ProgramState,
    insn: &Insn,
    pager: &Rc<Pager>,
    mv_store: Option<&Arc<MvStore>>,
) -> Result<InsnFunctionStepResult> {
    load_insn!(Or { lhs, rhs, dest }, insn);
    state.registers[*dest] = Register::Value(
        state.registers[*lhs]
            .get_value()
            .exec_or(state.registers[*rhs].get_value()),
    );
    state.pc += 1;
    Ok(InsnFunctionStepResult::Step)
}

pub fn op_noop(
    program: &Program,
    state: &mut ProgramState,
    insn: &Insn,
    pager: &Rc<Pager>,
    mv_store: Option<&Arc<MvStore>>,
) -> Result<InsnFunctionStepResult> {
    // Do nothing
    // Advance the program counter for the next opcode
    state.pc += 1;
    Ok(InsnFunctionStepResult::Step)
}

#[derive(Default)]
pub enum OpOpenEphemeralState {
    #[default]
    Start,
    StartingTxn {
        pager: Rc<Pager>,
    },
    CreateBtree {
        pager: Rc<Pager>,
    },
    // clippy complains this variant is too big when compared to the rest of the variants
    // so it says we need to box it here
    Rewind {
        cursor: Box<BTreeCursor>,
    },
}
pub fn op_open_ephemeral(
    program: &Program,
    state: &mut ProgramState,
    insn: &Insn,
    pager: &Rc<Pager>,
    mv_store: Option<&Arc<MvStore>>,
) -> Result<InsnFunctionStepResult> {
    let (cursor_id, is_table) = match insn {
        Insn::OpenEphemeral {
            cursor_id,
            is_table,
        } => (*cursor_id, *is_table),
        Insn::OpenAutoindex { cursor_id } => (*cursor_id, false),
        _ => unreachable!("unexpected Insn {:?}", insn),
    };
    match &mut state.op_open_ephemeral_state {
        OpOpenEphemeralState::Start => {
            tracing::trace!("Start");
            let conn = program.connection.clone();
            let io = conn.pager.borrow().io.clone();
            let rand_num = io.generate_random_number();
            let temp_dir = temp_dir();
            let rand_path =
                std::path::Path::new(&temp_dir).join(format!("tursodb-ephemeral-{rand_num}"));
            let Some(rand_path_str) = rand_path.to_str() else {
                return Err(LimboError::InternalError(
                    "Failed to convert path to string".to_string(),
                ));
            };
            let file = io.open_file(rand_path_str, OpenFlags::Create, false)?;
            let db_file = Arc::new(DatabaseFile::new(file));

            let page_size = pager
                .io
                .block(|| pager.with_header(|header| header.page_size))?
                .get();

            let buffer_pool = program.connection._db.buffer_pool.clone();
            let page_cache = Arc::new(RwLock::new(PageCache::default()));

            let pager = Rc::new(Pager::new(
                db_file,
                None,
                io,
                page_cache,
                buffer_pool.clone(),
                Arc::new(AtomicDbState::new(DbState::Uninitialized)),
                Arc::new(Mutex::new(())),
            )?);

            let page_size = pager
                .io
                .block(|| pager.with_header(|header| header.page_size))
                .unwrap_or_default();

            pager.page_size.set(Some(page_size));

            state.op_open_ephemeral_state = OpOpenEphemeralState::StartingTxn { pager };
        }
        OpOpenEphemeralState::StartingTxn { pager } => {
            tracing::trace!("StartingTxn");
            pager
                .begin_read_tx() // we have to begin a read tx before beginning a write
                .expect("Failed to start read transaction");
            return_if_io!(pager.begin_write_tx());
            state.op_open_ephemeral_state = OpOpenEphemeralState::CreateBtree {
                pager: pager.clone(),
            };
        }
        OpOpenEphemeralState::CreateBtree { pager } => {
            tracing::trace!("CreateBtree");
            // FIXME: handle page cache is full
            let flag = if is_table {
                &CreateBTreeFlags::new_table()
            } else {
                &CreateBTreeFlags::new_index()
            };
            let root_page = return_if_io!(pager.btree_create(flag));

            let (_, cursor_type) = program.cursor_ref.get(cursor_id).unwrap();
            let mv_cursor = match program.connection.mv_tx_id.get() {
                Some(tx_id) => {
                    let table_id = root_page as u64;
                    let mv_store = mv_store.unwrap().clone();
                    let mv_cursor = Rc::new(RefCell::new(
                        MvCursor::new(mv_store.clone(), tx_id, table_id, pager.clone()).unwrap(),
                    ));
                    Some(mv_cursor)
                }
                None => None,
            };

            let num_columns = match cursor_type {
                CursorType::BTreeTable(table_rc) => table_rc.columns.len(),
                CursorType::BTreeIndex(index_arc) => index_arc.columns.len(),
                _ => unreachable!("This should not have happened"),
            };

            let cursor = if let CursorType::BTreeIndex(index) = cursor_type {
                BTreeCursor::new_index(
                    mv_cursor,
                    pager.clone(),
                    root_page as usize,
                    index,
                    num_columns,
                )
            } else {
                BTreeCursor::new_table(mv_cursor, pager.clone(), root_page as usize, num_columns)
            };
            state.op_open_ephemeral_state = OpOpenEphemeralState::Rewind {
                cursor: Box::new(cursor),
            };
        }
        OpOpenEphemeralState::Rewind { cursor } => {
            return_if_io!(cursor.rewind());

            let cursors = &mut state.cursors;

            let (_, cursor_type) = program.cursor_ref.get(cursor_id).unwrap();

            let OpOpenEphemeralState::Rewind { cursor } =
                std::mem::take(&mut state.op_open_ephemeral_state)
            else {
                unreachable!()
            };

            // Table content is erased if the cursor already exists
            match cursor_type {
                CursorType::BTreeTable(_) => {
                    cursors
                        .get_mut(cursor_id)
                        .unwrap()
                        .replace(Cursor::new_btree(*cursor));
                }
                CursorType::BTreeIndex(_) => {
                    cursors
                        .get_mut(cursor_id)
                        .unwrap()
                        .replace(Cursor::new_btree(*cursor));
                }
                CursorType::Pseudo(_) => {
                    panic!("OpenEphemeral on pseudo cursor");
                }
                CursorType::Sorter => {
                    panic!("OpenEphemeral on sorter cursor");
                }
                CursorType::VirtualTable(_) => {
                    panic!("OpenEphemeral on virtual table cursor, use Insn::VOpen instead");
                }
                CursorType::MaterializedView(_, _) => {
                    panic!("OpenEphemeral on materialized view cursor");
                }
            }

            state.pc += 1;
            state.op_open_ephemeral_state = OpOpenEphemeralState::Start;
        }
    }

    Ok(InsnFunctionStepResult::Step)
}

/// Execute the [Insn::Once] instruction.
///
/// This instruction is used to execute a block of code only once.
/// If the instruction is executed again, it will jump to the target program counter.
pub fn op_once(
    program: &Program,
    state: &mut ProgramState,
    insn: &Insn,
    pager: &Rc<Pager>,
    mv_store: Option<&Arc<MvStore>>,
) -> Result<InsnFunctionStepResult> {
    load_insn!(
        Once {
            target_pc_when_reentered,
        },
        insn
    );
    assert!(target_pc_when_reentered.is_offset());
    let offset = state.pc;
    if state.once.iter().any(|o| o == offset) {
        state.pc = target_pc_when_reentered.as_offset_int();
        return Ok(InsnFunctionStepResult::Step);
    }
    state.once.push(offset);
    state.pc += 1;
    Ok(InsnFunctionStepResult::Step)
}

pub fn op_found(
    program: &Program,
    state: &mut ProgramState,
    insn: &Insn,
    pager: &Rc<Pager>,
    mv_store: Option<&Arc<MvStore>>,
) -> Result<InsnFunctionStepResult> {
    let (cursor_id, target_pc, record_reg, num_regs) = match insn {
        Insn::NotFound {
            cursor_id,
            target_pc,
            record_reg,
            num_regs,
        } => (cursor_id, target_pc, record_reg, num_regs),
        Insn::Found {
            cursor_id,
            target_pc,
            record_reg,
            num_regs,
        } => (cursor_id, target_pc, record_reg, num_regs),
        _ => unreachable!("unexpected Insn {:?}", insn),
    };

    let not = matches!(insn, Insn::NotFound { .. });

    let record_source = if *num_regs == 0 {
        RecordSource::Packed {
            record_reg: *record_reg,
        }
    } else {
        RecordSource::Unpacked {
            start_reg: *record_reg,
            num_regs: *num_regs,
        }
    };
    let seek_result = match seek_internal(
        program,
        state,
        pager,
        mv_store,
        record_source,
        *cursor_id,
        true,
        SeekOp::GE { eq_only: true },
    ) {
        Ok(SeekInternalResult::Found) => SeekResult::Found,
        Ok(SeekInternalResult::NotFound) => SeekResult::NotFound,
        Ok(SeekInternalResult::IO(io)) => return Ok(InsnFunctionStepResult::IO(io)),
        Err(e) => return Err(e),
    };

    let found = matches!(seek_result, SeekResult::Found);
    let do_jump = (!found && not) || (found && !not);
    if do_jump {
        state.pc = target_pc.as_offset_int();
    } else {
        state.pc += 1;
    }

    Ok(InsnFunctionStepResult::Step)
}

pub fn op_affinity(
    program: &Program,
    state: &mut ProgramState,
    insn: &Insn,
    pager: &Rc<Pager>,
    mv_store: Option<&Arc<MvStore>>,
) -> Result<InsnFunctionStepResult> {
    load_insn!(
        Affinity {
            start_reg,
            count,
            affinities,
        },
        insn
    );

    if affinities.len() != count.get() {
        return Err(LimboError::InternalError(
            "Affinity: the length of affinities does not match the count".into(),
        ));
    }

    for (i, affinity_char) in affinities.chars().enumerate().take(count.get()) {
        let reg_index = *start_reg + i;

        let affinity = Affinity::from_char(affinity_char);

        apply_affinity_char(&mut state.registers[reg_index], affinity);
    }

    state.pc += 1;
    Ok(InsnFunctionStepResult::Step)
}

pub fn op_count(
    program: &Program,
    state: &mut ProgramState,
    insn: &Insn,
    pager: &Rc<Pager>,
    mv_store: Option<&Arc<MvStore>>,
) -> Result<InsnFunctionStepResult> {
    load_insn!(
        Count {
            cursor_id,
            target_reg,
            exact,
        },
        insn
    );

    let count = {
        let cursor = must_be_btree_cursor!(*cursor_id, program.cursor_ref, state, "Count");
        let cursor = cursor.as_btree_mut();
        return_if_io!(cursor.count())
    };

    state.registers[*target_reg] = Register::Value(Value::Integer(count as i64));

    // For optimized COUNT(*) queries, the count represents rows that would be read
    // SQLite tracks this differently (as pages read), but for consistency we track as rows
    if *exact {
        state.metrics.rows_read = state.metrics.rows_read.saturating_add(count as u64);
    }

    state.pc += 1;
    Ok(InsnFunctionStepResult::Step)
}

#[derive(Debug)]
pub enum OpIntegrityCheckState {
    Start,
    Checking {
        errors: Vec<IntegrityCheckError>,
        current_root_idx: usize,
        state: IntegrityCheckState,
    },
}
pub fn op_integrity_check(
    program: &Program,
    state: &mut ProgramState,
    insn: &Insn,
    pager: &Rc<Pager>,
    mv_store: Option<&Arc<MvStore>>,
) -> Result<InsnFunctionStepResult> {
    load_insn!(
        IntegrityCk {
            max_errors,
            roots,
            message_register,
        },
        insn
    );
    match &mut state.op_integrity_check_state {
        OpIntegrityCheckState::Start => {
            let freelist_trunk_page =
                return_if_io!(pager.with_header(|header| header.freelist_trunk_page.get()));
            let mut errors = Vec::new();
            let mut integrity_check_state = IntegrityCheckState::new();
            let mut current_root_idx = 0;
            // check freelist pages first, if there are any for database
            if freelist_trunk_page > 0 {
                integrity_check_state.start(
                    freelist_trunk_page as usize,
                    PageCategory::FreeListTrunk,
                    &mut errors,
                );
            } else {
                integrity_check_state.start(roots[0], PageCategory::Normal, &mut errors);
                current_root_idx += 1;
            }
            state.op_integrity_check_state = OpIntegrityCheckState::Checking {
                errors,
                state: integrity_check_state,
                current_root_idx,
            };
        }
        OpIntegrityCheckState::Checking {
            errors,
            current_root_idx,
            state: integrity_check_state,
        } => {
            return_if_io!(integrity_check(integrity_check_state, errors, pager));
            if *current_root_idx < roots.len() {
                integrity_check_state.start(roots[*current_root_idx], PageCategory::Normal, errors);
                *current_root_idx += 1;
                return Ok(InsnFunctionStepResult::Step);
            } else {
                let message = if errors.is_empty() {
                    "ok".to_string()
                } else {
                    errors
                        .iter()
                        .map(|e| e.to_string())
                        .collect::<Vec<String>>()
                        .join("\n")
                };
                state.registers[*message_register] = Register::Value(Value::build_text(message));
                state.op_integrity_check_state = OpIntegrityCheckState::Start;
                state.pc += 1;
            }
        }
    }

    Ok(InsnFunctionStepResult::Step)
}

pub fn op_cast(
    _program: &Program,
    state: &mut ProgramState,
    insn: &Insn,
    _pager: &Rc<Pager>,
    _mv_store: Option<&Arc<MvStore>>,
) -> Result<InsnFunctionStepResult> {
    load_insn!(Cast { reg, affinity }, insn);

    let value = state.registers[*reg].get_value().clone();
    let result = match affinity {
        Affinity::Blob => value.exec_cast("BLOB"),
        Affinity::Text => value.exec_cast("TEXT"),
        Affinity::Numeric => value.exec_cast("NUMERIC"),
        Affinity::Integer => value.exec_cast("INTEGER"),
        Affinity::Real => value.exec_cast("REAL"),
    };

    state.registers[*reg] = Register::Value(result);
    state.pc += 1;
    Ok(InsnFunctionStepResult::Step)
}

pub fn op_rename_table(
    program: &Program,
    state: &mut ProgramState,
    insn: &Insn,
    pager: &Rc<Pager>,
    mv_store: Option<&Arc<MvStore>>,
) -> Result<InsnFunctionStepResult> {
    load_insn!(RenameTable { from, to }, insn);

    let conn = program.connection.clone();

    conn.with_schema_mut(|schema| {
        if let Some(mut indexes) = schema.indexes.remove(from) {
            indexes.iter_mut().for_each(|index| {
                let index = Arc::make_mut(index);
                index.table_name = to.to_owned();
            });

            schema.indexes.insert(to.to_owned(), indexes);
        };

        let mut table = schema
            .tables
            .remove(from)
            .expect("table being renamed should be in schema");

        {
            let table = Arc::make_mut(&mut table);

            let Table::BTree(btree) = table else {
                panic!("only btree tables can be renamed");
            };

            let btree = Arc::make_mut(btree);
            btree.name = to.to_owned();
        }

        schema.tables.insert(to.to_owned(), table);
    });

    state.pc += 1;
    Ok(InsnFunctionStepResult::Step)
}

pub fn op_drop_column(
    program: &Program,
    state: &mut ProgramState,
    insn: &Insn,
    pager: &Rc<Pager>,
    mv_store: Option<&Arc<MvStore>>,
) -> Result<InsnFunctionStepResult> {
    load_insn!(
        DropColumn {
            table,
            column_index
        },
        insn
    );

    let conn = program.connection.clone();

    conn.with_schema_mut(|schema| {
        let table = schema
            .tables
            .get_mut(table)
            .expect("table being renamed should be in schema");

        let table = Arc::make_mut(table);

        let Table::BTree(btree) = table else {
            panic!("only btree tables can be renamed");
        };

        let btree = Arc::make_mut(btree);
        btree.columns.remove(*column_index)
    });

    state.pc += 1;
    Ok(InsnFunctionStepResult::Step)
}

pub fn op_add_column(
    program: &Program,
    state: &mut ProgramState,
    insn: &Insn,
    pager: &Rc<Pager>,
    mv_store: Option<&Arc<MvStore>>,
) -> Result<InsnFunctionStepResult> {
    load_insn!(AddColumn { table, column }, insn);

    let conn = program.connection.clone();

    conn.with_schema_mut(|schema| {
        let table = schema
            .tables
            .get_mut(table)
            .expect("table being renamed should be in schema");

        let table = Arc::make_mut(table);

        let Table::BTree(btree) = table else {
            panic!("only btree tables can be renamed");
        };

        let btree = Arc::make_mut(btree);
        btree.columns.push(column.clone())
    });

    state.pc += 1;
    Ok(InsnFunctionStepResult::Step)
}

pub fn op_alter_column(
    program: &Program,
    state: &mut ProgramState,
    insn: &Insn,
    pager: &Rc<Pager>,
    mv_store: Option<&Arc<MvStore>>,
) -> Result<InsnFunctionStepResult> {
    load_insn!(
        AlterColumn {
            table: table_name,
            column_index,
            definition,
            rename,
        },
        insn
    );

    let conn = program.connection.clone();

    let new_column = crate::schema::Column::from(definition);

    conn.with_schema_mut(|schema| {
        let table = schema
            .tables
            .get_mut(table_name)
            .expect("table being renamed should be in schema");

        let table = Arc::make_mut(table);

        let Table::BTree(btree) = table else {
            panic!("only btree tables can be renamed");
        };

        let btree = Arc::make_mut(btree);

        let column = btree
            .columns
            .get_mut(*column_index)
            .expect("renamed column should be in schema");

        if let Some(indexes) = schema.indexes.get_mut(table_name) {
            for index in indexes {
                let index = Arc::make_mut(index);
                for index_column in &mut index.columns {
                    if index_column.name
                        == *column.name.as_ref().expect("btree column should be named")
                    {
                        index_column.name = definition.col_name.as_str().to_owned();
                    }
                }
            }
        }

        if *rename {
            column.name = new_column.name;
        } else {
            *column = new_column;
        }
    });

    state.pc += 1;
    Ok(InsnFunctionStepResult::Step)
}

pub fn op_if_neg(
    program: &Program,
    state: &mut ProgramState,
    insn: &Insn,
    pager: &Rc<Pager>,
    mv_store: Option<&Arc<MvStore>>,
) -> Result<InsnFunctionStepResult> {
    load_insn!(IfNeg { reg, target_pc }, insn);

    match &state.registers[*reg] {
        Register::Value(Value::Integer(i)) if *i < 0 => {
            state.pc = target_pc.as_offset_int();
        }
        Register::Value(Value::Float(f)) if *f < 0.0 => {
            state.pc = target_pc.as_offset_int();
        }
        Register::Value(Value::Null) => {
            state.pc += 1;
        }
        _ => {
            state.pc += 1;
        }
    }

    Ok(InsnFunctionStepResult::Step)
}

impl Value {
    pub fn exec_lower(&self) -> Option<Self> {
        match self {
            Value::Text(t) => Some(Value::build_text(t.as_str().to_lowercase())),
            t => Some(t.to_owned()),
        }
    }

    pub fn exec_length(&self) -> Self {
        match self {
            Value::Text(t) => {
                // Count Unicode scalar values (characters)
                Value::Integer(t.as_str().chars().count() as i64)
            }
            Value::Integer(_) | Value::Float(_) => {
                // For numbers, SQLite returns the length of the string representation
                Value::Integer(self.to_string().chars().count() as i64)
            }
            Value::Blob(blob) => Value::Integer(blob.len() as i64),
            _ => self.to_owned(),
        }
    }

    pub fn exec_octet_length(&self) -> Self {
        match self {
            Value::Text(_) | Value::Integer(_) | Value::Float(_) => {
                Value::Integer(self.to_string().into_bytes().len() as i64)
            }
            Value::Blob(blob) => Value::Integer(blob.len() as i64),
            _ => self.to_owned(),
        }
    }

    pub fn exec_upper(&self) -> Option<Self> {
        match self {
            Value::Text(t) => Some(Value::build_text(t.as_str().to_uppercase())),
            t => Some(t.to_owned()),
        }
    }

    pub fn exec_sign(&self) -> Option<Value> {
        let num = match self {
            Value::Integer(i) => *i as f64,
            Value::Float(f) => *f,
            Value::Text(s) => {
                if let Ok(i) = s.as_str().parse::<i64>() {
                    i as f64
                } else if let Ok(f) = s.as_str().parse::<f64>() {
                    f
                } else {
                    return Some(Value::Null);
                }
            }
            Value::Blob(b) => match std::str::from_utf8(b) {
                Ok(s) => {
                    if let Ok(i) = s.parse::<i64>() {
                        i as f64
                    } else if let Ok(f) = s.parse::<f64>() {
                        f
                    } else {
                        return Some(Value::Null);
                    }
                }
                Err(_) => return Some(Value::Null),
            },
            _ => return Some(Value::Null),
        };

        let sign = if num > 0.0 {
            1
        } else if num < 0.0 {
            -1
        } else {
            0
        };

        Some(Value::Integer(sign))
    }

    /// Generates the Soundex code for a given word
    pub fn exec_soundex(&self) -> Value {
        let s = match self {
            Value::Null => return Value::build_text("?000"),
            Value::Text(s) => {
                // return ?000 if non ASCII alphabet character is found
                if !s.as_str().chars().all(|c| c.is_ascii_alphabetic()) {
                    return Value::build_text("?000");
                }
                s.clone()
            }
            _ => return Value::build_text("?000"), // For unsupported types, return NULL
        };

        // Remove numbers and spaces
        let word: String = s
            .as_str()
            .chars()
            .filter(|c| !c.is_ascii_digit())
            .collect::<String>()
            .replace(" ", "");
        if word.is_empty() {
            return Value::build_text("0000");
        }

        let soundex_code = |c| match c {
            'b' | 'f' | 'p' | 'v' => Some('1'),
            'c' | 'g' | 'j' | 'k' | 'q' | 's' | 'x' | 'z' => Some('2'),
            'd' | 't' => Some('3'),
            'l' => Some('4'),
            'm' | 'n' => Some('5'),
            'r' => Some('6'),
            _ => None,
        };

        // Convert the word to lowercase for consistent lookups
        let word = word.to_lowercase();
        let first_letter = word.chars().next().unwrap();

        // Remove all occurrences of 'h' and 'w' except the first letter
        let code: String = word
            .chars()
            .skip(1)
            .filter(|&ch| ch != 'h' && ch != 'w')
            .fold(first_letter.to_string(), |mut acc, ch| {
                acc.push(ch);
                acc
            });

        // Replace consonants with digits based on Soundex mapping
        let tmp: String = code
            .chars()
            .map(|ch| match soundex_code(ch) {
                Some(code) => code.to_string(),
                None => ch.to_string(),
            })
            .collect();

        // Remove adjacent same digits
        let tmp = tmp.chars().fold(String::new(), |mut acc, ch| {
            if !acc.ends_with(ch) {
                acc.push(ch);
            }
            acc
        });

        // Remove all occurrences of a, e, i, o, u, y except the first letter
        let mut result = tmp
            .chars()
            .enumerate()
            .filter(|(i, ch)| *i == 0 || !matches!(ch, 'a' | 'e' | 'i' | 'o' | 'u' | 'y'))
            .map(|(_, ch)| ch)
            .collect::<String>();

        // If the first symbol is a digit, replace it with the saved first letter
        if let Some(first_digit) = result.chars().next() {
            if first_digit.is_ascii_digit() {
                result.replace_range(0..1, &first_letter.to_string());
            }
        }

        // Append zeros if the result contains less than 4 characters
        while result.len() < 4 {
            result.push('0');
        }

        // Retain the first 4 characters and convert to uppercase
        result.truncate(4);
        Value::build_text(result.to_uppercase())
    }

    pub fn exec_abs(&self) -> Result<Self> {
        match self {
            Value::Integer(x) => {
                match i64::checked_abs(*x) {
                    Some(y) => Ok(Value::Integer(y)),
                    // Special case: if we do the abs of "-9223372036854775808", it causes overflow.
                    // return IntegerOverflow error
                    None => Err(LimboError::IntegerOverflow),
                }
            }
            Value::Float(x) => {
                if x < &0.0 {
                    Ok(Value::Float(-x))
                } else {
                    Ok(Value::Float(*x))
                }
            }
            Value::Null => Ok(Value::Null),
            _ => Ok(Value::Float(0.0)),
        }
    }

    pub fn exec_random() -> Self {
        let mut buf = [0u8; 8];
        getrandom::getrandom(&mut buf).unwrap();
        let random_number = i64::from_ne_bytes(buf);
        Value::Integer(random_number)
    }

    pub fn exec_randomblob(&self) -> Value {
        let length = match self {
            Value::Integer(i) => *i,
            Value::Float(f) => *f as i64,
            Value::Text(t) => t.as_str().parse().unwrap_or(1),
            #[cfg(feature = "u128-support")]
            Value::U128(i) => usize::try_from(*i).unwrap_or(1) as i64,
            _ => 1,
        }
        .max(1) as usize;

        let mut blob: Vec<u8> = vec![0; length];
        getrandom::getrandom(&mut blob).expect("Failed to generate random blob");
        Value::Blob(blob)
    }

    pub fn exec_quote(&self) -> Self {
        match self {
            Value::Null => Value::build_text("NULL"),
            Value::Integer(_) | Value::Float(_) => self.to_owned(),
            #[cfg(feature = "u128-support")]
            Value::U128(val) => self.to_owned(),

            Value::Blob(_) => todo!(),
            Value::Text(s) => {
                let mut quoted = String::with_capacity(s.as_str().len() + 2);
                quoted.push('\'');
                for c in s.as_str().chars() {
                    if c == '\0' {
                        break;
                    } else if c == '\'' {
                        quoted.push('\'');
                        quoted.push(c);
                    } else {
                        quoted.push(c);
                    }
                }
                quoted.push('\'');
                Value::build_text(quoted)
            }
        }
    }

    pub fn exec_nullif(&self, second_value: &Self) -> Self {
        if self != second_value {
            self.clone()
        } else {
            Value::Null
        }
    }

    pub fn exec_substring(
        str_value: &Value,
        start_value: &Value,
        length_value: Option<&Value>,
    ) -> Value {
        if let (Value::Text(str), Value::Integer(start)) = (str_value, start_value) {
            let str_len = str.as_str().len() as i64;

            // The left-most character of X is number 1.
            // If Y is negative then the first character of the substring is found by counting from the right rather than the left.
            let first_position = if *start < 0 {
                str_len.saturating_sub((*start).abs())
            } else {
                *start - 1
            };
            // If Z is negative then the abs(Z) characters preceding the Y-th character are returned.
            let last_position = match length_value {
                Some(Value::Integer(length)) => first_position + *length,
                _ => str_len,
            };
            let (start, end) = if first_position <= last_position {
                (first_position, last_position)
            } else {
                (last_position, first_position)
            };
            Value::build_text(
                &str.as_str()[start.clamp(-0, str_len) as usize..end.clamp(0, str_len) as usize],
            )
        } else {
            Value::Null
        }
    }

    pub fn exec_instr(&self, pattern: &Value) -> Value {
        if self == &Value::Null || pattern == &Value::Null {
            return Value::Null;
        }

        if let (Value::Blob(reg), Value::Blob(pattern)) = (self, pattern) {
            let result = reg
                .windows(pattern.len())
                .position(|window| window == *pattern)
                .map_or(0, |i| i + 1);
            return Value::Integer(result as i64);
        }

        let reg_str;
        let reg = match self {
            Value::Text(s) => s.as_str(),
            _ => {
                reg_str = self.to_string();
                reg_str.as_str()
            }
        };

        let pattern_str;
        let pattern = match pattern {
            Value::Text(s) => s.as_str(),
            _ => {
                pattern_str = pattern.to_string();
                pattern_str.as_str()
            }
        };

        match reg.find(pattern) {
            Some(position) => Value::Integer(position as i64 + 1),
            None => Value::Integer(0),
        }
    }

    pub fn exec_typeof(&self) -> Value {
        match self {
            Value::Null => Value::build_text("null"),
            Value::Integer(_) => Value::build_text("integer"),
            Value::Float(_) => Value::build_text("real"),
            Value::Text(_) => Value::build_text("text"),
            Value::Blob(_) => Value::build_text("blob"),
            #[cfg(feature = "u128-support")]
            Value::U128(_) => Value::build_text("u128"),
            // Value::U128(_) => Value::build_text("integer"),
        }
    }

    pub fn exec_hex(&self) -> Value {
        match self {
            Value::Text(_) | Value::Integer(_) | Value::Float(_) => {
                let text = self.to_string();
                Value::build_text(hex::encode_upper(text))
            }
            Value::Blob(blob_bytes) => Value::build_text(hex::encode_upper(blob_bytes)),
            #[cfg(feature = "u128-support")]
            Value::U128(_) => {
                let text = self.to_string();
                Value::build_text(hex::encode_upper(text))
            }
            _ => Value::Null,
        }
    }

    pub fn exec_unhex(&self, ignored_chars: Option<&Value>) -> Value {
        match self {
            Value::Null => Value::Null,
            _ => match ignored_chars {
                None => match hex::decode(self.to_string()) {
                    Ok(bytes) => Value::Blob(bytes),
                    Err(_) => Value::Null,
                },
                Some(ignore) => match ignore {
                    Value::Text(_) => {
                        let pat = ignore.to_string();
                        let trimmed = self
                            .to_string()
                            .trim_start_matches(|x| pat.contains(x))
                            .trim_end_matches(|x| pat.contains(x))
                            .to_string();
                        match hex::decode(trimmed) {
                            Ok(bytes) => Value::Blob(bytes),
                            Err(_) => Value::Null,
                        }
                    }
                    _ => Value::Null,
                },
            },
        }
    }

    pub fn exec_unicode(&self) -> Value {
        match self {
            Value::Text(_) | Value::Integer(_) | Value::Float(_) | Value::Blob(_) => {
                let text = self.to_string();
                if let Some(first_char) = text.chars().next() {
                    Value::Integer(first_char as u32 as i64)
                } else {
                    Value::Null
                }
            }
            #[cfg(feature = "u128-support")]
            Value::U128(_) => {
                let text = self.to_string();
                if let Some(first_char) = text.chars().next() {
                    Value::Integer(first_char as u32 as i64)
                } else {
                    Value::Null
                }
            }
            _ => Value::Null,
        }
    }

    fn _to_float(&self) -> f64 {
        match self {
            Value::Text(x) => match cast_text_to_numeric(x.as_str()) {
                Value::Integer(i) => i as f64,
                Value::Float(f) => f,
                _ => unreachable!(),
            },
            Value::Integer(x) => *x as f64,
            Value::Float(x) => *x,
            _ => 0.0,
        }
    }

    pub fn exec_round(&self, precision: Option<&Value>) -> Value {
        let reg = self._to_float();
        let round = |reg: f64, f: f64| {
            let precision = if f < 1.0 { 0.0 } else { f };
            Value::Float(reg.round_to_precision(precision as i32))
        };
        match precision {
            Some(Value::Text(x)) => match cast_text_to_numeric(x.as_str()) {
                Value::Integer(i) => round(reg, i as f64),
                Value::Float(f) => round(reg, f),
                _ => unreachable!(),
            },
            Some(Value::Integer(i)) => round(reg, *i as f64),
            Some(Value::Float(f)) => round(reg, *f),
            None => round(reg, 0.0),
            _ => Value::Null,
        }
    }

    // Implements TRIM pattern matching.
    pub fn exec_trim(&self, pattern: Option<&Value>) -> Value {
        match (self, pattern) {
            (reg, Some(pattern)) => match reg {
                Value::Text(_) | Value::Integer(_) | Value::Float(_) => {
                    let pattern_chars: Vec<char> = pattern.to_string().chars().collect();
                    Value::build_text(reg.to_string().trim_matches(&pattern_chars[..]))
                }
                _ => reg.to_owned(),
            },
            (Value::Text(t), None) => Value::build_text(t.as_str().trim()),
            (reg, _) => reg.to_owned(),
        }
    }
    // Implements RTRIM pattern matching.
    pub fn exec_rtrim(&self, pattern: Option<&Value>) -> Value {
        match (self, pattern) {
            (reg, Some(pattern)) => match reg {
                Value::Text(_) | Value::Integer(_) | Value::Float(_) => {
                    let pattern_chars: Vec<char> = pattern.to_string().chars().collect();
                    Value::build_text(reg.to_string().trim_end_matches(&pattern_chars[..]))
                }
                _ => reg.to_owned(),
            },
            (Value::Text(t), None) => Value::build_text(t.as_str().trim_end()),
            (reg, _) => reg.to_owned(),
        }
    }

    // Implements LTRIM pattern matching.
    pub fn exec_ltrim(&self, pattern: Option<&Value>) -> Value {
        match (self, pattern) {
            (reg, Some(pattern)) => match reg {
                Value::Text(_) | Value::Integer(_) | Value::Float(_) => {
                    let pattern_chars: Vec<char> = pattern.to_string().chars().collect();
                    Value::build_text(reg.to_string().trim_start_matches(&pattern_chars[..]))
                }
                _ => reg.to_owned(),
            },
            (Value::Text(t), None) => Value::build_text(t.as_str().trim_start()),
            (reg, _) => reg.to_owned(),
        }
    }

    pub fn exec_zeroblob(&self) -> Value {
        let length: i64 = match self {
            Value::Integer(i) => *i,
            Value::Float(f) => *f as i64,
            Value::Text(s) => s.as_str().parse().unwrap_or(0),
            #[cfg(feature = "u128-support")]
            Value::U128(u) => {
                if *u > i64::MAX as u128 {
                    i64::MAX
                } else {
                    *u as i64
                }
            }
            _ => 0,
        };
        Value::Blob(vec![0; length.max(0) as usize])
    }

    // exec_if returns whether you should jump
    pub fn exec_if(&self, jump_if_null: bool, not: bool) -> bool {
        Numeric::from(self)
            .try_into_bool()
            .map(|jump| if not { !jump } else { jump })
            .unwrap_or(jump_if_null)
    }

    pub fn exec_cast(&self, datatype: &str) -> Value {
        if matches!(self, Value::Null) {
            return Value::Null;
        }
        match affinity(datatype) {
            // NONE	Casting a value to a type-name with no affinity causes the value to be converted into a BLOB. Casting to a BLOB consists of first casting the value to TEXT in the encoding of the database connection, then interpreting the resulting byte sequence as a BLOB instead of as TEXT.
            // Historically called NONE, but it's the same as BLOB
            Affinity::Blob => {
                // Convert to TEXT first, then interpret as BLOB
                // TODO: handle encoding
                let text = self.to_string();
                Value::Blob(text.into_bytes())
            }
            // TEXT To cast a BLOB value to TEXT, the sequence of bytes that make up the BLOB is interpreted as text encoded using the database encoding.
            // Casting an INTEGER or REAL value into TEXT renders the value as if via sqlite3_snprintf() except that the resulting TEXT uses the encoding of the database connection.
            Affinity::Text => {
                // Convert everything to text representation
                // TODO: handle encoding and whatever sqlite3_snprintf does
                Value::build_text(self.to_string())
            }
            Affinity::Real => match self {
                Value::Blob(b) => {
                    // Convert BLOB to TEXT first
                    let text = String::from_utf8_lossy(b);
                    cast_text_to_real(&text)
                }
                Value::Text(t) => cast_text_to_real(t.as_str()),
                Value::Integer(i) => Value::Float(*i as f64),
                Value::Float(f) => Value::Float(*f),
                _ => Value::Float(0.0),
            },
            Affinity::Integer => match self {
                Value::Blob(b) => {
                    // Convert BLOB to TEXT first
                    let text = String::from_utf8_lossy(b);
                    cast_text_to_integer(&text)
                }
                Value::Text(t) => cast_text_to_integer(t.as_str()),
                Value::Integer(i) => Value::Integer(*i),
                // A cast of a REAL value into an INTEGER results in the integer between the REAL value and zero
                // that is closest to the REAL value. If a REAL is greater than the greatest possible signed integer (+9223372036854775807)
                // then the result is the greatest possible signed integer and if the REAL is less than the least possible signed integer (-9223372036854775808)
                // then the result is the least possible signed integer.
                Value::Float(f) => {
                    let i = f.trunc() as i128;
                    if i > i64::MAX as i128 {
                        Value::Integer(i64::MAX)
                    } else if i < i64::MIN as i128 {
                        Value::Integer(i64::MIN)
                    } else {
                        Value::Integer(i as i64)
                    }
                }
                _ => Value::Integer(0),
            },
            Affinity::Numeric => match self {
                Value::Blob(b) => {
                    let text = String::from_utf8_lossy(b);
                    cast_text_to_numeric(&text)
                }
                Value::Text(t) => cast_text_to_numeric(t.as_str()),
                Value::Integer(i) => Value::Integer(*i),
                Value::Float(f) => Value::Float(*f),
                _ => self.clone(), // TODO probably wrong
            },
        }
    }

    pub fn exec_replace(source: &Value, pattern: &Value, replacement: &Value) -> Value {
        // The replace(X,Y,Z) function returns a string formed by substituting string Z for every occurrence of
        // string Y in string X. The BINARY collating sequence is used for comparisons. If Y is an empty string
        // then return X unchanged. If Z is not initially a string, it is cast to a UTF-8 string prior to processing.

        // If any of the arguments is NULL, the result is NULL.
        if matches!(source, Value::Null)
            || matches!(pattern, Value::Null)
            || matches!(replacement, Value::Null)
        {
            return Value::Null;
        }

        let source = source.exec_cast("TEXT");
        let pattern = pattern.exec_cast("TEXT");
        let replacement = replacement.exec_cast("TEXT");

        // If any of the casts failed, panic as text casting is not expected to fail.
        match (&source, &pattern, &replacement) {
            (Value::Text(source), Value::Text(pattern), Value::Text(replacement)) => {
                if pattern.as_str().is_empty() {
                    return Value::Text(source.clone());
                }

                let result = source
                    .as_str()
                    .replace(pattern.as_str(), replacement.as_str());
                Value::build_text(result)
            }
            _ => unreachable!("text cast should never fail"),
        }
    }

    fn to_f64(&self) -> Option<f64> {
        match self {
            Value::Integer(i) => Some(*i as f64),
            Value::Float(f) => Some(*f),
            Value::Text(t) => t.as_str().parse::<f64>().ok(),
            _ => None,
        }
    }

    fn exec_math_unary(&self, function: &MathFunc) -> Value {
        // In case of some functions and integer input, return the input as is
        if let Value::Integer(_) = self {
            if matches! { function, MathFunc::Ceil | MathFunc::Ceiling | MathFunc::Floor | MathFunc::Trunc }
            {
                return self.clone();
            }
        }

        let f = match self.to_f64() {
            Some(f) => f,
            None => return Value::Null,
        };

        let result = match function {
            MathFunc::Acos => libm::acos(f),
            MathFunc::Acosh => libm::acosh(f),
            MathFunc::Asin => libm::asin(f),
            MathFunc::Asinh => libm::asinh(f),
            MathFunc::Atan => libm::atan(f),
            MathFunc::Atanh => libm::atanh(f),
            MathFunc::Ceil | MathFunc::Ceiling => libm::ceil(f),
            MathFunc::Cos => libm::cos(f),
            MathFunc::Cosh => libm::cosh(f),
            MathFunc::Degrees => f.to_degrees(),
            MathFunc::Exp => libm::exp(f),
            MathFunc::Floor => libm::floor(f),
            MathFunc::Ln => libm::log(f),
            MathFunc::Log10 => libm::log10(f),
            MathFunc::Log2 => libm::log2(f),
            MathFunc::Radians => f.to_radians(),
            MathFunc::Sin => libm::sin(f),
            MathFunc::Sinh => libm::sinh(f),
            MathFunc::Sqrt => libm::sqrt(f),
            MathFunc::Tan => libm::tan(f),
            MathFunc::Tanh => libm::tanh(f),
            MathFunc::Trunc => libm::trunc(f),
            _ => unreachable!("Unexpected mathematical unary function {:?}", function),
        };

        if result.is_nan() {
            Value::Null
        } else {
            Value::Float(result)
        }
    }

    fn exec_math_binary(&self, rhs: &Value, function: &MathFunc) -> Value {
        let lhs = match self.to_f64() {
            Some(f) => f,
            None => return Value::Null,
        };

        let rhs = match rhs.to_f64() {
            Some(f) => f,
            None => return Value::Null,
        };

        let result = match function {
            MathFunc::Atan2 => libm::atan2(lhs, rhs),
            MathFunc::Mod => libm::fmod(lhs, rhs),
            MathFunc::Pow | MathFunc::Power => libm::pow(lhs, rhs),
            _ => unreachable!("Unexpected mathematical binary function {:?}", function),
        };

        if result.is_nan() {
            Value::Null
        } else {
            Value::Float(result)
        }
    }

    fn exec_math_log(&self, base: Option<&Value>) -> Value {
        let f = match self.to_f64() {
            Some(f) => f,
            None => return Value::Null,
        };

        let base = match base {
            Some(base) => match base.to_f64() {
                Some(f) => f,
                None => return Value::Null,
            },
            None => 10.0,
        };

        if f <= 0.0 || base <= 0.0 || base == 1.0 {
            return Value::Null;
        }

        if base == 2.0 {
            return Value::Float(libm::log2(f));
        } else if base == 10.0 {
            return Value::Float(libm::log10(f));
        };

        let log_x = libm::log(f);
        let log_base = libm::log(base);
        let result = log_x / log_base;
        Value::Float(result)
    }

    pub fn exec_add(&self, rhs: &Value) -> Value {
        (Numeric::from(self) + Numeric::from(rhs)).into()
    }

    pub fn exec_subtract(&self, rhs: &Value) -> Value {
        (Numeric::from(self) - Numeric::from(rhs)).into()
    }

    pub fn exec_multiply(&self, rhs: &Value) -> Value {
        (Numeric::from(self) * Numeric::from(rhs)).into()
    }

    pub fn exec_divide(&self, rhs: &Value) -> Value {
        (Numeric::from(self) / Numeric::from(rhs)).into()
    }

    pub fn exec_bit_and(&self, rhs: &Value) -> Value {
        (NullableInteger::from(self) & NullableInteger::from(rhs)).into()
    }

    pub fn exec_bit_or(&self, rhs: &Value) -> Value {
        (NullableInteger::from(self) | NullableInteger::from(rhs)).into()
    }

    pub fn exec_remainder(&self, rhs: &Value) -> Value {
        let convert_to_float = matches!(Numeric::from(self), Numeric::Float(_))
            || matches!(Numeric::from(rhs), Numeric::Float(_));

        match NullableInteger::from(self) % NullableInteger::from(rhs) {
            NullableInteger::Null => Value::Null,
            NullableInteger::Integer(v) => {
                if convert_to_float {
                    Value::Float(v as f64)
                } else {
                    Value::Integer(v)
                }
            }
        }
    }

    pub fn exec_bit_not(&self) -> Value {
        (!NullableInteger::from(self)).into()
    }

    pub fn exec_shift_left(&self, rhs: &Value) -> Value {
        (NullableInteger::from(self) << NullableInteger::from(rhs)).into()
    }

    pub fn exec_shift_right(&self, rhs: &Value) -> Value {
        (NullableInteger::from(self) >> NullableInteger::from(rhs)).into()
    }

    pub fn exec_boolean_not(&self) -> Value {
        match Numeric::from(self).try_into_bool() {
            None => Value::Null,
            Some(v) => Value::Integer(!v as i64),
        }
    }

    pub fn exec_concat(&self, rhs: &Value) -> Value {
<<<<<<< HEAD
        match (self, rhs) {
            (Value::Text(lhs_text), Value::Text(rhs_text)) => {
                Value::build_text(lhs_text.as_str().to_string() + rhs_text.as_str())
            }
            (Value::Text(lhs_text), Value::Integer(rhs_int)) => {
                Value::build_text(lhs_text.as_str().to_string() + &rhs_int.to_string())
            }
            (Value::Text(lhs_text), Value::Float(rhs_float)) => {
                Value::build_text(lhs_text.as_str().to_string() + &rhs_float.to_string())
            }
            (Value::Integer(lhs_int), Value::Text(rhs_text)) => {
                Value::build_text(lhs_int.to_string() + rhs_text.as_str())
            }
            (Value::Integer(lhs_int), Value::Integer(rhs_int)) => {
                Value::build_text(lhs_int.to_string() + &rhs_int.to_string())
            }
            (Value::Integer(lhs_int), Value::Float(rhs_float)) => {
                Value::build_text(lhs_int.to_string() + &rhs_float.to_string())
            }
            (Value::Float(lhs_float), Value::Text(rhs_text)) => {
                Value::build_text(lhs_float.to_string() + rhs_text.as_str())
            }
            (Value::Float(lhs_float), Value::Integer(rhs_int)) => {
                Value::build_text(lhs_float.to_string() + &rhs_int.to_string())
            }
            (Value::Float(lhs_float), Value::Float(rhs_float)) => {
                Value::build_text(lhs_float.to_string() + &rhs_float.to_string())
            }

            #[cfg(feature = "u128-support")]
            (Value::U128(lhs_u128), Value::Text(rhs_text)) => {
                Value::build_text(lhs_u128.to_string() + rhs_text.as_str())
            }
            #[cfg(feature = "u128-support")]
            (Value::U128(lhs_u128), Value::Integer(rhs_int)) => {
                Value::build_text(lhs_u128.to_string() + &rhs_int.to_string())
            }
            #[cfg(feature = "u128-support")]
            (Value::U128(lhs_u128), Value::Float(rhs_float)) => {
                Value::build_text(lhs_u128.to_string() + &rhs_float.to_string())
            }
            #[cfg(feature = "u128-support")]
            (Value::U128(lhs_u128), Value::U128(rhs_u128)) => {
                Value::build_text(lhs_u128.to_string() + &rhs_u128.to_string())
            }
            #[cfg(feature = "u128-support")]
            (Value::Text(lhs_text), Value::U128(rhs_u128)) => {
                Value::build_text(lhs_text.as_str().to_string() + &rhs_u128.to_string())
            }
            #[cfg(feature = "u128-support")]
            (Value::Integer(lhs_int), Value::U128(rhs_u128)) => {
                Value::build_text(lhs_int.to_string() + &rhs_u128.to_string())
            }
            #[cfg(feature = "u128-support")]
            (Value::Float(lhs_float), Value::U128(rhs_u128)) => {
                Value::build_text(lhs_float.to_string() + &rhs_u128.to_string())
            }
            (Value::Null, _) | (_, Value::Null) => Value::Null,
            (Value::Blob(_), _) | (_, Value::Blob(_)) => {
                todo!("TODO: Handle Blob conversion to String")
            }
=======
        if let (Value::Blob(lhs), Value::Blob(rhs)) = (self, rhs) {
            return Value::build_text(String::from_utf8_lossy(dbg!(&[
                lhs.as_slice(),
                rhs.as_slice()
            ]
            .concat())));
>>>>>>> 9c24b8d0
        }

        let Some(lhs) = self.cast_text() else {
            return Value::Null;
        };

        let Some(rhs) = rhs.cast_text() else {
            return Value::Null;
        };

        Value::build_text(lhs + &rhs)
    }

    pub fn exec_and(&self, rhs: &Value) -> Value {
        match (
            Numeric::from(self).try_into_bool(),
            Numeric::from(rhs).try_into_bool(),
        ) {
            (Some(false), _) | (_, Some(false)) => Value::Integer(0),
            (None, _) | (_, None) => Value::Null,
            _ => Value::Integer(1),
        }
    }

    pub fn exec_or(&self, rhs: &Value) -> Value {
        match (
            Numeric::from(self).try_into_bool(),
            Numeric::from(rhs).try_into_bool(),
        ) {
            (Some(true), _) | (_, Some(true)) => Value::Integer(1),
            (None, _) | (_, None) => Value::Null,
            _ => Value::Integer(0),
        }
    }

    // Implements LIKE pattern matching. Caches the constructed regex if a cache is provided
    pub fn exec_like(
        regex_cache: Option<&mut HashMap<String, Regex>>,
        pattern: &str,
        text: &str,
    ) -> bool {
        if let Some(cache) = regex_cache {
            match cache.get(pattern) {
                Some(re) => re.is_match(text),
                None => {
                    let re = construct_like_regex(pattern);
                    let res = re.is_match(text);
                    cache.insert(pattern.to_string(), re);
                    res
                }
            }
        } else {
            let re = construct_like_regex(pattern);
            re.is_match(text)
        }
    }

    pub fn exec_min<'a, T: Iterator<Item = &'a Value>>(regs: T) -> Value {
        regs.min().map(|v| v.to_owned()).unwrap_or(Value::Null)
    }

    pub fn exec_max<'a, T: Iterator<Item = &'a Value>>(regs: T) -> Value {
        regs.max().map(|v| v.to_owned()).unwrap_or(Value::Null)
    }
}

fn exec_concat_strings(registers: &[Register]) -> Value {
    let mut result = String::new();
    for reg in registers {
        match reg.get_value() {
            Value::Null => continue,
            Value::Blob(_) => todo!("TODO concat blob"),
            v => result.push_str(&format!("{v}")),
        }
    }
    Value::build_text(result)
}

fn exec_concat_ws(registers: &[Register]) -> Value {
    if registers.is_empty() {
        return Value::Null;
    }

    let separator = match registers[0].get_value() {
        Value::Null | Value::Blob(_) => return Value::Null,
        v => format!("{v}"),
    };

    let parts = registers[1..]
        .iter()
        .filter_map(|reg| match reg.get_value() {
            Value::Text(_) | Value::Integer(_) | Value::Float(_) => {
                Some(format!("{}", reg.get_value()))
            }
            _ => None,
        });

    let result = parts.collect::<Vec<_>>().join(&separator);
    Value::build_text(result)
}

fn exec_char(values: &[Register]) -> Value {
    let result: String = values
        .iter()
        .filter_map(|x| {
            if let Value::Integer(i) = x.get_value() {
                Some(*i as u8 as char)
            } else {
                None
            }
        })
        .collect();
    Value::build_text(result)
}

fn construct_like_regex(pattern: &str) -> Regex {
    let mut regex_pattern = String::with_capacity(pattern.len() * 2);

    regex_pattern.push('^');

    for c in pattern.chars() {
        match c {
            '\\' => regex_pattern.push_str("\\\\"),
            '%' => regex_pattern.push_str(".*"),
            '_' => regex_pattern.push('.'),
            ch => {
                if regex_syntax::is_meta_character(c) {
                    regex_pattern.push('\\');
                }
                regex_pattern.push(ch);
            }
        }
    }

    regex_pattern.push('$');

    RegexBuilder::new(&regex_pattern)
        .case_insensitive(true)
        .dot_matches_new_line(true)
        .build()
        .unwrap()
}

fn apply_affinity_char(target: &mut Register, affinity: Affinity) -> bool {
    if let Register::Value(value) = target {
        // just leave it alone if it has u128
        #[cfg(feature = "u128-support")]
        if matches!(value, Value::U128(_)) {
            return true;
        }

        if matches!(value, Value::Blob(_)) {
            return true;
        }

        match affinity {
            Affinity::Blob => return true,

            Affinity::Text => {
                if matches!(value, Value::Text(_) | Value::Null) {
                    return true;
                }
                let text = value.to_string();
                *value = Value::Text(text.into());
                return true;
            }

            Affinity::Integer | Affinity::Numeric => {
                #[cfg(feature = "u128-support")]
                if matches!(value, Value::U128(_)) {
                    return true;
                }

                if matches!(value, Value::Integer(_)) {
                    return true;
                }
                if !matches!(value, Value::Text(_) | Value::Float(_)) {
                    return true;
                }

                if let Value::Float(fl) = *value {
                    // For floats, try to convert to integer if it's exact
                    // This is similar to sqlite3VdbeIntegerAffinity
                    return try_float_to_integer_affinity(value, fl);
                }

                if let Value::Text(t) = value {
                    let text = t.as_str();

                    // Handle hex numbers - they shouldn't be converted
                    if text.starts_with("0x") {
                        return false;
                    }

                    // Try to parse as number (similar to applyNumericAffinity)
                    let Ok(num) = checked_cast_text_to_numeric(text) else {
                        return false;
                    };

                    match num {
                        Value::Integer(i) => {
                            *value = Value::Integer(i);
                            return true;
                        }
                        Value::Float(fl) => {
                            // For Numeric affinity, try to convert float to int if exact
                            if affinity == Affinity::Numeric {
                                return try_float_to_integer_affinity(value, fl);
                            } else {
                                *value = Value::Float(fl);
                                return true;
                            }
                        }
                        other => {
                            *value = other;
                            return true;
                        }
                    }
                }

                return false;
            }

            Affinity::Real => {
                if let Value::Integer(i) = *value {
                    *value = Value::Float(i as f64);
                    return true;
                }
                if let Value::Text(t) = value {
                    let s = t.as_str();
                    if s.starts_with("0x") {
                        return false;
                    }
                    if let Ok(num) = checked_cast_text_to_numeric(s) {
                        *value = num;
                        return true;
                    } else {
                        return false;
                    }
                }
                return true;
            }
        }
    }

    true
}

fn try_float_to_integer_affinity(value: &mut Value, fl: f64) -> bool {
    // Check if the float can be exactly represented as an integer
    if let Ok(int_val) = cast_real_to_integer(fl) {
        // Additional check: ensure round-trip conversion is exact
        // and value is within safe bounds (similar to SQLite's checks)
        if (int_val as f64) == fl && int_val > i64::MIN + 1 && int_val < i64::MAX - 1 {
            *value = Value::Integer(int_val);
            return true;
        }
    }

    // If we can't convert to exact integer, keep as float for Numeric affinity
    // but return false to indicate the conversion wasn't "complete"
    *value = Value::Float(fl);
    false
}

fn execute_sqlite_version(version_integer: i64) -> String {
    let major = version_integer / 1_000_000;
    let minor = (version_integer % 1_000_000) / 1_000;
    let release = version_integer % 1_000;

    format!("{major}.{minor}.{release}")
}

pub fn extract_int_value(value: &Value) -> i64 {
    match value {
        Value::Integer(i) => *i,
        Value::Float(f) => {
            // Use sqlite3RealToI64 equivalent
            if *f < -9223372036854774784.0 {
                i64::MIN
            } else if *f > 9223372036854774784.0 {
                i64::MAX
            } else {
                *f as i64
            }
        }
        Value::Text(t) => {
            // Try to parse as integer, return 0 if failed
            t.as_str().parse::<i64>().unwrap_or(0)
        }
        Value::Blob(b) => {
            // Try to parse blob as string then as integer
            if let Ok(s) = std::str::from_utf8(b) {
                s.parse::<i64>().unwrap_or(0)
            } else {
                0
            }
        }
        Value::Null => 0,

        #[cfg(feature = "u128-support")]
        Value::U128(u) => {
            if *u > i64::MAX as u128 {
                i64::MAX
            } else {
                *u as i64
            }
        }
    }
}

#[derive(Debug, PartialEq)]
enum NumericParseResult {
    NotNumeric,      // not a valid number
    PureInteger,     // pure integer (entire string)
    HasDecimalOrExp, // has decimal point or exponent (entire string)
    ValidPrefixOnly, // valid prefix but not entire string
}

#[derive(Debug)]
enum ParsedNumber {
    None,
    Integer(i64),
    Float(f64),
}

impl ParsedNumber {
    fn as_integer(&self) -> Option<i64> {
        match self {
            ParsedNumber::Integer(i) => Some(*i),
            _ => None,
        }
    }

    fn as_float(&self) -> Option<f64> {
        match self {
            ParsedNumber::Float(f) => Some(*f),
            _ => None,
        }
    }
}

fn try_for_float(text: &str) -> (NumericParseResult, ParsedNumber) {
    let bytes = text.as_bytes();
    if bytes.is_empty() {
        return (NumericParseResult::NotNumeric, ParsedNumber::None);
    }

    let mut pos = 0;
    let len = bytes.len();

    while pos < len && is_space(bytes[pos]) {
        pos += 1;
    }

    if pos >= len {
        return (NumericParseResult::NotNumeric, ParsedNumber::None);
    }

    let start_pos = pos;

    let mut sign = 1i64;

    if bytes[pos] == b'-' {
        sign = -1;
        pos += 1;
    } else if bytes[pos] == b'+' {
        pos += 1;
    }

    if pos >= len {
        return (NumericParseResult::NotNumeric, ParsedNumber::None);
    }

    let mut significand = 0u64;
    let mut digit_count = 0;
    let mut decimal_adjust = 0i32;
    let mut has_digits = false;

    // Parse digits before decimal point
    while pos < len && bytes[pos].is_ascii_digit() {
        has_digits = true;
        let digit = (bytes[pos] - b'0') as u64;

        if significand <= (u64::MAX - 9) / 10 {
            significand = significand * 10 + digit;
            digit_count += 1;
        } else {
            // Skip overflow digits but adjust exponent
            decimal_adjust += 1;
        }
        pos += 1;
    }

    let mut has_decimal = false;
    let mut has_exponent = false;

    // Check for decimal point
    if pos < len && bytes[pos] == b'.' {
        has_decimal = true;
        pos += 1;

        // Parse fractional digits
        while pos < len && bytes[pos].is_ascii_digit() {
            has_digits = true;
            let digit = (bytes[pos] - b'0') as u64;

            if significand <= (u64::MAX - 9) / 10 {
                significand = significand * 10 + digit;
                digit_count += 1;
                decimal_adjust -= 1;
            }
            pos += 1;
        }
    }

    if !has_digits {
        return (NumericParseResult::NotNumeric, ParsedNumber::None);
    }

    // Check for exponent
    let mut exponent = 0i32;
    if pos < len && (bytes[pos] == b'e' || bytes[pos] == b'E') {
        has_exponent = true;
        pos += 1;

        if pos >= len {
            // Incomplete exponent, but we have valid digits before
            return create_result_from_significand(
                significand,
                sign,
                decimal_adjust,
                has_decimal,
                has_exponent,
                NumericParseResult::ValidPrefixOnly,
            );
        }

        let mut exp_sign = 1i32;
        if bytes[pos] == b'-' {
            exp_sign = -1;
            pos += 1;
        } else if bytes[pos] == b'+' {
            pos += 1;
        }

        if pos >= len || !bytes[pos].is_ascii_digit() {
            // Incomplete exponent
            return create_result_from_significand(
                significand,
                sign,
                decimal_adjust,
                has_decimal,
                false,
                NumericParseResult::ValidPrefixOnly,
            );
        }

        // Parse exponent digits
        while pos < len && bytes[pos].is_ascii_digit() {
            let digit = (bytes[pos] - b'0') as i32;
            if exponent < 10000 {
                exponent = exponent * 10 + digit;
            } else {
                exponent = 10000; // Cap at large value
            }
            pos += 1;
        }
        exponent *= exp_sign;
    }

    // Skip trailing whitespace
    while pos < len && is_space(bytes[pos]) {
        pos += 1;
    }

    // Determine if we consumed the entire string
    let consumed_all = pos >= len;
    let final_exponent = decimal_adjust + exponent;

    let parse_result = if !consumed_all {
        NumericParseResult::ValidPrefixOnly
    } else if has_decimal || has_exponent {
        NumericParseResult::HasDecimalOrExp
    } else {
        NumericParseResult::PureInteger
    };

    create_result_from_significand(
        significand,
        sign,
        final_exponent,
        has_decimal,
        has_exponent,
        parse_result,
    )
}

fn create_result_from_significand(
    significand: u64,
    sign: i64,
    exponent: i32,
    has_decimal: bool,
    has_exponent: bool,
    parse_result: NumericParseResult,
) -> (NumericParseResult, ParsedNumber) {
    if significand == 0 {
        match parse_result {
            NumericParseResult::PureInteger => {
                return (parse_result, ParsedNumber::Integer(0));
            }
            _ => {
                return (parse_result, ParsedNumber::Float(0.0));
            }
        }
    }

    // For pure integers without exponent, try to return as integer
    if !has_decimal && !has_exponent && exponent == 0 && significand <= i64::MAX as u64 {
        let signed_val = (significand as i64).wrapping_mul(sign);
        return (parse_result, ParsedNumber::Integer(signed_val));
    }

    // Convert to float
    let mut result = significand as f64;

    let mut exp = exponent;
    match exp.cmp(&0) {
        std::cmp::Ordering::Greater => {
            while exp >= 100 {
                result *= 1e100;
                exp -= 100;
            }
            while exp >= 10 {
                result *= 1e10;
                exp -= 10;
            }
            while exp >= 1 {
                result *= 10.0;
                exp -= 1;
            }
        }
        std::cmp::Ordering::Less => {
            while exp <= -100 {
                result *= 1e-100;
                exp += 100;
            }
            while exp <= -10 {
                result *= 1e-10;
                exp += 10;
            }
            while exp <= -1 {
                result *= 0.1;
                exp += 1;
            }
        }
        std::cmp::Ordering::Equal => {}
    }

    if sign < 0 {
        result = -result;
    }

    (parse_result, ParsedNumber::Float(result))
}

pub fn is_space(byte: u8) -> bool {
    matches!(byte, b' ' | b'\t' | b'\n' | b'\r' | b'\x0c')
}

fn real_to_i64(r: f64) -> i64 {
    if r < -9223372036854774784.0 {
        i64::MIN
    } else if r > 9223372036854774784.0 {
        i64::MAX
    } else {
        r as i64
    }
}

fn apply_integer_affinity(register: &mut Register) -> bool {
    let Register::Value(Value::Float(f)) = register else {
        return false;
    };

    let ix = real_to_i64(*f);

    // Only convert if round-trip is exact and not at extreme values
    if *f == (ix as f64) && ix > i64::MIN && ix < i64::MAX {
        *register = Register::Value(Value::Integer(ix));
        true
    } else {
        false
    }
}

/// Try to convert a value into a numeric representation if we can
/// do so without loss of information. In other words, if the string
/// looks like a number, convert it into a number. If it does not
/// look like a number, leave it alone.
pub fn apply_numeric_affinity(register: &mut Register, try_for_int: bool) -> bool {
    let Register::Value(Value::Text(text)) = register else {
        return false; // Only apply to text values
    };

    let text_str = text.as_str();
    let (parse_result, parsed_value) = try_for_float(text_str);

    // Only convert if we have a complete valid number (not just a prefix)
    match parse_result {
        NumericParseResult::NotNumeric | NumericParseResult::ValidPrefixOnly => {
            false // Leave as text
        }
        NumericParseResult::PureInteger => {
            if let Some(int_val) = parsed_value.as_integer() {
                *register = Register::Value(Value::Integer(int_val));
                true
            } else if let Some(float_val) = parsed_value.as_float() {
                *register = Register::Value(Value::Float(float_val));
                if try_for_int {
                    apply_integer_affinity(register);
                }
                true
            } else {
                false
            }
        }
        NumericParseResult::HasDecimalOrExp => {
            if let Some(float_val) = parsed_value.as_float() {
                *register = Register::Value(Value::Float(float_val));
                // If try_for_int is true, try to convert float to int if exact
                if try_for_int {
                    apply_integer_affinity(register);
                }
                true
            } else {
                false
            }
        }
    }
}

fn is_numeric_value(reg: &Register) -> bool {
    matches!(reg.get_value(), Value::Integer(_) | Value::Float(_))
}

fn stringify_register(reg: &mut Register) -> bool {
    match reg.get_value() {
        Value::Integer(i) => {
            *reg = Register::Value(Value::build_text(i.to_string()));
            true
        }
        Value::Float(f) => {
            *reg = Register::Value(Value::build_text(f.to_string()));
            true
        }
        #[cfg(feature = "u128-support")]
        Value::U128(u) => {
            *reg = Register::Value(Value::build_text(u.to_string()));
            true
        }
        Value::Text(_) | Value::Null | Value::Blob(_) => false,
    }
}

pub fn op_max_pgcnt(
    program: &Program,
    state: &mut ProgramState,
    insn: &Insn,
    pager: &Rc<Pager>,
    mv_store: Option<&Arc<MvStore>>,
) -> Result<InsnFunctionStepResult> {
    load_insn!(MaxPgcnt { db, dest, new_max }, insn);

    if *db > 0 {
        return Err(LimboError::InternalError(
            "temp/attached databases not implemented yet".to_string(),
        ));
    }

    let result_value = if *new_max == 0 {
        // If new_max is 0, just return current maximum without changing it
        pager.get_max_page_count()
    } else {
        // Set new maximum page count (will be clamped to current database size)
        return_if_io!(pager.set_max_page_count(*new_max as u32))
    };

    state.registers[*dest] = Register::Value(Value::Integer(result_value.into()));
    state.pc += 1;
    Ok(InsnFunctionStepResult::Step)
}

pub fn op_journal_mode(
    program: &Program,
    state: &mut ProgramState,
    insn: &Insn,
    pager: &Rc<Pager>,
    mv_store: Option<&Arc<MvStore>>,
) -> Result<InsnFunctionStepResult> {
    load_insn!(JournalMode { db, dest, new_mode }, insn);
    if *db > 0 {
        return Err(LimboError::InternalError(
            "temp/attached databases not implemented yet".to_string(),
        ));
    }

    // Currently, Turso only supports WAL mode
    // If a new mode is specified, we validate it but always return "wal"
    if let Some(mode) = new_mode {
        let mode_bytes = mode.as_bytes();
        // Valid journal modes in SQLite are: delete, truncate, persist, memory, wal, off
        // We accept any valid mode but always use WAL
        match_ignore_ascii_case!(match mode_bytes {
            b"delete" | b"truncate" | b"persist" | b"memory" | b"wal" | b"off" => {
                // Mode is valid, but we stay in WAL mode
            }
            _ => {
                // Invalid journal mode
                return Err(LimboError::ParseError(format!(
                    "Unknown journal mode: {mode}"
                )));
            }
        })
    }

    // Always return "wal" as the current journal mode
    state.registers[*dest] = Register::Value(Value::build_text("wal"));
    state.pc += 1;
    Ok(InsnFunctionStepResult::Step)
}

#[cfg(test)]
mod tests {
    use super::*;
    use crate::types::Value;

    #[test]
    fn test_apply_numeric_affinity_partial_numbers() {
        let mut reg = Register::Value(Value::Text("123abc".into()));
        assert!(!apply_numeric_affinity(&mut reg, false));
        assert!(matches!(reg, Register::Value(Value::Text(_))));

        let mut reg = Register::Value(Value::Text("-53093015420544-15062897".into()));
        assert!(!apply_numeric_affinity(&mut reg, false));
        assert!(matches!(reg, Register::Value(Value::Text(_))));

        let mut reg = Register::Value(Value::Text("123.45xyz".into()));
        assert!(!apply_numeric_affinity(&mut reg, false));
        assert!(matches!(reg, Register::Value(Value::Text(_))));
    }

    #[test]
    fn test_apply_numeric_affinity_complete_numbers() {
        let mut reg = Register::Value(Value::Text("123".into()));
        assert!(apply_numeric_affinity(&mut reg, false));
        assert_eq!(*reg.get_value(), Value::Integer(123));

        let mut reg = Register::Value(Value::Text("123.45".into()));
        assert!(apply_numeric_affinity(&mut reg, false));
        assert_eq!(*reg.get_value(), Value::Float(123.45));

        let mut reg = Register::Value(Value::Text("  -456  ".into()));
        assert!(apply_numeric_affinity(&mut reg, false));
        assert_eq!(*reg.get_value(), Value::Integer(-456));

        let mut reg = Register::Value(Value::Text("0".into()));
        assert!(apply_numeric_affinity(&mut reg, false));
        assert_eq!(*reg.get_value(), Value::Integer(0));
    }

    #[test]
    fn test_exec_add() {
        let inputs = vec![
            (Value::Integer(3), Value::Integer(1)),
            (Value::Float(3.0), Value::Float(1.0)),
            (Value::Float(3.0), Value::Integer(1)),
            (Value::Integer(3), Value::Float(1.0)),
            (Value::Null, Value::Null),
            (Value::Null, Value::Integer(1)),
            (Value::Null, Value::Float(1.0)),
            (Value::Null, Value::Text("2".into())),
            (Value::Integer(1), Value::Null),
            (Value::Float(1.0), Value::Null),
            (Value::Text("1".into()), Value::Null),
            (Value::Text("1".into()), Value::Text("3".into())),
            (Value::Text("1.0".into()), Value::Text("3.0".into())),
            (Value::Text("1.0".into()), Value::Float(3.0)),
            (Value::Text("1.0".into()), Value::Integer(3)),
            (Value::Float(1.0), Value::Text("3.0".into())),
            (Value::Integer(1), Value::Text("3".into())),
        ];

        let outputs = [
            Value::Integer(4),
            Value::Float(4.0),
            Value::Float(4.0),
            Value::Float(4.0),
            Value::Null,
            Value::Null,
            Value::Null,
            Value::Null,
            Value::Null,
            Value::Null,
            Value::Null,
            Value::Integer(4),
            Value::Float(4.0),
            Value::Float(4.0),
            Value::Float(4.0),
            Value::Float(4.0),
            Value::Float(4.0),
        ];

        assert_eq!(
            inputs.len(),
            outputs.len(),
            "Inputs and Outputs should have same size"
        );
        for (i, (lhs, rhs)) in inputs.iter().enumerate() {
            assert_eq!(
                lhs.exec_add(rhs),
                outputs[i],
                "Wrong ADD for lhs: {lhs}, rhs: {rhs}"
            );
        }
    }

    #[test]
    fn test_exec_subtract() {
        let inputs = vec![
            (Value::Integer(3), Value::Integer(1)),
            (Value::Float(3.0), Value::Float(1.0)),
            (Value::Float(3.0), Value::Integer(1)),
            (Value::Integer(3), Value::Float(1.0)),
            (Value::Null, Value::Null),
            (Value::Null, Value::Integer(1)),
            (Value::Null, Value::Float(1.0)),
            (Value::Null, Value::Text("1".into())),
            (Value::Integer(1), Value::Null),
            (Value::Float(1.0), Value::Null),
            (Value::Text("4".into()), Value::Null),
            (Value::Text("1".into()), Value::Text("3".into())),
            (Value::Text("1.0".into()), Value::Text("3.0".into())),
            (Value::Text("1.0".into()), Value::Float(3.0)),
            (Value::Text("1.0".into()), Value::Integer(3)),
            (Value::Float(1.0), Value::Text("3.0".into())),
            (Value::Integer(1), Value::Text("3".into())),
        ];

        let outputs = [
            Value::Integer(2),
            Value::Float(2.0),
            Value::Float(2.0),
            Value::Float(2.0),
            Value::Null,
            Value::Null,
            Value::Null,
            Value::Null,
            Value::Null,
            Value::Null,
            Value::Null,
            Value::Integer(-2),
            Value::Float(-2.0),
            Value::Float(-2.0),
            Value::Float(-2.0),
            Value::Float(-2.0),
            Value::Float(-2.0),
        ];

        assert_eq!(
            inputs.len(),
            outputs.len(),
            "Inputs and Outputs should have same size"
        );
        for (i, (lhs, rhs)) in inputs.iter().enumerate() {
            assert_eq!(
                lhs.exec_subtract(rhs),
                outputs[i],
                "Wrong subtract for lhs: {lhs}, rhs: {rhs}"
            );
        }
    }

    #[test]
    fn test_exec_multiply() {
        let inputs = vec![
            (Value::Integer(3), Value::Integer(2)),
            (Value::Float(3.0), Value::Float(2.0)),
            (Value::Float(3.0), Value::Integer(2)),
            (Value::Integer(3), Value::Float(2.0)),
            (Value::Null, Value::Null),
            (Value::Null, Value::Integer(1)),
            (Value::Null, Value::Float(1.0)),
            (Value::Null, Value::Text("1".into())),
            (Value::Integer(1), Value::Null),
            (Value::Float(1.0), Value::Null),
            (Value::Text("4".into()), Value::Null),
            (Value::Text("2".into()), Value::Text("3".into())),
            (Value::Text("2.0".into()), Value::Text("3.0".into())),
            (Value::Text("2.0".into()), Value::Float(3.0)),
            (Value::Text("2.0".into()), Value::Integer(3)),
            (Value::Float(2.0), Value::Text("3.0".into())),
            (Value::Integer(2), Value::Text("3.0".into())),
        ];

        let outputs = [
            Value::Integer(6),
            Value::Float(6.0),
            Value::Float(6.0),
            Value::Float(6.0),
            Value::Null,
            Value::Null,
            Value::Null,
            Value::Null,
            Value::Null,
            Value::Null,
            Value::Null,
            Value::Integer(6),
            Value::Float(6.0),
            Value::Float(6.0),
            Value::Float(6.0),
            Value::Float(6.0),
            Value::Float(6.0),
        ];

        assert_eq!(
            inputs.len(),
            outputs.len(),
            "Inputs and Outputs should have same size"
        );
        for (i, (lhs, rhs)) in inputs.iter().enumerate() {
            assert_eq!(
                lhs.exec_multiply(rhs),
                outputs[i],
                "Wrong multiply for lhs: {lhs}, rhs: {rhs}"
            );
        }
    }

    #[test]
    fn test_exec_divide() {
        let inputs = vec![
            (Value::Integer(1), Value::Integer(0)),
            (Value::Float(1.0), Value::Float(0.0)),
            (Value::Integer(i64::MIN), Value::Integer(-1)),
            (Value::Float(6.0), Value::Float(2.0)),
            (Value::Float(6.0), Value::Integer(2)),
            (Value::Integer(6), Value::Integer(2)),
            (Value::Null, Value::Integer(2)),
            (Value::Integer(2), Value::Null),
            (Value::Null, Value::Null),
            (Value::Text("6".into()), Value::Text("2".into())),
            (Value::Text("6".into()), Value::Integer(2)),
        ];

        let outputs = [
            Value::Null,
            Value::Null,
            Value::Float(9.223372036854776e18),
            Value::Float(3.0),
            Value::Float(3.0),
            Value::Float(3.0),
            Value::Null,
            Value::Null,
            Value::Null,
            Value::Float(3.0),
            Value::Float(3.0),
        ];

        assert_eq!(
            inputs.len(),
            outputs.len(),
            "Inputs and Outputs should have same size"
        );
        for (i, (lhs, rhs)) in inputs.iter().enumerate() {
            assert_eq!(
                lhs.exec_divide(rhs),
                outputs[i],
                "Wrong divide for lhs: {lhs}, rhs: {rhs}"
            );
        }
    }

    #[test]
    fn test_exec_remainder() {
        let inputs = vec![
            (Value::Null, Value::Null),
            (Value::Null, Value::Float(1.0)),
            (Value::Null, Value::Integer(1)),
            (Value::Null, Value::Text("1".into())),
            (Value::Float(1.0), Value::Null),
            (Value::Integer(1), Value::Null),
            (Value::Integer(12), Value::Integer(0)),
            (Value::Float(12.0), Value::Float(0.0)),
            (Value::Float(12.0), Value::Integer(0)),
            (Value::Integer(12), Value::Float(0.0)),
            (Value::Integer(i64::MIN), Value::Integer(-1)),
            (Value::Integer(12), Value::Integer(3)),
            (Value::Float(12.0), Value::Float(3.0)),
            (Value::Float(12.0), Value::Integer(3)),
            (Value::Integer(12), Value::Float(3.0)),
            (Value::Integer(12), Value::Integer(-3)),
            (Value::Float(12.0), Value::Float(-3.0)),
            (Value::Float(12.0), Value::Integer(-3)),
            (Value::Integer(12), Value::Float(-3.0)),
            (Value::Text("12.0".into()), Value::Text("3.0".into())),
            (Value::Text("12.0".into()), Value::Float(3.0)),
            (Value::Float(12.0), Value::Text("3.0".into())),
        ];
        let outputs = vec![
            Value::Null,
            Value::Null,
            Value::Null,
            Value::Null,
            Value::Null,
            Value::Null,
            Value::Null,
            Value::Null,
            Value::Null,
            Value::Null,
            Value::Float(0.0),
            Value::Integer(0),
            Value::Float(0.0),
            Value::Float(0.0),
            Value::Float(0.0),
            Value::Integer(0),
            Value::Float(0.0),
            Value::Float(0.0),
            Value::Float(0.0),
            Value::Float(0.0),
            Value::Float(0.0),
            Value::Float(0.0),
        ];

        assert_eq!(
            inputs.len(),
            outputs.len(),
            "Inputs and Outputs should have same size"
        );

        for (i, (lhs, rhs)) in inputs.iter().enumerate() {
            assert_eq!(
                lhs.exec_remainder(rhs),
                outputs[i],
                "Wrong remainder for lhs: {lhs}, rhs: {rhs}"
            );
        }
    }

    #[test]
    fn test_exec_and() {
        let inputs = vec![
            (Value::Integer(0), Value::Null),
            (Value::Null, Value::Integer(1)),
            (Value::Null, Value::Null),
            (Value::Float(0.0), Value::Null),
            (Value::Integer(1), Value::Float(2.2)),
            (Value::Integer(0), Value::Text("string".into())),
            (Value::Integer(0), Value::Text("1".into())),
            (Value::Integer(1), Value::Text("1".into())),
        ];
        let outputs = [
            Value::Integer(0),
            Value::Null,
            Value::Null,
            Value::Integer(0),
            Value::Integer(1),
            Value::Integer(0),
            Value::Integer(0),
            Value::Integer(1),
        ];

        assert_eq!(
            inputs.len(),
            outputs.len(),
            "Inputs and Outputs should have same size"
        );
        for (i, (lhs, rhs)) in inputs.iter().enumerate() {
            assert_eq!(
                lhs.exec_and(rhs),
                outputs[i],
                "Wrong AND for lhs: {lhs}, rhs: {rhs}"
            );
        }
    }

    #[test]
    fn test_exec_or() {
        let inputs = vec![
            (Value::Integer(0), Value::Null),
            (Value::Null, Value::Integer(1)),
            (Value::Null, Value::Null),
            (Value::Float(0.0), Value::Null),
            (Value::Integer(1), Value::Float(2.2)),
            (Value::Float(0.0), Value::Integer(0)),
            (Value::Integer(0), Value::Text("string".into())),
            (Value::Integer(0), Value::Text("1".into())),
            (Value::Integer(0), Value::Text("".into())),
        ];
        let outputs = [
            Value::Null,
            Value::Integer(1),
            Value::Null,
            Value::Null,
            Value::Integer(1),
            Value::Integer(0),
            Value::Integer(0),
            Value::Integer(1),
            Value::Integer(0),
        ];

        assert_eq!(
            inputs.len(),
            outputs.len(),
            "Inputs and Outputs should have same size"
        );
        for (i, (lhs, rhs)) in inputs.iter().enumerate() {
            assert_eq!(
                lhs.exec_or(rhs),
                outputs[i],
                "Wrong OR for lhs: {lhs}, rhs: {rhs}"
            );
        }
    }

    use crate::vdbe::{Bitfield, Register};

    use super::{exec_char, execute_sqlite_version};
    use std::collections::HashMap;

    #[test]
    fn test_length() {
        let input_str = Value::build_text("bob");
        let expected_len = Value::Integer(3);
        assert_eq!(input_str.exec_length(), expected_len);

        let input_integer = Value::Integer(123);
        let expected_len = Value::Integer(3);
        assert_eq!(input_integer.exec_length(), expected_len);

        let input_float = Value::Float(123.456);
        let expected_len = Value::Integer(7);
        assert_eq!(input_float.exec_length(), expected_len);

        let expected_blob = Value::Blob("example".as_bytes().to_vec());
        let expected_len = Value::Integer(7);
        assert_eq!(expected_blob.exec_length(), expected_len);
    }

    #[test]
    fn test_quote() {
        let input = Value::build_text("abc\0edf");
        let expected = Value::build_text("'abc'");
        assert_eq!(input.exec_quote(), expected);

        let input = Value::Integer(123);
        let expected = Value::Integer(123);
        assert_eq!(input.exec_quote(), expected);

        let input = Value::build_text("hello''world");
        let expected = Value::build_text("'hello''''world'");
        assert_eq!(input.exec_quote(), expected);
    }

    #[test]
    fn test_typeof() {
        let input = Value::Null;
        let expected: Value = Value::build_text("null");
        assert_eq!(input.exec_typeof(), expected);

        let input = Value::Integer(123);
        let expected: Value = Value::build_text("integer");
        assert_eq!(input.exec_typeof(), expected);

        let input = Value::Float(123.456);
        let expected: Value = Value::build_text("real");
        assert_eq!(input.exec_typeof(), expected);

        let input = Value::build_text("hello");
        let expected: Value = Value::build_text("text");
        assert_eq!(input.exec_typeof(), expected);

        let input = Value::Blob("limbo".as_bytes().to_vec());
        let expected: Value = Value::build_text("blob");
        assert_eq!(input.exec_typeof(), expected);
    }

    #[test]
    fn test_unicode() {
        assert_eq!(Value::build_text("a").exec_unicode(), Value::Integer(97));
        assert_eq!(
            Value::build_text("😊").exec_unicode(),
            Value::Integer(128522)
        );
        assert_eq!(Value::build_text("").exec_unicode(), Value::Null);
        assert_eq!(Value::Integer(23).exec_unicode(), Value::Integer(50));
        assert_eq!(Value::Integer(0).exec_unicode(), Value::Integer(48));
        assert_eq!(Value::Float(0.0).exec_unicode(), Value::Integer(48));
        assert_eq!(Value::Float(23.45).exec_unicode(), Value::Integer(50));
        assert_eq!(Value::Null.exec_unicode(), Value::Null);
        assert_eq!(
            Value::Blob("example".as_bytes().to_vec()).exec_unicode(),
            Value::Integer(101)
        );
    }

    #[test]
    fn test_min_max() {
        let input_int_vec = [
            Register::Value(Value::Integer(-1)),
            Register::Value(Value::Integer(10)),
        ];
        assert_eq!(
            Value::exec_min(input_int_vec.iter().map(|v| v.get_value())),
            Value::Integer(-1)
        );
        assert_eq!(
            Value::exec_max(input_int_vec.iter().map(|v| v.get_value())),
            Value::Integer(10)
        );

        let str1 = Register::Value(Value::build_text("A"));
        let str2 = Register::Value(Value::build_text("z"));
        let input_str_vec = [str2, str1.clone()];
        assert_eq!(
            Value::exec_min(input_str_vec.iter().map(|v| v.get_value())),
            Value::build_text("A")
        );
        assert_eq!(
            Value::exec_max(input_str_vec.iter().map(|v| v.get_value())),
            Value::build_text("z")
        );

        let input_null_vec = [Register::Value(Value::Null), Register::Value(Value::Null)];
        assert_eq!(
            Value::exec_min(input_null_vec.iter().map(|v| v.get_value())),
            Value::Null
        );
        assert_eq!(
            Value::exec_max(input_null_vec.iter().map(|v| v.get_value())),
            Value::Null
        );

        let input_mixed_vec = [Register::Value(Value::Integer(10)), str1];
        assert_eq!(
            Value::exec_min(input_mixed_vec.iter().map(|v| v.get_value())),
            Value::Integer(10)
        );
        assert_eq!(
            Value::exec_max(input_mixed_vec.iter().map(|v| v.get_value())),
            Value::build_text("A")
        );
    }

    #[test]
    fn test_trim() {
        let input_str = Value::build_text("     Bob and Alice     ");
        let expected_str = Value::build_text("Bob and Alice");
        assert_eq!(input_str.exec_trim(None), expected_str);

        let input_str = Value::build_text("     Bob and Alice     ");
        let pattern_str = Value::build_text("Bob and");
        let expected_str = Value::build_text("Alice");
        assert_eq!(input_str.exec_trim(Some(&pattern_str)), expected_str);
    }

    #[test]
    fn test_ltrim() {
        let input_str = Value::build_text("     Bob and Alice     ");
        let expected_str = Value::build_text("Bob and Alice     ");
        assert_eq!(input_str.exec_ltrim(None), expected_str);

        let input_str = Value::build_text("     Bob and Alice     ");
        let pattern_str = Value::build_text("Bob and");
        let expected_str = Value::build_text("Alice     ");
        assert_eq!(input_str.exec_ltrim(Some(&pattern_str)), expected_str);
    }

    #[test]
    fn test_rtrim() {
        let input_str = Value::build_text("     Bob and Alice     ");
        let expected_str = Value::build_text("     Bob and Alice");
        assert_eq!(input_str.exec_rtrim(None), expected_str);

        let input_str = Value::build_text("     Bob and Alice     ");
        let pattern_str = Value::build_text("Bob and");
        let expected_str = Value::build_text("     Bob and Alice");
        assert_eq!(input_str.exec_rtrim(Some(&pattern_str)), expected_str);

        let input_str = Value::build_text("     Bob and Alice     ");
        let pattern_str = Value::build_text("and Alice");
        let expected_str = Value::build_text("     Bob");
        assert_eq!(input_str.exec_rtrim(Some(&pattern_str)), expected_str);
    }

    #[test]
    fn test_soundex() {
        let input_str = Value::build_text("Pfister");
        let expected_str = Value::build_text("P236");
        assert_eq!(input_str.exec_soundex(), expected_str);

        let input_str = Value::build_text("husobee");
        let expected_str = Value::build_text("H210");
        assert_eq!(input_str.exec_soundex(), expected_str);

        let input_str = Value::build_text("Tymczak");
        let expected_str = Value::build_text("T522");
        assert_eq!(input_str.exec_soundex(), expected_str);

        let input_str = Value::build_text("Ashcraft");
        let expected_str = Value::build_text("A261");
        assert_eq!(input_str.exec_soundex(), expected_str);

        let input_str = Value::build_text("Robert");
        let expected_str = Value::build_text("R163");
        assert_eq!(input_str.exec_soundex(), expected_str);

        let input_str = Value::build_text("Rupert");
        let expected_str = Value::build_text("R163");
        assert_eq!(input_str.exec_soundex(), expected_str);

        let input_str = Value::build_text("Rubin");
        let expected_str = Value::build_text("R150");
        assert_eq!(input_str.exec_soundex(), expected_str);

        let input_str = Value::build_text("Kant");
        let expected_str = Value::build_text("K530");
        assert_eq!(input_str.exec_soundex(), expected_str);

        let input_str = Value::build_text("Knuth");
        let expected_str = Value::build_text("K530");
        assert_eq!(input_str.exec_soundex(), expected_str);

        let input_str = Value::build_text("x");
        let expected_str = Value::build_text("X000");
        assert_eq!(input_str.exec_soundex(), expected_str);

        let input_str = Value::build_text("闪电五连鞭");
        let expected_str = Value::build_text("?000");
        assert_eq!(input_str.exec_soundex(), expected_str);
    }

    #[test]
    fn test_upper_case() {
        let input_str = Value::build_text("Limbo");
        let expected_str = Value::build_text("LIMBO");
        assert_eq!(input_str.exec_upper().unwrap(), expected_str);

        let input_int = Value::Integer(10);
        assert_eq!(input_int.exec_upper().unwrap(), input_int);
        assert_eq!(Value::Null.exec_upper().unwrap(), Value::Null)
    }

    #[test]
    fn test_lower_case() {
        let input_str = Value::build_text("Limbo");
        let expected_str = Value::build_text("limbo");
        assert_eq!(input_str.exec_lower().unwrap(), expected_str);

        let input_int = Value::Integer(10);
        assert_eq!(input_int.exec_lower().unwrap(), input_int);
        assert_eq!(Value::Null.exec_lower().unwrap(), Value::Null)
    }

    #[test]
    fn test_hex() {
        let input_str = Value::build_text("limbo");
        let expected_val = Value::build_text("6C696D626F");
        assert_eq!(input_str.exec_hex(), expected_val);

        let input_int = Value::Integer(100);
        let expected_val = Value::build_text("313030");
        assert_eq!(input_int.exec_hex(), expected_val);

        let input_float = Value::Float(12.34);
        let expected_val = Value::build_text("31322E3334");
        assert_eq!(input_float.exec_hex(), expected_val);

        let input_blob = Value::Blob(vec![0xff]);
        let expected_val = Value::build_text("FF");
        assert_eq!(input_blob.exec_hex(), expected_val);
    }

    #[test]
    fn test_unhex() {
        let input = Value::build_text("6f");
        let expected = Value::Blob(vec![0x6f]);
        assert_eq!(input.exec_unhex(None), expected);

        let input = Value::build_text("6f");
        let expected = Value::Blob(vec![0x6f]);
        assert_eq!(input.exec_unhex(None), expected);

        let input = Value::build_text("611");
        let expected = Value::Null;
        assert_eq!(input.exec_unhex(None), expected);

        let input = Value::build_text("");
        let expected = Value::Blob(vec![]);
        assert_eq!(input.exec_unhex(None), expected);

        let input = Value::build_text("61x");
        let expected = Value::Null;
        assert_eq!(input.exec_unhex(None), expected);

        let input = Value::Null;
        let expected = Value::Null;
        assert_eq!(input.exec_unhex(None), expected);
    }

    #[test]
    fn test_abs() {
        let int_positive_reg = Value::Integer(10);
        let int_negative_reg = Value::Integer(-10);
        assert_eq!(int_positive_reg.exec_abs().unwrap(), int_positive_reg);
        assert_eq!(int_negative_reg.exec_abs().unwrap(), int_positive_reg);

        let float_positive_reg = Value::Integer(10);
        let float_negative_reg = Value::Integer(-10);
        assert_eq!(float_positive_reg.exec_abs().unwrap(), float_positive_reg);
        assert_eq!(float_negative_reg.exec_abs().unwrap(), float_positive_reg);

        assert_eq!(
            Value::build_text("a").exec_abs().unwrap(),
            Value::Float(0.0)
        );
        assert_eq!(Value::Null.exec_abs().unwrap(), Value::Null);

        // ABS(i64::MIN) should return RuntimeError
        assert!(Value::Integer(i64::MIN).exec_abs().is_err());
    }

    #[test]
    fn test_char() {
        assert_eq!(
            exec_char(&[
                Register::Value(Value::Integer(108)),
                Register::Value(Value::Integer(105))
            ]),
            Value::build_text("li")
        );
        assert_eq!(exec_char(&[]), Value::build_text(""));
        assert_eq!(
            exec_char(&[Register::Value(Value::Null)]),
            Value::build_text("")
        );
        assert_eq!(
            exec_char(&[Register::Value(Value::build_text("a"))]),
            Value::build_text("")
        );
    }

    #[test]
    fn test_like_with_escape_or_regexmeta_chars() {
        assert!(Value::exec_like(None, r#"\%A"#, r#"\A"#));
        assert!(Value::exec_like(None, "%a%a", "aaaa"));
    }

    #[test]
    fn test_like_no_cache() {
        assert!(Value::exec_like(None, "a%", "aaaa"));
        assert!(Value::exec_like(None, "%a%a", "aaaa"));
        assert!(!Value::exec_like(None, "%a.a", "aaaa"));
        assert!(!Value::exec_like(None, "a.a%", "aaaa"));
        assert!(!Value::exec_like(None, "%a.ab", "aaaa"));
    }

    #[test]
    fn test_like_with_cache() {
        let mut cache = HashMap::new();
        assert!(Value::exec_like(Some(&mut cache), "a%", "aaaa"));
        assert!(Value::exec_like(Some(&mut cache), "%a%a", "aaaa"));
        assert!(!Value::exec_like(Some(&mut cache), "%a.a", "aaaa"));
        assert!(!Value::exec_like(Some(&mut cache), "a.a%", "aaaa"));
        assert!(!Value::exec_like(Some(&mut cache), "%a.ab", "aaaa"));

        // again after values have been cached
        assert!(Value::exec_like(Some(&mut cache), "a%", "aaaa"));
        assert!(Value::exec_like(Some(&mut cache), "%a%a", "aaaa"));
        assert!(!Value::exec_like(Some(&mut cache), "%a.a", "aaaa"));
        assert!(!Value::exec_like(Some(&mut cache), "a.a%", "aaaa"));
        assert!(!Value::exec_like(Some(&mut cache), "%a.ab", "aaaa"));
    }

    #[test]
    fn test_random() {
        match Value::exec_random() {
            Value::Integer(value) => {
                // Check that the value is within the range of i64
                assert!(
                    (i64::MIN..=i64::MAX).contains(&value),
                    "Random number out of range"
                );
            }
            _ => panic!("exec_random did not return an Integer variant"),
        }
    }

    #[test]
    fn test_exec_randomblob() {
        struct TestCase {
            input: Value,
            expected_len: usize,
        }

        let test_cases = vec![
            TestCase {
                input: Value::Integer(5),
                expected_len: 5,
            },
            TestCase {
                input: Value::Integer(0),
                expected_len: 1,
            },
            TestCase {
                input: Value::Integer(-1),
                expected_len: 1,
            },
            TestCase {
                input: Value::build_text(""),
                expected_len: 1,
            },
            TestCase {
                input: Value::build_text("5"),
                expected_len: 5,
            },
            TestCase {
                input: Value::build_text("0"),
                expected_len: 1,
            },
            TestCase {
                input: Value::build_text("-1"),
                expected_len: 1,
            },
            TestCase {
                input: Value::Float(2.9),
                expected_len: 2,
            },
            TestCase {
                input: Value::Float(-3.15),
                expected_len: 1,
            },
            TestCase {
                input: Value::Null,
                expected_len: 1,
            },
        ];

        for test_case in &test_cases {
            let result = test_case.input.exec_randomblob();
            match result {
                Value::Blob(blob) => {
                    assert_eq!(blob.len(), test_case.expected_len);
                }
                _ => panic!("exec_randomblob did not return a Blob variant"),
            }
        }
    }

    #[test]
    fn test_exec_round() {
        let input_val = Value::Float(123.456);
        let expected_val = Value::Float(123.0);
        assert_eq!(input_val.exec_round(None), expected_val);

        let input_val = Value::Float(123.456);
        let precision_val = Value::Integer(2);
        let expected_val = Value::Float(123.46);
        assert_eq!(input_val.exec_round(Some(&precision_val)), expected_val);

        let input_val = Value::Float(123.456);
        let precision_val = Value::build_text("1");
        let expected_val = Value::Float(123.5);
        assert_eq!(input_val.exec_round(Some(&precision_val)), expected_val);

        let input_val = Value::build_text("123.456");
        let precision_val = Value::Integer(2);
        let expected_val = Value::Float(123.46);
        assert_eq!(input_val.exec_round(Some(&precision_val)), expected_val);

        let input_val = Value::Integer(123);
        let precision_val = Value::Integer(1);
        let expected_val = Value::Float(123.0);
        assert_eq!(input_val.exec_round(Some(&precision_val)), expected_val);

        let input_val = Value::Float(100.123);
        let expected_val = Value::Float(100.0);
        assert_eq!(input_val.exec_round(None), expected_val);

        let input_val = Value::Float(100.123);
        let expected_val = Value::Null;
        assert_eq!(input_val.exec_round(Some(&Value::Null)), expected_val);
    }

    #[test]
    fn test_exec_if() {
        let reg = Value::Integer(0);
        assert!(!reg.exec_if(false, false));
        assert!(reg.exec_if(false, true));

        let reg = Value::Integer(1);
        assert!(reg.exec_if(false, false));
        assert!(!reg.exec_if(false, true));

        let reg = Value::Null;
        assert!(!reg.exec_if(false, false));
        assert!(!reg.exec_if(false, true));

        let reg = Value::Null;
        assert!(reg.exec_if(true, false));
        assert!(reg.exec_if(true, true));

        let reg = Value::Null;
        assert!(!reg.exec_if(false, false));
        assert!(!reg.exec_if(false, true));
    }

    #[test]
    fn test_nullif() {
        assert_eq!(
            Value::Integer(1).exec_nullif(&Value::Integer(1)),
            Value::Null
        );
        assert_eq!(
            Value::Float(1.1).exec_nullif(&Value::Float(1.1)),
            Value::Null
        );
        assert_eq!(
            Value::build_text("limbo").exec_nullif(&Value::build_text("limbo")),
            Value::Null
        );

        assert_eq!(
            Value::Integer(1).exec_nullif(&Value::Integer(2)),
            Value::Integer(1)
        );
        assert_eq!(
            Value::Float(1.1).exec_nullif(&Value::Float(1.2)),
            Value::Float(1.1)
        );
        assert_eq!(
            Value::build_text("limbo").exec_nullif(&Value::build_text("limb")),
            Value::build_text("limbo")
        );
    }

    #[test]
    fn test_substring() {
        let str_value = Value::build_text("limbo");
        let start_value = Value::Integer(1);
        let length_value = Value::Integer(3);
        let expected_val = Value::build_text("lim");
        assert_eq!(
            Value::exec_substring(&str_value, &start_value, Some(&length_value)),
            expected_val
        );

        let str_value = Value::build_text("limbo");
        let start_value = Value::Integer(1);
        let length_value = Value::Integer(10);
        let expected_val = Value::build_text("limbo");
        assert_eq!(
            Value::exec_substring(&str_value, &start_value, Some(&length_value)),
            expected_val
        );

        let str_value = Value::build_text("limbo");
        let start_value = Value::Integer(10);
        let length_value = Value::Integer(3);
        let expected_val = Value::build_text("");
        assert_eq!(
            Value::exec_substring(&str_value, &start_value, Some(&length_value)),
            expected_val
        );

        let str_value = Value::build_text("limbo");
        let start_value = Value::Integer(3);
        let length_value = Value::Null;
        let expected_val = Value::build_text("mbo");
        assert_eq!(
            Value::exec_substring(&str_value, &start_value, Some(&length_value)),
            expected_val
        );

        let str_value = Value::build_text("limbo");
        let start_value = Value::Integer(10);
        let length_value = Value::Null;
        let expected_val = Value::build_text("");
        assert_eq!(
            Value::exec_substring(&str_value, &start_value, Some(&length_value)),
            expected_val
        );
    }

    #[test]
    fn test_exec_instr() {
        let input = Value::build_text("limbo");
        let pattern = Value::build_text("im");
        let expected = Value::Integer(2);
        assert_eq!(input.exec_instr(&pattern), expected);

        let input = Value::build_text("limbo");
        let pattern = Value::build_text("limbo");
        let expected = Value::Integer(1);
        assert_eq!(input.exec_instr(&pattern), expected);

        let input = Value::build_text("limbo");
        let pattern = Value::build_text("o");
        let expected = Value::Integer(5);
        assert_eq!(input.exec_instr(&pattern), expected);

        let input = Value::build_text("liiiiimbo");
        let pattern = Value::build_text("ii");
        let expected = Value::Integer(2);
        assert_eq!(input.exec_instr(&pattern), expected);

        let input = Value::build_text("limbo");
        let pattern = Value::build_text("limboX");
        let expected = Value::Integer(0);
        assert_eq!(input.exec_instr(&pattern), expected);

        let input = Value::build_text("limbo");
        let pattern = Value::build_text("");
        let expected = Value::Integer(1);
        assert_eq!(input.exec_instr(&pattern), expected);

        let input = Value::build_text("");
        let pattern = Value::build_text("limbo");
        let expected = Value::Integer(0);
        assert_eq!(input.exec_instr(&pattern), expected);

        let input = Value::build_text("");
        let pattern = Value::build_text("");
        let expected = Value::Integer(1);
        assert_eq!(input.exec_instr(&pattern), expected);

        let input = Value::Null;
        let pattern = Value::Null;
        let expected = Value::Null;
        assert_eq!(input.exec_instr(&pattern), expected);

        let input = Value::build_text("limbo");
        let pattern = Value::Null;
        let expected = Value::Null;
        assert_eq!(input.exec_instr(&pattern), expected);

        let input = Value::Null;
        let pattern = Value::build_text("limbo");
        let expected = Value::Null;
        assert_eq!(input.exec_instr(&pattern), expected);

        let input = Value::Integer(123);
        let pattern = Value::Integer(2);
        let expected = Value::Integer(2);
        assert_eq!(input.exec_instr(&pattern), expected);

        let input = Value::Integer(123);
        let pattern = Value::Integer(5);
        let expected = Value::Integer(0);
        assert_eq!(input.exec_instr(&pattern), expected);

        let input = Value::Float(12.34);
        let pattern = Value::Float(2.3);
        let expected = Value::Integer(2);
        assert_eq!(input.exec_instr(&pattern), expected);

        let input = Value::Float(12.34);
        let pattern = Value::Float(5.6);
        let expected = Value::Integer(0);
        assert_eq!(input.exec_instr(&pattern), expected);

        let input = Value::Float(12.34);
        let pattern = Value::build_text(".");
        let expected = Value::Integer(3);
        assert_eq!(input.exec_instr(&pattern), expected);

        let input = Value::Blob(vec![1, 2, 3, 4, 5]);
        let pattern = Value::Blob(vec![3, 4]);
        let expected = Value::Integer(3);
        assert_eq!(input.exec_instr(&pattern), expected);

        let input = Value::Blob(vec![1, 2, 3, 4, 5]);
        let pattern = Value::Blob(vec![3, 2]);
        let expected = Value::Integer(0);
        assert_eq!(input.exec_instr(&pattern), expected);

        let input = Value::Blob(vec![0x61, 0x62, 0x63, 0x64, 0x65]);
        let pattern = Value::build_text("cd");
        let expected = Value::Integer(3);
        assert_eq!(input.exec_instr(&pattern), expected);

        let input = Value::build_text("abcde");
        let pattern = Value::Blob(vec![0x63, 0x64]);
        let expected = Value::Integer(3);
        assert_eq!(input.exec_instr(&pattern), expected);
    }

    #[test]
    fn test_exec_sign() {
        let input = Value::Integer(42);
        let expected = Some(Value::Integer(1));
        assert_eq!(input.exec_sign(), expected);

        let input = Value::Integer(-42);
        let expected = Some(Value::Integer(-1));
        assert_eq!(input.exec_sign(), expected);

        let input = Value::Integer(0);
        let expected = Some(Value::Integer(0));
        assert_eq!(input.exec_sign(), expected);

        let input = Value::Float(0.0);
        let expected = Some(Value::Integer(0));
        assert_eq!(input.exec_sign(), expected);

        let input = Value::Float(0.1);
        let expected = Some(Value::Integer(1));
        assert_eq!(input.exec_sign(), expected);

        let input = Value::Float(42.0);
        let expected = Some(Value::Integer(1));
        assert_eq!(input.exec_sign(), expected);

        let input = Value::Float(-42.0);
        let expected = Some(Value::Integer(-1));
        assert_eq!(input.exec_sign(), expected);

        let input = Value::build_text("abc");
        let expected = Some(Value::Null);
        assert_eq!(input.exec_sign(), expected);

        let input = Value::build_text("42");
        let expected = Some(Value::Integer(1));
        assert_eq!(input.exec_sign(), expected);

        let input = Value::build_text("-42");
        let expected = Some(Value::Integer(-1));
        assert_eq!(input.exec_sign(), expected);

        let input = Value::build_text("0");
        let expected = Some(Value::Integer(0));
        assert_eq!(input.exec_sign(), expected);

        let input = Value::Blob(b"abc".to_vec());
        let expected = Some(Value::Null);
        assert_eq!(input.exec_sign(), expected);

        let input = Value::Blob(b"42".to_vec());
        let expected = Some(Value::Integer(1));
        assert_eq!(input.exec_sign(), expected);

        let input = Value::Blob(b"-42".to_vec());
        let expected = Some(Value::Integer(-1));
        assert_eq!(input.exec_sign(), expected);

        let input = Value::Blob(b"0".to_vec());
        let expected = Some(Value::Integer(0));
        assert_eq!(input.exec_sign(), expected);

        let input = Value::Null;
        let expected = Some(Value::Null);
        assert_eq!(input.exec_sign(), expected);
    }

    #[test]
    fn test_exec_zeroblob() {
        let input = Value::Integer(0);
        let expected = Value::Blob(vec![]);
        assert_eq!(input.exec_zeroblob(), expected);

        let input = Value::Null;
        let expected = Value::Blob(vec![]);
        assert_eq!(input.exec_zeroblob(), expected);

        let input = Value::Integer(4);
        let expected = Value::Blob(vec![0; 4]);
        assert_eq!(input.exec_zeroblob(), expected);

        let input = Value::Integer(-1);
        let expected = Value::Blob(vec![]);
        assert_eq!(input.exec_zeroblob(), expected);

        let input = Value::build_text("5");
        let expected = Value::Blob(vec![0; 5]);
        assert_eq!(input.exec_zeroblob(), expected);

        let input = Value::build_text("-5");
        let expected = Value::Blob(vec![]);
        assert_eq!(input.exec_zeroblob(), expected);

        let input = Value::build_text("text");
        let expected = Value::Blob(vec![]);
        assert_eq!(input.exec_zeroblob(), expected);

        let input = Value::Float(2.6);
        let expected = Value::Blob(vec![0; 2]);
        assert_eq!(input.exec_zeroblob(), expected);

        let input = Value::Blob(vec![1]);
        let expected = Value::Blob(vec![]);
        assert_eq!(input.exec_zeroblob(), expected);
    }

    #[test]
    fn test_execute_sqlite_version() {
        let version_integer = 3046001;
        let expected = "3.46.1";
        assert_eq!(execute_sqlite_version(version_integer), expected);
    }

    #[test]
    fn test_replace() {
        let input_str = Value::build_text("bob");
        let pattern_str = Value::build_text("b");
        let replace_str = Value::build_text("a");
        let expected_str = Value::build_text("aoa");
        assert_eq!(
            Value::exec_replace(&input_str, &pattern_str, &replace_str),
            expected_str
        );

        let input_str = Value::build_text("bob");
        let pattern_str = Value::build_text("b");
        let replace_str = Value::build_text("");
        let expected_str = Value::build_text("o");
        assert_eq!(
            Value::exec_replace(&input_str, &pattern_str, &replace_str),
            expected_str
        );

        let input_str = Value::build_text("bob");
        let pattern_str = Value::build_text("b");
        let replace_str = Value::build_text("abc");
        let expected_str = Value::build_text("abcoabc");
        assert_eq!(
            Value::exec_replace(&input_str, &pattern_str, &replace_str),
            expected_str
        );

        let input_str = Value::build_text("bob");
        let pattern_str = Value::build_text("a");
        let replace_str = Value::build_text("b");
        let expected_str = Value::build_text("bob");
        assert_eq!(
            Value::exec_replace(&input_str, &pattern_str, &replace_str),
            expected_str
        );

        let input_str = Value::build_text("bob");
        let pattern_str = Value::build_text("");
        let replace_str = Value::build_text("a");
        let expected_str = Value::build_text("bob");
        assert_eq!(
            Value::exec_replace(&input_str, &pattern_str, &replace_str),
            expected_str
        );

        let input_str = Value::build_text("bob");
        let pattern_str = Value::Null;
        let replace_str = Value::build_text("a");
        let expected_str = Value::Null;
        assert_eq!(
            Value::exec_replace(&input_str, &pattern_str, &replace_str),
            expected_str
        );

        let input_str = Value::build_text("bo5");
        let pattern_str = Value::Integer(5);
        let replace_str = Value::build_text("a");
        let expected_str = Value::build_text("boa");
        assert_eq!(
            Value::exec_replace(&input_str, &pattern_str, &replace_str),
            expected_str
        );

        let input_str = Value::build_text("bo5.0");
        let pattern_str = Value::Float(5.0);
        let replace_str = Value::build_text("a");
        let expected_str = Value::build_text("boa");
        assert_eq!(
            Value::exec_replace(&input_str, &pattern_str, &replace_str),
            expected_str
        );

        let input_str = Value::build_text("bo5");
        let pattern_str = Value::Float(5.0);
        let replace_str = Value::build_text("a");
        let expected_str = Value::build_text("bo5");
        assert_eq!(
            Value::exec_replace(&input_str, &pattern_str, &replace_str),
            expected_str
        );

        let input_str = Value::build_text("bo5.0");
        let pattern_str = Value::Float(5.0);
        let replace_str = Value::Float(6.0);
        let expected_str = Value::build_text("bo6.0");
        assert_eq!(
            Value::exec_replace(&input_str, &pattern_str, &replace_str),
            expected_str
        );

        // todo: change this test to use (0.1 + 0.2) instead of 0.3 when decimals are implemented.
        let input_str = Value::build_text("tes3");
        let pattern_str = Value::Integer(3);
        let replace_str = Value::Float(0.3);
        let expected_str = Value::build_text("tes0.3");
        assert_eq!(
            Value::exec_replace(&input_str, &pattern_str, &replace_str),
            expected_str
        );
    }

    #[test]
    fn test_bitfield() {
        let mut bitfield = Bitfield::<4>::new();
        for i in 0..256 {
            bitfield.set(i);
            assert!(bitfield.get(i));
            for j in 0..i {
                assert!(bitfield.get(j));
            }
            for j in i + 1..256 {
                assert!(!bitfield.get(j));
            }
        }
        for i in 0..256 {
            bitfield.unset(i);
            assert!(!bitfield.get(i));
        }
    }
}<|MERGE_RESOLUTION|>--- conflicted
+++ resolved
@@ -8425,7 +8425,7 @@
     }
 
     pub fn exec_concat(&self, rhs: &Value) -> Value {
-<<<<<<< HEAD
+
         match (self, rhs) {
             (Value::Text(lhs_text), Value::Text(rhs_text)) => {
                 Value::build_text(lhs_text.as_str().to_string() + rhs_text.as_str())
@@ -8487,14 +8487,14 @@
             (Value::Blob(_), _) | (_, Value::Blob(_)) => {
                 todo!("TODO: Handle Blob conversion to String")
             }
-=======
+
         if let (Value::Blob(lhs), Value::Blob(rhs)) = (self, rhs) {
             return Value::build_text(String::from_utf8_lossy(dbg!(&[
                 lhs.as_slice(),
                 rhs.as_slice()
             ]
             .concat())));
->>>>>>> 9c24b8d0
+
         }
 
         let Some(lhs) = self.cast_text() else {
