#![allow(unused_variables)]
use crate::function::AlterTableFunc;
use crate::numeric::{NullableInteger, Numeric};
use crate::schema::Schema;
use crate::storage::btree::{integrity_check, IntegrityCheckError, IntegrityCheckState};
use crate::storage::database::FileMemoryStorage;
use crate::storage::page_cache::DumbLruPageCache;
use crate::storage::pager::CreateBTreeFlags;
use crate::storage::wal::DummyWAL;
use crate::translate::collate::CollationSeq;
use crate::types::{ImmutableRecord, Text};
use crate::util::normalize_ident;
use crate::{
<<<<<<< HEAD
    error::{LimboError, SQLITE_CONSTRAINT, SQLITE_CONSTRAINT_CHECK, SQLITE_CONSTRAINT_PRIMARYKEY},
=======
    error::{
        LimboError, SQLITE_CONSTRAINT, SQLITE_CONSTRAINT_NOTNULL, SQLITE_CONSTRAINT_PRIMARYKEY,
    },
>>>>>>> b07e95b8
    ext::ExtValue,
    function::{AggFunc, ExtFunc, MathFunc, MathFuncArity, ScalarFunc, VectorFunc},
    functions::{
        datetime::{
            exec_date, exec_datetime_full, exec_julianday, exec_strftime, exec_time, exec_unixepoch,
        },
        printf::exec_printf,
    },
    types::compare_immutable,
};
use std::{borrow::BorrowMut, rc::Rc, sync::Arc};

use crate::{pseudo::PseudoCursor, result::LimboResult};

use crate::{
    schema::{affinity, Affinity},
    storage::btree::{BTreeCursor, BTreeKey},
};

use crate::{
    storage::wal::CheckpointResult,
    types::{
        AggContext, Cursor, CursorResult, ExternalAggState, SeekKey, SeekOp, Value, ValueType,
    },
    util::{
        cast_real_to_integer, cast_text_to_integer, cast_text_to_numeric, cast_text_to_real,
        checked_cast_text_to_numeric, parse_schema_rows, RoundToPrecision,
    },
    vdbe::{
        builder::CursorType,
        insn::{IdxInsertFlags, Insn},
    },
    vector::{vector32, vector64, vector_distance_cos, vector_extract},
};

use crate::{
    info, maybe_init_database_file, BufferPool, MvCursor, OpenFlags, RefValue, Row, StepResult,
    TransactionState, IO,
};

use super::{
    insn::{Cookie, RegisterOrLiteral},
    CommitState,
};
use fallible_iterator::FallibleIterator;
use limbo_sqlite3_parser::ast;
use limbo_sqlite3_parser::ast::fmt::ToTokens;
use limbo_sqlite3_parser::lexer::sql::Parser;
use parking_lot::RwLock;
use rand::thread_rng;

use super::{
    likeop::{construct_like_escape_arg, exec_glob, exec_like_with_escape},
    sorter::Sorter,
};
use regex::{Regex, RegexBuilder};
use std::{cell::RefCell, collections::HashMap};

#[cfg(feature = "json")]
use crate::{
    function::JsonFunc, json::convert_dbtype_to_raw_jsonb, json::get_json, json::is_json_valid,
    json::json_array, json::json_array_length, json::json_arrow_extract,
    json::json_arrow_shift_extract, json::json_error_position, json::json_extract,
    json::json_from_raw_bytes_agg, json::json_insert, json::json_object, json::json_patch,
    json::json_quote, json::json_remove, json::json_replace, json::json_set, json::json_type,
    json::jsonb, json::jsonb_array, json::jsonb_extract, json::jsonb_insert, json::jsonb_object,
    json::jsonb_patch, json::jsonb_remove, json::jsonb_replace, json::jsonb_set,
};

use super::{get_new_rowid, make_record, Program, ProgramState, Register};
use crate::vdbe::insn::InsertFlags;
use crate::{
    bail_constraint_error, must_be_btree_cursor, resolve_ext_path, MvStore, Pager, Result,
    DATABASE_VERSION,
};

macro_rules! return_if_io {
    ($expr:expr) => {
        match $expr? {
            CursorResult::Ok(v) => v,
            CursorResult::IO => return Ok(InsnFunctionStepResult::IO),
        }
    };
}
pub type InsnFunction = fn(
    &Program,
    &mut ProgramState,
    &Insn,
    &Rc<Pager>,
    Option<&Rc<MvStore>>,
) -> Result<InsnFunctionStepResult>;

pub enum InsnFunctionStepResult {
    Done,
    IO,
    Row,
    Interrupt,
    Busy,
    Step,
}

pub fn op_init(
    _program: &Program,
    state: &mut ProgramState,
    insn: &Insn,
    pager: &Rc<Pager>,
    mv_store: Option<&Rc<MvStore>>,
) -> Result<InsnFunctionStepResult> {
    let Insn::Init { target_pc } = insn else {
        unreachable!("unexpected Insn {:?}", insn)
    };
    assert!(target_pc.is_offset());
    state.pc = target_pc.to_offset_int();
    Ok(InsnFunctionStepResult::Step)
}

pub fn op_add(
    program: &Program,
    state: &mut ProgramState,
    insn: &Insn,
    pager: &Rc<Pager>,
    mv_store: Option<&Rc<MvStore>>,
) -> Result<InsnFunctionStepResult> {
    let Insn::Add { lhs, rhs, dest } = insn else {
        unreachable!("unexpected Insn {:?}", insn)
    };
    state.registers[*dest] = Register::Value(
        state.registers[*lhs]
            .get_owned_value()
            .exec_add(state.registers[*rhs].get_owned_value()),
    );
    state.pc += 1;
    Ok(InsnFunctionStepResult::Step)
}

pub fn op_subtract(
    program: &Program,
    state: &mut ProgramState,
    insn: &Insn,
    pager: &Rc<Pager>,
    mv_store: Option<&Rc<MvStore>>,
) -> Result<InsnFunctionStepResult> {
    let Insn::Subtract { lhs, rhs, dest } = insn else {
        unreachable!("unexpected Insn {:?}", insn)
    };
    state.registers[*dest] = Register::Value(
        state.registers[*lhs]
            .get_owned_value()
            .exec_subtract(state.registers[*rhs].get_owned_value()),
    );
    state.pc += 1;
    Ok(InsnFunctionStepResult::Step)
}

pub fn op_multiply(
    program: &Program,
    state: &mut ProgramState,
    insn: &Insn,
    pager: &Rc<Pager>,
    mv_store: Option<&Rc<MvStore>>,
) -> Result<InsnFunctionStepResult> {
    let Insn::Multiply { lhs, rhs, dest } = insn else {
        unreachable!("unexpected Insn {:?}", insn)
    };
    state.registers[*dest] = Register::Value(
        state.registers[*lhs]
            .get_owned_value()
            .exec_multiply(state.registers[*rhs].get_owned_value()),
    );
    state.pc += 1;
    Ok(InsnFunctionStepResult::Step)
}

pub fn op_divide(
    program: &Program,
    state: &mut ProgramState,
    insn: &Insn,
    pager: &Rc<Pager>,
    mv_store: Option<&Rc<MvStore>>,
) -> Result<InsnFunctionStepResult> {
    let Insn::Divide { lhs, rhs, dest } = insn else {
        unreachable!("unexpected Insn {:?}", insn)
    };
    state.registers[*dest] = Register::Value(
        state.registers[*lhs]
            .get_owned_value()
            .exec_divide(state.registers[*rhs].get_owned_value()),
    );
    state.pc += 1;
    Ok(InsnFunctionStepResult::Step)
}

pub fn op_drop_index(
    program: &Program,
    state: &mut ProgramState,
    insn: &Insn,
    pager: &Rc<Pager>,
    mv_store: Option<&Rc<MvStore>>,
) -> Result<InsnFunctionStepResult> {
    let Insn::DropIndex { index, db: _ } = insn else {
        unreachable!("unexpected Insn {:?}", insn)
    };
    let mut schema = program.connection.schema.write();
    schema.remove_index(&index);
    state.pc += 1;
    Ok(InsnFunctionStepResult::Step)
}

pub fn op_remainder(
    program: &Program,
    state: &mut ProgramState,
    insn: &Insn,
    pager: &Rc<Pager>,
    mv_store: Option<&Rc<MvStore>>,
) -> Result<InsnFunctionStepResult> {
    let Insn::Remainder { lhs, rhs, dest } = insn else {
        unreachable!("unexpected Insn {:?}", insn)
    };
    state.registers[*dest] = Register::Value(
        state.registers[*lhs]
            .get_owned_value()
            .exec_remainder(state.registers[*rhs].get_owned_value()),
    );
    state.pc += 1;
    Ok(InsnFunctionStepResult::Step)
}

pub fn op_bit_and(
    program: &Program,
    state: &mut ProgramState,
    insn: &Insn,
    pager: &Rc<Pager>,
    mv_store: Option<&Rc<MvStore>>,
) -> Result<InsnFunctionStepResult> {
    let Insn::BitAnd { lhs, rhs, dest } = insn else {
        unreachable!("unexpected Insn {:?}", insn)
    };
    state.registers[*dest] = Register::Value(
        state.registers[*lhs]
            .get_owned_value()
            .exec_bit_and(state.registers[*rhs].get_owned_value()),
    );
    state.pc += 1;
    Ok(InsnFunctionStepResult::Step)
}

pub fn op_bit_or(
    program: &Program,
    state: &mut ProgramState,
    insn: &Insn,
    pager: &Rc<Pager>,
    mv_store: Option<&Rc<MvStore>>,
) -> Result<InsnFunctionStepResult> {
    let Insn::BitOr { lhs, rhs, dest } = insn else {
        unreachable!("unexpected Insn {:?}", insn)
    };
    state.registers[*dest] = Register::Value(
        state.registers[*lhs]
            .get_owned_value()
            .exec_bit_or(state.registers[*rhs].get_owned_value()),
    );
    state.pc += 1;
    Ok(InsnFunctionStepResult::Step)
}

pub fn op_bit_not(
    program: &Program,
    state: &mut ProgramState,
    insn: &Insn,
    pager: &Rc<Pager>,
    mv_store: Option<&Rc<MvStore>>,
) -> Result<InsnFunctionStepResult> {
    let Insn::BitNot { reg, dest } = insn else {
        unreachable!("unexpected Insn {:?}", insn)
    };
    state.registers[*dest] =
        Register::Value(state.registers[*reg].get_owned_value().exec_bit_not());
    state.pc += 1;
    Ok(InsnFunctionStepResult::Step)
}

pub fn op_checkpoint(
    program: &Program,
    state: &mut ProgramState,
    insn: &Insn,
    pager: &Rc<Pager>,
    mv_store: Option<&Rc<MvStore>>,
) -> Result<InsnFunctionStepResult> {
    let Insn::Checkpoint {
        database: _,
        checkpoint_mode: _,
        dest,
    } = insn
    else {
        unreachable!("unexpected Insn {:?}", insn)
    };
    let result = program.connection.checkpoint();
    match result {
        Ok(CheckpointResult {
            num_wal_frames: num_wal_pages,
            num_checkpointed_frames: num_checkpointed_pages,
        }) => {
            // https://sqlite.org/pragma.html#pragma_wal_checkpoint
            // 1st col: 1 (checkpoint SQLITE_BUSY) or 0 (not busy).
            state.registers[*dest] = Register::Value(Value::Integer(0));
            // 2nd col: # modified pages written to wal file
            state.registers[*dest + 1] = Register::Value(Value::Integer(num_wal_pages as i64));
            // 3rd col: # pages moved to db after checkpoint
            state.registers[*dest + 2] =
                Register::Value(Value::Integer(num_checkpointed_pages as i64));
        }
        Err(_err) => state.registers[*dest] = Register::Value(Value::Integer(1)),
    }

    state.pc += 1;
    Ok(InsnFunctionStepResult::Step)
}

pub fn op_null(
    program: &Program,
    state: &mut ProgramState,
    insn: &Insn,
    pager: &Rc<Pager>,
    mv_store: Option<&Rc<MvStore>>,
) -> Result<InsnFunctionStepResult> {
    match insn {
        Insn::Null { dest, dest_end } | Insn::BeginSubrtn { dest, dest_end } => {
            if let Some(dest_end) = dest_end {
                for i in *dest..=*dest_end {
                    state.registers[i] = Register::Value(Value::Null);
                }
            } else {
                state.registers[*dest] = Register::Value(Value::Null);
            }
        }
        _ => unreachable!("unexpected Insn {:?}", insn),
    }
    state.pc += 1;
    Ok(InsnFunctionStepResult::Step)
}

pub fn op_null_row(
    program: &Program,
    state: &mut ProgramState,
    insn: &Insn,
    pager: &Rc<Pager>,
    mv_store: Option<&Rc<MvStore>>,
) -> Result<InsnFunctionStepResult> {
    let Insn::NullRow { cursor_id } = insn else {
        unreachable!("unexpected Insn {:?}", insn)
    };
    {
        let mut cursor = must_be_btree_cursor!(*cursor_id, program.cursor_ref, state, "NullRow");
        let cursor = cursor.as_btree_mut();
        cursor.set_null_flag(true);
    }
    state.pc += 1;
    Ok(InsnFunctionStepResult::Step)
}

pub fn op_compare(
    program: &Program,
    state: &mut ProgramState,
    insn: &Insn,
    pager: &Rc<Pager>,
    mv_store: Option<&Rc<MvStore>>,
) -> Result<InsnFunctionStepResult> {
    let Insn::Compare {
        start_reg_a,
        start_reg_b,
        count,
        collation,
    } = insn
    else {
        unreachable!("unexpected Insn {:?}", insn)
    };
    let start_reg_a = *start_reg_a;
    let start_reg_b = *start_reg_b;
    let count = *count;
    let collation = collation.unwrap_or_default();

    if start_reg_a + count > start_reg_b {
        return Err(LimboError::InternalError(
            "Compare registers overlap".to_string(),
        ));
    }

    let mut cmp = None;
    for i in 0..count {
        let a = state.registers[start_reg_a + i].get_owned_value();
        let b = state.registers[start_reg_b + i].get_owned_value();
        cmp = match (a, b) {
            (Value::Text(left), Value::Text(right)) => {
                Some(collation.compare_strings(left.as_str(), right.as_str()))
            }
            _ => Some(a.cmp(b)),
        };
        if cmp != Some(std::cmp::Ordering::Equal) {
            break;
        }
    }
    state.last_compare = cmp;
    state.pc += 1;
    Ok(InsnFunctionStepResult::Step)
}

pub fn op_jump(
    program: &Program,
    state: &mut ProgramState,
    insn: &Insn,
    pager: &Rc<Pager>,
    mv_store: Option<&Rc<MvStore>>,
) -> Result<InsnFunctionStepResult> {
    let Insn::Jump {
        target_pc_lt,
        target_pc_eq,
        target_pc_gt,
    } = insn
    else {
        unreachable!("unexpected Insn {:?}", insn)
    };
    assert!(target_pc_lt.is_offset());
    assert!(target_pc_eq.is_offset());
    assert!(target_pc_gt.is_offset());
    let cmp = state.last_compare.take();
    if cmp.is_none() {
        return Err(LimboError::InternalError(
            "Jump without compare".to_string(),
        ));
    }
    let target_pc = match cmp.unwrap() {
        std::cmp::Ordering::Less => *target_pc_lt,
        std::cmp::Ordering::Equal => *target_pc_eq,
        std::cmp::Ordering::Greater => *target_pc_gt,
    };
    state.pc = target_pc.to_offset_int();
    Ok(InsnFunctionStepResult::Step)
}

pub fn op_move(
    program: &Program,
    state: &mut ProgramState,
    insn: &Insn,
    pager: &Rc<Pager>,
    mv_store: Option<&Rc<MvStore>>,
) -> Result<InsnFunctionStepResult> {
    let Insn::Move {
        source_reg,
        dest_reg,
        count,
    } = insn
    else {
        unreachable!("unexpected Insn {:?}", insn)
    };
    let source_reg = *source_reg;
    let dest_reg = *dest_reg;
    let count = *count;
    for i in 0..count {
        state.registers[dest_reg + i] = std::mem::replace(
            &mut state.registers[source_reg + i],
            Register::Value(Value::Null),
        );
    }
    state.pc += 1;
    Ok(InsnFunctionStepResult::Step)
}

pub fn op_if_pos(
    program: &Program,
    state: &mut ProgramState,
    insn: &Insn,
    pager: &Rc<Pager>,
    mv_store: Option<&Rc<MvStore>>,
) -> Result<InsnFunctionStepResult> {
    let Insn::IfPos {
        reg,
        target_pc,
        decrement_by,
    } = insn
    else {
        unreachable!("unexpected Insn {:?}", insn)
    };
    assert!(target_pc.is_offset());
    let reg = *reg;
    let target_pc = *target_pc;
    match state.registers[reg].get_owned_value() {
        Value::Integer(n) if *n > 0 => {
            state.pc = target_pc.to_offset_int();
            state.registers[reg] = Register::Value(Value::Integer(*n - *decrement_by as i64));
        }
        Value::Integer(_) => {
            state.pc += 1;
        }
        _ => {
            return Err(LimboError::InternalError(
                "IfPos: the value in the register is not an integer".into(),
            ));
        }
    }
    Ok(InsnFunctionStepResult::Step)
}

pub fn op_not_null(
    program: &Program,
    state: &mut ProgramState,
    insn: &Insn,
    pager: &Rc<Pager>,
    mv_store: Option<&Rc<MvStore>>,
) -> Result<InsnFunctionStepResult> {
    let Insn::NotNull { reg, target_pc } = insn else {
        unreachable!("unexpected Insn {:?}", insn)
    };
    assert!(target_pc.is_offset());
    let reg = *reg;
    let target_pc = *target_pc;
    match &state.registers[reg].get_owned_value() {
        Value::Null => {
            state.pc += 1;
        }
        _ => {
            state.pc = target_pc.to_offset_int();
        }
    }
    Ok(InsnFunctionStepResult::Step)
}

#[derive(Debug, Clone, Copy, PartialEq)]
enum ComparisonOp {
    Eq,
    Ne,
    Lt,
    Le,
    Gt,
    Ge,
}

impl ComparisonOp {
    fn compare(&self, lhs: &Value, rhs: &Value, collation: &CollationSeq) -> bool {
        match (lhs, rhs) {
            (Value::Text(lhs_text), Value::Text(rhs_text)) => {
                let order = collation.compare_strings(lhs_text.as_str(), rhs_text.as_str());
                match self {
                    ComparisonOp::Eq => order.is_eq(),
                    ComparisonOp::Ne => order.is_ne(),
                    ComparisonOp::Lt => order.is_lt(),
                    ComparisonOp::Le => order.is_le(),
                    ComparisonOp::Gt => order.is_gt(),
                    ComparisonOp::Ge => order.is_ge(),
                }
            }
            (_, _) => match self {
                ComparisonOp::Eq => *lhs == *rhs,
                ComparisonOp::Ne => *lhs != *rhs,
                ComparisonOp::Lt => *lhs < *rhs,
                ComparisonOp::Le => *lhs <= *rhs,
                ComparisonOp::Gt => *lhs > *rhs,
                ComparisonOp::Ge => *lhs >= *rhs,
            },
        }
    }

    fn compare_integers(&self, lhs: &Value, rhs: &Value) -> bool {
        match self {
            ComparisonOp::Eq => lhs == rhs,
            ComparisonOp::Ne => lhs != rhs,
            ComparisonOp::Lt => lhs < rhs,
            ComparisonOp::Le => lhs <= rhs,
            ComparisonOp::Gt => lhs > rhs,
            ComparisonOp::Ge => lhs >= rhs,
        }
    }

    fn handle_nulls(&self, lhs: &Value, rhs: &Value, null_eq: bool, jump_if_null: bool) -> bool {
        match self {
            ComparisonOp::Eq => {
                let both_null = lhs == rhs;
                (null_eq && both_null) || (!null_eq && jump_if_null)
            }
            ComparisonOp::Ne => {
                let at_least_one_null = lhs != rhs;
                (null_eq && at_least_one_null) || (!null_eq && jump_if_null)
            }
            ComparisonOp::Lt | ComparisonOp::Le | ComparisonOp::Gt | ComparisonOp::Ge => {
                jump_if_null
            }
        }
    }
}

pub fn op_comparison(
    program: &Program,
    state: &mut ProgramState,
    insn: &Insn,
    pager: &Rc<Pager>,
    mv_store: Option<&Rc<MvStore>>,
) -> Result<InsnFunctionStepResult> {
    let (lhs, rhs, target_pc, flags, collation, op) = match insn {
        Insn::Eq {
            lhs,
            rhs,
            target_pc,
            flags,
            collation,
        } => (
            *lhs,
            *rhs,
            *target_pc,
            *flags,
            collation.unwrap_or_default(),
            ComparisonOp::Eq,
        ),
        Insn::Ne {
            lhs,
            rhs,
            target_pc,
            flags,
            collation,
        } => (
            *lhs,
            *rhs,
            *target_pc,
            *flags,
            collation.unwrap_or_default(),
            ComparisonOp::Ne,
        ),
        Insn::Lt {
            lhs,
            rhs,
            target_pc,
            flags,
            collation,
        } => (
            *lhs,
            *rhs,
            *target_pc,
            *flags,
            collation.unwrap_or_default(),
            ComparisonOp::Lt,
        ),
        Insn::Le {
            lhs,
            rhs,
            target_pc,
            flags,
            collation,
        } => (
            *lhs,
            *rhs,
            *target_pc,
            *flags,
            collation.unwrap_or_default(),
            ComparisonOp::Le,
        ),
        Insn::Gt {
            lhs,
            rhs,
            target_pc,
            flags,
            collation,
        } => (
            *lhs,
            *rhs,
            *target_pc,
            *flags,
            collation.unwrap_or_default(),
            ComparisonOp::Gt,
        ),
        Insn::Ge {
            lhs,
            rhs,
            target_pc,
            flags,
            collation,
        } => (
            *lhs,
            *rhs,
            *target_pc,
            *flags,
            collation.unwrap_or_default(),
            ComparisonOp::Ge,
        ),
        _ => unreachable!("unexpected Insn {:?}", insn),
    };

    assert!(target_pc.is_offset());

    let nulleq = flags.has_nulleq();
    let jump_if_null = flags.has_jump_if_null();
    let affinity = flags.get_affinity();

    let lhs_value = state.registers[lhs].get_owned_value();
    let rhs_value = state.registers[rhs].get_owned_value();

    // Fast path for integers
    if matches!(lhs_value, Value::Integer(_)) && matches!(rhs_value, Value::Integer(_)) {
        if op.compare_integers(lhs_value, rhs_value) {
            state.pc = target_pc.to_offset_int();
        } else {
            state.pc += 1;
        }
        return Ok(InsnFunctionStepResult::Step);
    }

    // Handle NULL values
    if matches!(lhs_value, Value::Null) || matches!(rhs_value, Value::Null) {
        if op.handle_nulls(lhs_value, rhs_value, nulleq, jump_if_null) {
            state.pc = target_pc.to_offset_int();
        } else {
            state.pc += 1;
        }
        return Ok(InsnFunctionStepResult::Step);
    }

    let mut lhs_temp_reg = state.registers[lhs].clone();
    let mut rhs_temp_reg = state.registers[rhs].clone();

    let mut lhs_converted = false;
    let mut rhs_converted = false;

    // Apply affinity conversions
    match affinity {
        Affinity::Numeric | Affinity::Integer => {
            let lhs_is_text = matches!(lhs_temp_reg.get_owned_value(), Value::Text(_));
            let rhs_is_text = matches!(rhs_temp_reg.get_owned_value(), Value::Text(_));

            if lhs_is_text || rhs_is_text {
                if lhs_is_text {
                    lhs_converted = apply_numeric_affinity(&mut lhs_temp_reg, false);
                }
                if rhs_is_text {
                    rhs_converted = apply_numeric_affinity(&mut rhs_temp_reg, false);
                }
            }
        }

        Affinity::Text => {
            let lhs_is_text = matches!(lhs_temp_reg.get_owned_value(), Value::Text(_));
            let rhs_is_text = matches!(rhs_temp_reg.get_owned_value(), Value::Text(_));

            if lhs_is_text || rhs_is_text {
                if is_numeric_value(&lhs_temp_reg) {
                    lhs_converted = stringify_register(&mut lhs_temp_reg);
                }

                if is_numeric_value(&rhs_temp_reg) {
                    rhs_converted = stringify_register(&mut rhs_temp_reg);
                }
            }
        }

        Affinity::Real => {
            if matches!(lhs_temp_reg.get_owned_value(), Value::Text(_)) {
                lhs_converted = apply_numeric_affinity(&mut lhs_temp_reg, false);
            }

            if matches!(rhs_temp_reg.get_owned_value(), Value::Text(_)) {
                rhs_converted = apply_numeric_affinity(&mut rhs_temp_reg, false);
            }

            if let Value::Integer(i) = lhs_temp_reg.get_owned_value() {
                lhs_temp_reg = Register::Value(Value::Float(*i as f64));
                lhs_converted = true;
            }

            if let Value::Integer(i) = rhs_temp_reg.get_owned_value() {
                rhs_temp_reg = Register::Value(Value::Float(*i as f64));
                rhs_converted = true;
            }
        }

        Affinity::Blob => {} // Do nothing for blob affinity.
    }

    let should_jump = op.compare(
        lhs_temp_reg.get_owned_value(),
        rhs_temp_reg.get_owned_value(),
        &collation,
    );

    if lhs_converted {
        state.registers[lhs] = lhs_temp_reg;
    }

    if rhs_converted {
        state.registers[rhs] = rhs_temp_reg;
    }

    if should_jump {
        state.pc = target_pc.to_offset_int();
    } else {
        state.pc += 1;
    }

    Ok(InsnFunctionStepResult::Step)
}

pub fn op_if(
    program: &Program,
    state: &mut ProgramState,
    insn: &Insn,
    pager: &Rc<Pager>,
    mv_store: Option<&Rc<MvStore>>,
) -> Result<InsnFunctionStepResult> {
    let Insn::If {
        reg,
        target_pc,
        jump_if_null,
    } = insn
    else {
        unreachable!("unexpected Insn {:?}", insn)
    };
    assert!(target_pc.is_offset());
    if state.registers[*reg]
        .get_owned_value()
        .exec_if(*jump_if_null, false)
    {
        state.pc = target_pc.to_offset_int();
    } else {
        state.pc += 1;
    }
    Ok(InsnFunctionStepResult::Step)
}

pub fn op_if_not(
    program: &Program,
    state: &mut ProgramState,
    insn: &Insn,
    pager: &Rc<Pager>,
    mv_store: Option<&Rc<MvStore>>,
) -> Result<InsnFunctionStepResult> {
    let Insn::IfNot {
        reg,
        target_pc,
        jump_if_null,
    } = insn
    else {
        unreachable!("unexpected Insn {:?}", insn)
    };
    assert!(target_pc.is_offset());
    if state.registers[*reg]
        .get_owned_value()
        .exec_if(*jump_if_null, true)
    {
        state.pc = target_pc.to_offset_int();
    } else {
        state.pc += 1;
    }
    Ok(InsnFunctionStepResult::Step)
}

pub fn op_open_read(
    program: &Program,
    state: &mut ProgramState,
    insn: &Insn,
    pager: &Rc<Pager>,
    mv_store: Option<&Rc<MvStore>>,
) -> Result<InsnFunctionStepResult> {
    let Insn::OpenRead {
        cursor_id,
        root_page,
    } = insn
    else {
        unreachable!("unexpected Insn {:?}", insn)
    };
    let (_, cursor_type) = program.cursor_ref.get(*cursor_id).unwrap();
    let mv_cursor = match state.mv_tx_id {
        Some(tx_id) => {
            let table_id = *root_page as u64;
            let mv_store = mv_store.unwrap().clone();
            let mv_cursor = Rc::new(RefCell::new(
                MvCursor::new(mv_store.clone(), tx_id, table_id).unwrap(),
            ));
            Some(mv_cursor)
        }
        None => None,
    };
    let mut cursors = state.cursors.borrow_mut();
    match cursor_type {
        CursorType::BTreeTable(_) => {
            let cursor = BTreeCursor::new_table(mv_cursor, pager.clone(), *root_page);
            cursors
                .get_mut(*cursor_id)
                .unwrap()
                .replace(Cursor::new_btree(cursor));
        }
        CursorType::BTreeIndex(index) => {
            let conn = program.connection.clone();
            let schema = conn.schema.try_read().ok_or(LimboError::SchemaLocked)?;
            let table = schema
                .get_table(&index.table_name)
                .map_or(None, |table| table.btree());
            let collations = table.map_or(Vec::new(), |table| {
                index
                    .columns
                    .iter()
                    .map(|c| {
                        table
                            .columns
                            .get(c.pos_in_table)
                            .unwrap()
                            .collation
                            .unwrap_or_default()
                    })
                    .collect()
            });
            let cursor = BTreeCursor::new_index(
                mv_cursor,
                pager.clone(),
                *root_page,
                index.as_ref(),
                collations,
            );
            cursors
                .get_mut(*cursor_id)
                .unwrap()
                .replace(Cursor::new_btree(cursor));
        }
        CursorType::Pseudo(_) => {
            panic!("OpenRead on pseudo cursor");
        }
        CursorType::Sorter => {
            panic!("OpenRead on sorter cursor");
        }
        CursorType::VirtualTable(_) => {
            panic!("OpenRead on virtual table cursor, use Insn:VOpen instead");
        }
    }
    state.pc += 1;
    Ok(InsnFunctionStepResult::Step)
}

pub fn op_vopen(
    program: &Program,
    state: &mut ProgramState,
    insn: &Insn,
    pager: &Rc<Pager>,
    mv_store: Option<&Rc<MvStore>>,
) -> Result<InsnFunctionStepResult> {
    let Insn::VOpen { cursor_id } = insn else {
        unreachable!("unexpected Insn {:?}", insn)
    };
    let (_, cursor_type) = program.cursor_ref.get(*cursor_id).unwrap();
    let CursorType::VirtualTable(virtual_table) = cursor_type else {
        panic!("VOpen on non-virtual table cursor");
    };
    let cursor = virtual_table.open(program.connection.clone())?;
    state
        .cursors
        .borrow_mut()
        .get_mut(*cursor_id)
        .unwrap_or_else(|| panic!("cursor id {} out of bounds", *cursor_id))
        .replace(Cursor::Virtual(cursor));
    state.pc += 1;
    Ok(InsnFunctionStepResult::Step)
}

pub fn op_vcreate(
    program: &Program,
    state: &mut ProgramState,
    insn: &Insn,
    pager: &Rc<Pager>,
    mv_store: Option<&Rc<MvStore>>,
) -> Result<InsnFunctionStepResult> {
    let Insn::VCreate {
        module_name,
        table_name,
        args_reg,
    } = insn
    else {
        unreachable!("unexpected Insn {:?}", insn)
    };
    let module_name = state.registers[*module_name].get_owned_value().to_string();
    let table_name = state.registers[*table_name].get_owned_value().to_string();
    let args = if let Some(args_reg) = args_reg {
        if let Register::Record(rec) = &state.registers[*args_reg] {
            rec.get_values().iter().map(|v| v.to_ffi()).collect()
        } else {
            return Err(LimboError::InternalError(
                "VCreate: args_reg is not a record".to_string(),
            ));
        }
    } else {
        vec![]
    };
    let conn = program.connection.clone();
    let table =
        crate::VirtualTable::table(Some(&table_name), &module_name, args, &conn.syms.borrow())?;
    {
        conn.syms
            .borrow_mut()
            .vtabs
            .insert(table_name, table.clone());
    }
    state.pc += 1;
    Ok(InsnFunctionStepResult::Step)
}

pub fn op_vfilter(
    program: &Program,
    state: &mut ProgramState,
    insn: &Insn,
    pager: &Rc<Pager>,
    mv_store: Option<&Rc<MvStore>>,
) -> Result<InsnFunctionStepResult> {
    let Insn::VFilter {
        cursor_id,
        pc_if_empty,
        arg_count,
        args_reg,
        idx_str,
        idx_num,
    } = insn
    else {
        unreachable!("unexpected Insn {:?}", insn)
    };
    let has_rows = {
        let mut cursor = state.get_cursor(*cursor_id);
        let cursor = cursor.as_virtual_mut();
        let mut args = Vec::with_capacity(*arg_count);
        for i in 0..*arg_count {
            args.push(state.registers[args_reg + i].get_owned_value().clone());
        }
        let idx_str = if let Some(idx_str) = idx_str {
            Some(state.registers[*idx_str].get_owned_value().to_string())
        } else {
            None
        };
        cursor.filter(*idx_num as i32, idx_str, *arg_count, args)?
    };
    if !has_rows {
        state.pc = pc_if_empty.to_offset_int();
    } else {
        state.pc += 1;
    }
    Ok(InsnFunctionStepResult::Step)
}

pub fn op_vcolumn(
    program: &Program,
    state: &mut ProgramState,
    insn: &Insn,
    pager: &Rc<Pager>,
    mv_store: Option<&Rc<MvStore>>,
) -> Result<InsnFunctionStepResult> {
    let Insn::VColumn {
        cursor_id,
        column,
        dest,
    } = insn
    else {
        unreachable!("unexpected Insn {:?}", insn)
    };
    let value = {
        let mut cursor = state.get_cursor(*cursor_id);
        let cursor = cursor.as_virtual_mut();
        cursor.column(*column)?
    };
    state.registers[*dest] = Register::Value(value);
    state.pc += 1;
    Ok(InsnFunctionStepResult::Step)
}

pub fn op_vupdate(
    program: &Program,
    state: &mut ProgramState,
    insn: &Insn,
    pager: &Rc<Pager>,
    mv_store: Option<&Rc<MvStore>>,
) -> Result<InsnFunctionStepResult> {
    let Insn::VUpdate {
        cursor_id,
        arg_count,
        start_reg,
        conflict_action,
        ..
    } = insn
    else {
        unreachable!("unexpected Insn {:?}", insn)
    };
    let (_, cursor_type) = program.cursor_ref.get(*cursor_id).unwrap();
    let CursorType::VirtualTable(virtual_table) = cursor_type else {
        panic!("VUpdate on non-virtual table cursor");
    };

    if *arg_count < 2 {
        return Err(LimboError::InternalError(
            "VUpdate: arg_count must be at least 2 (rowid and insert_rowid)".to_string(),
        ));
    }
    let mut argv = Vec::with_capacity(*arg_count);
    for i in 0..*arg_count {
        if let Some(value) = state.registers.get(*start_reg + i) {
            argv.push(value.get_owned_value().clone());
        } else {
            return Err(LimboError::InternalError(format!(
                "VUpdate: register out of bounds at {}",
                *start_reg + i
            )));
        }
    }
    let result = virtual_table.update(&argv);
    match result {
        Ok(Some(new_rowid)) => {
            if *conflict_action == 5 {
                // ResolveType::Replace
                program.connection.update_last_rowid(new_rowid);
            }
            state.pc += 1;
        }
        Ok(None) => {
            // no-op or successful update without rowid return
            state.pc += 1;
        }
        Err(e) => {
            // virtual table update failed
            return Err(LimboError::ExtensionError(format!(
                "Virtual table update failed: {}",
                e
            )));
        }
    }
    Ok(InsnFunctionStepResult::Step)
}

pub fn op_vnext(
    program: &Program,
    state: &mut ProgramState,
    insn: &Insn,
    pager: &Rc<Pager>,
    mv_store: Option<&Rc<MvStore>>,
) -> Result<InsnFunctionStepResult> {
    let Insn::VNext {
        cursor_id,
        pc_if_next,
    } = insn
    else {
        unreachable!("unexpected Insn {:?}", insn)
    };
    let has_more = {
        let mut cursor = state.get_cursor(*cursor_id);
        let cursor = cursor.as_virtual_mut();
        cursor.next()?
    };
    if has_more {
        state.pc = pc_if_next.to_offset_int();
    } else {
        state.pc += 1;
    }
    Ok(InsnFunctionStepResult::Step)
}

pub fn op_vdestroy(
    program: &Program,
    state: &mut ProgramState,
    insn: &Insn,
    pager: &Rc<Pager>,
    mv_store: Option<&Rc<MvStore>>,
) -> Result<InsnFunctionStepResult> {
    let Insn::VDestroy { db, table_name } = insn else {
        unreachable!("unexpected Insn {:?}", insn)
    };
    let conn = program.connection.clone();
    {
        let Some(vtab) = conn.syms.borrow_mut().vtabs.remove(table_name) else {
            return Err(crate::LimboError::InternalError(
                "Could not find Virtual Table to Destroy".to_string(),
            ));
        };
        vtab.destroy()?;
    }

    state.pc += 1;
    Ok(InsnFunctionStepResult::Step)
}

pub fn op_open_pseudo(
    program: &Program,
    state: &mut ProgramState,
    insn: &Insn,
    pager: &Rc<Pager>,
    mv_store: Option<&Rc<MvStore>>,
) -> Result<InsnFunctionStepResult> {
    let Insn::OpenPseudo {
        cursor_id,
        content_reg: _,
        num_fields: _,
    } = insn
    else {
        unreachable!("unexpected Insn {:?}", insn)
    };
    {
        let mut cursors = state.cursors.borrow_mut();
        let cursor = PseudoCursor::new();
        cursors
            .get_mut(*cursor_id)
            .unwrap()
            .replace(Cursor::new_pseudo(cursor));
    }
    state.pc += 1;
    Ok(InsnFunctionStepResult::Step)
}

pub fn op_rewind(
    program: &Program,
    state: &mut ProgramState,
    insn: &Insn,
    pager: &Rc<Pager>,
    mv_store: Option<&Rc<MvStore>>,
) -> Result<InsnFunctionStepResult> {
    let Insn::Rewind {
        cursor_id,
        pc_if_empty,
    } = insn
    else {
        unreachable!("unexpected Insn {:?}", insn)
    };
    assert!(pc_if_empty.is_offset());
    let is_empty = {
        let mut cursor = must_be_btree_cursor!(*cursor_id, program.cursor_ref, state, "Rewind");
        let cursor = cursor.as_btree_mut();
        return_if_io!(cursor.rewind());
        cursor.is_empty()
    };
    if is_empty {
        state.pc = pc_if_empty.to_offset_int();
    } else {
        state.pc += 1;
    }
    Ok(InsnFunctionStepResult::Step)
}

pub fn op_last(
    program: &Program,
    state: &mut ProgramState,
    insn: &Insn,
    pager: &Rc<Pager>,
    mv_store: Option<&Rc<MvStore>>,
) -> Result<InsnFunctionStepResult> {
    let Insn::Last {
        cursor_id,
        pc_if_empty,
    } = insn
    else {
        unreachable!("unexpected Insn {:?}", insn)
    };
    assert!(pc_if_empty.is_offset());
    let is_empty = {
        let mut cursor = must_be_btree_cursor!(*cursor_id, program.cursor_ref, state, "Last");
        let cursor = cursor.as_btree_mut();
        return_if_io!(cursor.last());
        cursor.is_empty()
    };
    if is_empty {
        state.pc = pc_if_empty.to_offset_int();
    } else {
        state.pc += 1;
    }
    Ok(InsnFunctionStepResult::Step)
}

pub fn op_column(
    program: &Program,
    state: &mut ProgramState,
    insn: &Insn,
    pager: &Rc<Pager>,
    mv_store: Option<&Rc<MvStore>>,
) -> Result<InsnFunctionStepResult> {
    let Insn::Column {
        cursor_id,
        column,
        dest,
        default,
    } = insn
    else {
        unreachable!("unexpected Insn {:?}", insn)
    };
    if let Some((index_cursor_id, table_cursor_id)) = state.deferred_seeks[*cursor_id].take() {
        let deferred_seek = 'd: {
            let rowid = {
                let mut index_cursor = state.get_cursor(index_cursor_id);
                let index_cursor = index_cursor.as_btree_mut();
                match index_cursor.rowid()? {
                    CursorResult::IO => {
                        break 'd Some((index_cursor_id, table_cursor_id));
                    }
                    CursorResult::Ok(rowid) => rowid,
                }
            };
            let mut table_cursor = state.get_cursor(table_cursor_id);
            let table_cursor = table_cursor.as_btree_mut();
            match table_cursor.seek(
                SeekKey::TableRowId(rowid.unwrap()),
                SeekOp::GE { eq_only: true },
            )? {
                CursorResult::Ok(_) => None,
                CursorResult::IO => Some((index_cursor_id, table_cursor_id)),
            }
        };
        if let Some(deferred_seek) = deferred_seek {
            state.deferred_seeks[*cursor_id] = Some(deferred_seek);
            return Ok(InsnFunctionStepResult::IO);
        }
    }
    let (_, cursor_type) = program.cursor_ref.get(*cursor_id).unwrap();
    match cursor_type {
        CursorType::BTreeTable(_) | CursorType::BTreeIndex(_) => {
            let value = 'value: {
                let mut cursor =
                    must_be_btree_cursor!(*cursor_id, program.cursor_ref, state, "Column");
                let cursor = cursor.as_btree_mut();
                let record = return_if_io!(cursor.record());

                let Some(record) = record.as_ref() else {
                    break 'value Value::Null;
                };

                if cursor.get_null_flag() {
                    break 'value Value::Null;
                }

                if let Some(value) = record.get_value_opt(*column) {
                    break 'value value.to_owned();
                }

                default.clone().unwrap_or(Value::Null)
            };
            // If we are copying a text/blob, let's try to simply update size of text if we need to allocate more and reuse.
            match (&value, &mut state.registers[*dest]) {
                (Value::Text(text_ref), Register::Value(Value::Text(text_reg))) => {
                    text_reg.value.clear();
                    text_reg.value.extend_from_slice(text_ref.value.as_slice());
                }
                (Value::Blob(raw_slice), Register::Value(Value::Blob(blob_reg))) => {
                    blob_reg.clear();
                    blob_reg.extend_from_slice(raw_slice.as_slice());
                }
                _ => {
                    let reg = &mut state.registers[*dest];
                    *reg = Register::Value(value);
                }
            }
        }
        CursorType::Sorter => {
            let record = {
                let mut cursor = state.get_cursor(*cursor_id);
                let cursor = cursor.as_sorter_mut();
                cursor.record().cloned()
            };
            if let Some(record) = record {
                state.registers[*dest] = Register::Value(match record.get_value_opt(*column) {
                    Some(val) => val.to_owned(),
                    None => default.clone().unwrap_or(Value::Null),
                });
            } else {
                state.registers[*dest] = Register::Value(Value::Null);
            }
        }
        CursorType::Pseudo(_) => {
            let value = {
                let mut cursor = state.get_cursor(*cursor_id);
                let cursor = cursor.as_pseudo_mut();
                if let Some(record) = cursor.record() {
                    record.get_value(*column).to_owned()
                } else {
                    Value::Null
                }
            };
            state.registers[*dest] = Register::Value(value);
        }
        CursorType::VirtualTable(_) => {
            panic!("Insn:Column on virtual table cursor, use Insn:VColumn instead");
        }
    }

    state.pc += 1;
    Ok(InsnFunctionStepResult::Step)
}

pub fn op_type_check(
    program: &Program,
    state: &mut ProgramState,
    insn: &Insn,
    pager: &Rc<Pager>,
    mv_store: Option<&Rc<MvStore>>,
) -> Result<InsnFunctionStepResult> {
    let Insn::TypeCheck {
        start_reg,
        count,
        check_generated,
        table_reference,
    } = insn
    else {
        unreachable!("unexpected Insn {:?}", insn)
    };
    assert_eq!(table_reference.is_strict, true);
    state.registers[*start_reg..*start_reg + *count]
        .iter_mut()
        .zip(table_reference.columns.iter())
        .try_for_each(|(reg, col)| {
            // INT PRIMARY KEY is not row_id_alias so we throw error if this col is NULL
            if !col.is_rowid_alias
                && col.primary_key
                && matches!(reg.get_owned_value(), Value::Null)
            {
                bail_constraint_error!(
                    "NOT NULL constraint failed: {}.{} ({})",
                    &table_reference.name,
                    col.name.as_ref().map(|s| s.as_str()).unwrap_or(""),
                    SQLITE_CONSTRAINT
                )
            } else if col.is_rowid_alias && matches!(reg.get_owned_value(), Value::Null) {
                // Handle INTEGER PRIMARY KEY for null as usual (Rowid will be auto-assigned)
                return Ok(());
            }
            let col_affinity = col.affinity();
            let ty_str = col.ty_str.as_str();
            let applied = apply_affinity_char(reg, col_affinity);
            let value_type = reg.get_owned_value().value_type();
            match (ty_str, value_type) {
                ("INTEGER" | "INT", ValueType::Integer) => {}
                ("REAL", ValueType::Float) => {}
                ("BLOB", ValueType::Blob) => {}
                ("TEXT", ValueType::Text) => {}
                ("ANY", _) => {}
                (t, v) => bail_constraint_error!(
                    "cannot store {} value in {} column {}.{} ({})",
                    v,
                    t,
                    &table_reference.name,
                    col.name.as_ref().map(|s| s.as_str()).unwrap_or(""),
                    SQLITE_CONSTRAINT
                ),
            };
            Ok(())
        })?;

    state.pc += 1;
    Ok(InsnFunctionStepResult::Step)
}

pub fn op_make_record(
    program: &Program,
    state: &mut ProgramState,
    insn: &Insn,
    pager: &Rc<Pager>,
    mv_store: Option<&Rc<MvStore>>,
) -> Result<InsnFunctionStepResult> {
    let Insn::MakeRecord {
        start_reg,
        count,
        dest_reg,
        ..
    } = insn
    else {
        unreachable!("unexpected Insn {:?}", insn)
    };
    let record = make_record(&state.registers, start_reg, count);
    state.registers[*dest_reg] = Register::Record(record);
    state.pc += 1;
    Ok(InsnFunctionStepResult::Step)
}

pub fn op_result_row(
    program: &Program,
    state: &mut ProgramState,
    insn: &Insn,
    pager: &Rc<Pager>,
    mv_store: Option<&Rc<MvStore>>,
) -> Result<InsnFunctionStepResult> {
    let Insn::ResultRow { start_reg, count } = insn else {
        unreachable!("unexpected Insn {:?}", insn)
    };
    let row = Row {
        values: &state.registers[*start_reg] as *const Register,
        count: *count,
    };
    state.result_row = Some(row);
    state.pc += 1;
    Ok(InsnFunctionStepResult::Row)
}

pub fn op_next(
    program: &Program,
    state: &mut ProgramState,
    insn: &Insn,
    pager: &Rc<Pager>,
    mv_store: Option<&Rc<MvStore>>,
) -> Result<InsnFunctionStepResult> {
    let Insn::Next {
        cursor_id,
        pc_if_next,
    } = insn
    else {
        unreachable!("unexpected Insn {:?}", insn)
    };
    assert!(pc_if_next.is_offset());
    let is_empty = {
        let mut cursor = must_be_btree_cursor!(*cursor_id, program.cursor_ref, state, "Next");
        let cursor = cursor.as_btree_mut();
        cursor.set_null_flag(false);
        return_if_io!(cursor.next());

        cursor.is_empty()
    };
    if !is_empty {
        state.pc = pc_if_next.to_offset_int();
    } else {
        state.pc += 1;
    }
    Ok(InsnFunctionStepResult::Step)
}

pub fn op_prev(
    program: &Program,
    state: &mut ProgramState,
    insn: &Insn,
    pager: &Rc<Pager>,
    mv_store: Option<&Rc<MvStore>>,
) -> Result<InsnFunctionStepResult> {
    let Insn::Prev {
        cursor_id,
        pc_if_prev,
    } = insn
    else {
        unreachable!("unexpected Insn {:?}", insn)
    };
    assert!(pc_if_prev.is_offset());
    let is_empty = {
        let mut cursor = must_be_btree_cursor!(*cursor_id, program.cursor_ref, state, "Prev");
        let cursor = cursor.as_btree_mut();
        cursor.set_null_flag(false);
        return_if_io!(cursor.prev());

        cursor.is_empty()
    };
    if !is_empty {
        state.pc = pc_if_prev.to_offset_int();
    } else {
        state.pc += 1;
    }
    Ok(InsnFunctionStepResult::Step)
}

pub fn halt(
    program: &Program,
    state: &mut ProgramState,
    pager: &Rc<Pager>,
    mv_store: Option<&Rc<MvStore>>,
    err_code: usize,
    description: &str,
) -> Result<InsnFunctionStepResult> {
    if err_code > 0 {
        // invalidate page cache in case of error
        pager.clear_page_cache();
    }
    match err_code {
        0 => {}
        SQLITE_CONSTRAINT_PRIMARYKEY => {
            return Err(LimboError::Constraint(format!(
                "UNIQUE constraint failed: {} (19)",
                description
            )));
        }
        SQLITE_CONSTRAINT_NOTNULL => {
            return Err(LimboError::Constraint(format!(
                "NOT NULL constraint failed: {} (19)",
                description
            )));
        }
        _ => {
            return Err(LimboError::Constraint(format!(
                "undocumented halt error code {}",
                description
            )));
        }
    }
    match program.commit_txn(pager.clone(), state, mv_store)? {
        StepResult::Done => Ok(InsnFunctionStepResult::Done),
        StepResult::IO => Ok(InsnFunctionStepResult::IO),
        StepResult::Row => Ok(InsnFunctionStepResult::Row),
        StepResult::Interrupt => Ok(InsnFunctionStepResult::Interrupt),
        StepResult::Busy => Ok(InsnFunctionStepResult::Busy),
    }
}

pub fn op_halt(
    program: &Program,
    state: &mut ProgramState,
    insn: &Insn,
    pager: &Rc<Pager>,
    mv_store: Option<&Rc<MvStore>>,
) -> Result<InsnFunctionStepResult> {
    let Insn::Halt {
        err_code,
        description,
    } = insn
    else {
        unreachable!("unexpected Insn {:?}", insn)
    };
    if *err_code > 0 {
        // invalidate page cache in case of error
        pager.clear_page_cache();
    }
    match *err_code {
        0 => {}
        SQLITE_CONSTRAINT_PRIMARYKEY => {
            return Err(LimboError::Constraint(format!(
                "UNIQUE constraint failed: {} (19)",
                description
            )));
        }
<<<<<<< HEAD
        SQLITE_CONSTRAINT_CHECK => {
            return Err(LimboError::Constraint(format!(
                "CHECK constraint failed: {} (19)",
=======
        SQLITE_CONSTRAINT_NOTNULL => {
            return Err(LimboError::Constraint(format!(
                "NOTNULL constraint failed: {} (19)",
>>>>>>> b07e95b8
                description
            )));
        }
        _ => {
            return Err(LimboError::Constraint(format!(
                "undocumented halt error code {}",
                description
            )));
        }
    }
    match program.commit_txn(pager.clone(), state, mv_store)? {
        StepResult::Done => Ok(InsnFunctionStepResult::Done),
        StepResult::IO => Ok(InsnFunctionStepResult::IO),
        StepResult::Row => Ok(InsnFunctionStepResult::Row),
        StepResult::Interrupt => Ok(InsnFunctionStepResult::Interrupt),
        StepResult::Busy => Ok(InsnFunctionStepResult::Busy),
    }
}

pub fn op_halt_if_null(
    program: &Program,
    state: &mut ProgramState,
    insn: &Insn,
    pager: &Rc<Pager>,
    mv_store: Option<&Rc<MvStore>>,
) -> Result<InsnFunctionStepResult> {
    let Insn::HaltIfNull {
        target_reg,
        err_code,
        description,
    } = insn
    else {
        unreachable!("unexpected Insn {:?}", insn)
    };
    if state.registers[*target_reg].get_owned_value() == &Value::Null {
        halt(program, state, pager, mv_store, *err_code, &description)
    } else {
        state.pc += 1;
        Ok(InsnFunctionStepResult::Step)
    }
}

pub fn op_transaction(
    program: &Program,
    state: &mut ProgramState,
    insn: &Insn,
    pager: &Rc<Pager>,
    mv_store: Option<&Rc<MvStore>>,
) -> Result<InsnFunctionStepResult> {
    let Insn::Transaction { write } = insn else {
        unreachable!("unexpected Insn {:?}", insn)
    };
    let connection = program.connection.clone();
    if *write && connection._db.open_flags.contains(OpenFlags::ReadOnly) {
        return Err(LimboError::ReadOnly);
    }
    if let Some(mv_store) = &mv_store {
        if state.mv_tx_id.is_none() {
            let tx_id = mv_store.begin_tx();
            connection.mv_transactions.borrow_mut().push(tx_id);
            state.mv_tx_id = Some(tx_id);
        }
    } else {
        let current_state = connection.transaction_state.get();
        let (new_transaction_state, updated) = match (current_state, write) {
            (TransactionState::Write, true) => (TransactionState::Write, false),
            (TransactionState::Write, false) => (TransactionState::Write, false),
            (TransactionState::Read, true) => (TransactionState::Write, true),
            (TransactionState::Read, false) => (TransactionState::Read, false),
            (TransactionState::None, true) => (TransactionState::Write, true),
            (TransactionState::None, false) => (TransactionState::Read, true),
        };

        if updated && matches!(current_state, TransactionState::None) {
            if let LimboResult::Busy = pager.begin_read_tx()? {
                return Ok(InsnFunctionStepResult::Busy);
            }
        }

        if updated && matches!(new_transaction_state, TransactionState::Write) {
            if let LimboResult::Busy = pager.begin_write_tx()? {
                pager.end_read_tx()?;
                tracing::trace!("begin_write_tx busy");
                return Ok(InsnFunctionStepResult::Busy);
            }
        }
        if updated {
            connection.transaction_state.replace(new_transaction_state);
        }
    }
    state.pc += 1;
    Ok(InsnFunctionStepResult::Step)
}

pub fn op_auto_commit(
    program: &Program,
    state: &mut ProgramState,
    insn: &Insn,
    pager: &Rc<Pager>,
    mv_store: Option<&Rc<MvStore>>,
) -> Result<InsnFunctionStepResult> {
    let Insn::AutoCommit {
        auto_commit,
        rollback,
    } = insn
    else {
        unreachable!("unexpected Insn {:?}", insn)
    };
    let conn = program.connection.clone();
    if state.commit_state == CommitState::Committing {
        return match program.commit_txn(pager.clone(), state, mv_store)? {
            super::StepResult::Done => Ok(InsnFunctionStepResult::Done),
            super::StepResult::IO => Ok(InsnFunctionStepResult::IO),
            super::StepResult::Row => Ok(InsnFunctionStepResult::Row),
            super::StepResult::Interrupt => Ok(InsnFunctionStepResult::Interrupt),
            super::StepResult::Busy => Ok(InsnFunctionStepResult::Busy),
        };
    }

    if *auto_commit != conn.auto_commit.get() {
        if *rollback {
            todo!("Rollback is not implemented");
        } else {
            conn.auto_commit.replace(*auto_commit);
        }
    } else if !*auto_commit {
        return Err(LimboError::TxError(
            "cannot start a transaction within a transaction".to_string(),
        ));
    } else if *rollback {
        return Err(LimboError::TxError(
            "cannot rollback - no transaction is active".to_string(),
        ));
    } else {
        return Err(LimboError::TxError(
            "cannot commit - no transaction is active".to_string(),
        ));
    }
    return match program.commit_txn(pager.clone(), state, mv_store)? {
        super::StepResult::Done => Ok(InsnFunctionStepResult::Done),
        super::StepResult::IO => Ok(InsnFunctionStepResult::IO),
        super::StepResult::Row => Ok(InsnFunctionStepResult::Row),
        super::StepResult::Interrupt => Ok(InsnFunctionStepResult::Interrupt),
        super::StepResult::Busy => Ok(InsnFunctionStepResult::Busy),
    };
}

pub fn op_goto(
    program: &Program,
    state: &mut ProgramState,
    insn: &Insn,
    pager: &Rc<Pager>,
    mv_store: Option<&Rc<MvStore>>,
) -> Result<InsnFunctionStepResult> {
    let Insn::Goto { target_pc } = insn else {
        unreachable!("unexpected Insn {:?}", insn)
    };
    assert!(target_pc.is_offset());
    state.pc = target_pc.to_offset_int();
    Ok(InsnFunctionStepResult::Step)
}

pub fn op_gosub(
    program: &Program,
    state: &mut ProgramState,
    insn: &Insn,
    pager: &Rc<Pager>,
    mv_store: Option<&Rc<MvStore>>,
) -> Result<InsnFunctionStepResult> {
    let Insn::Gosub {
        target_pc,
        return_reg,
    } = insn
    else {
        unreachable!("unexpected Insn {:?}", insn)
    };
    assert!(target_pc.is_offset());
    state.registers[*return_reg] = Register::Value(Value::Integer((state.pc + 1) as i64));
    state.pc = target_pc.to_offset_int();
    Ok(InsnFunctionStepResult::Step)
}

pub fn op_return(
    program: &Program,
    state: &mut ProgramState,
    insn: &Insn,
    pager: &Rc<Pager>,
    mv_store: Option<&Rc<MvStore>>,
) -> Result<InsnFunctionStepResult> {
    let Insn::Return {
        return_reg,
        can_fallthrough,
    } = insn
    else {
        unreachable!("unexpected Insn {:?}", insn)
    };
    if let Value::Integer(pc) = state.registers[*return_reg].get_owned_value() {
        let pc: u32 = (*pc)
            .try_into()
            .unwrap_or_else(|_| panic!("Return register is negative: {}", pc));
        state.pc = pc;
    } else {
        if !*can_fallthrough {
            return Err(LimboError::InternalError(
                "Return register is not an integer".to_string(),
            ));
        }
        state.pc += 1;
    }
    Ok(InsnFunctionStepResult::Step)
}

pub fn op_integer(
    program: &Program,
    state: &mut ProgramState,
    insn: &Insn,
    pager: &Rc<Pager>,
    mv_store: Option<&Rc<MvStore>>,
) -> Result<InsnFunctionStepResult> {
    let Insn::Integer { value, dest } = insn else {
        unreachable!("unexpected Insn {:?}", insn)
    };
    state.registers[*dest] = Register::Value(Value::Integer(*value));
    state.pc += 1;
    Ok(InsnFunctionStepResult::Step)
}

pub fn op_real(
    program: &Program,
    state: &mut ProgramState,
    insn: &Insn,
    pager: &Rc<Pager>,
    mv_store: Option<&Rc<MvStore>>,
) -> Result<InsnFunctionStepResult> {
    let Insn::Real { value, dest } = insn else {
        unreachable!("unexpected Insn {:?}", insn)
    };
    state.registers[*dest] = Register::Value(Value::Float(*value));
    state.pc += 1;
    Ok(InsnFunctionStepResult::Step)
}

pub fn op_real_affinity(
    program: &Program,
    state: &mut ProgramState,
    insn: &Insn,
    pager: &Rc<Pager>,
    mv_store: Option<&Rc<MvStore>>,
) -> Result<InsnFunctionStepResult> {
    let Insn::RealAffinity { register } = insn else {
        unreachable!("unexpected Insn {:?}", insn)
    };
    if let Value::Integer(i) = &state.registers[*register].get_owned_value() {
        state.registers[*register] = Register::Value(Value::Float(*i as f64));
    };
    state.pc += 1;
    Ok(InsnFunctionStepResult::Step)
}

pub fn op_string8(
    program: &Program,
    state: &mut ProgramState,
    insn: &Insn,
    pager: &Rc<Pager>,
    mv_store: Option<&Rc<MvStore>>,
) -> Result<InsnFunctionStepResult> {
    let Insn::String8 { value, dest } = insn else {
        unreachable!("unexpected Insn {:?}", insn)
    };
    state.registers[*dest] = Register::Value(Value::build_text(value));
    state.pc += 1;
    Ok(InsnFunctionStepResult::Step)
}

pub fn op_blob(
    program: &Program,
    state: &mut ProgramState,
    insn: &Insn,
    pager: &Rc<Pager>,
    mv_store: Option<&Rc<MvStore>>,
) -> Result<InsnFunctionStepResult> {
    let Insn::Blob { value, dest } = insn else {
        unreachable!("unexpected Insn {:?}", insn)
    };
    state.registers[*dest] = Register::Value(Value::Blob(value.clone()));
    state.pc += 1;
    Ok(InsnFunctionStepResult::Step)
}

pub fn op_row_data(
    program: &Program,
    state: &mut ProgramState,
    insn: &Insn,
    pager: &Rc<Pager>,
    mv_store: Option<&Rc<MvStore>>,
) -> Result<InsnFunctionStepResult> {
    let Insn::RowData { cursor_id, dest } = insn else {
        unreachable!("unexpected Insn {:?}", insn)
    };

    let record = {
        let mut cursor_ref =
            must_be_btree_cursor!(*cursor_id, program.cursor_ref, state, "RowData");
        let cursor = cursor_ref.as_btree_mut();
        let record_option = return_if_io!(cursor.record());

        let ret = record_option
            .ok_or_else(|| LimboError::InternalError("RowData: cursor has no record".to_string()))?
            .clone();
        ret
    };

    let reg = &mut state.registers[*dest];
    *reg = Register::Record(record);

    state.pc += 1;
    Ok(InsnFunctionStepResult::Step)
}

pub fn op_row_id(
    program: &Program,
    state: &mut ProgramState,
    insn: &Insn,
    pager: &Rc<Pager>,
    mv_store: Option<&Rc<MvStore>>,
) -> Result<InsnFunctionStepResult> {
    let Insn::RowId { cursor_id, dest } = insn else {
        unreachable!("unexpected Insn {:?}", insn)
    };
    if let Some((index_cursor_id, table_cursor_id)) = state.deferred_seeks[*cursor_id].take() {
        let deferred_seek = 'd: {
            let rowid = {
                let mut index_cursor = state.get_cursor(index_cursor_id);
                let index_cursor = index_cursor.as_btree_mut();
                let record = match index_cursor.record()? {
                    CursorResult::IO => {
                        break 'd Some((index_cursor_id, table_cursor_id));
                    }
                    CursorResult::Ok(record) => record,
                };
                let record = record.as_ref().unwrap();
                let rowid = record.get_values().last().unwrap();
                match rowid {
                    RefValue::Integer(rowid) => *rowid,
                    _ => unreachable!(),
                }
            };
            let mut table_cursor = state.get_cursor(table_cursor_id);
            let table_cursor = table_cursor.as_btree_mut();
            match table_cursor.seek(SeekKey::TableRowId(rowid), SeekOp::GE { eq_only: true })? {
                CursorResult::Ok(_) => None,
                CursorResult::IO => Some((index_cursor_id, table_cursor_id)),
            }
        };
        if let Some(deferred_seek) = deferred_seek {
            state.deferred_seeks[*cursor_id] = Some(deferred_seek);
            return Ok(InsnFunctionStepResult::IO);
        }
    }
    let mut cursors = state.cursors.borrow_mut();
    if let Some(Cursor::BTree(btree_cursor)) = cursors.get_mut(*cursor_id).unwrap() {
        if let Some(ref rowid) = return_if_io!(btree_cursor.rowid()) {
            state.registers[*dest] = Register::Value(Value::Integer(*rowid as i64));
        } else {
            state.registers[*dest] = Register::Value(Value::Null);
        }
    } else if let Some(Cursor::Virtual(virtual_cursor)) = cursors.get_mut(*cursor_id).unwrap() {
        let rowid = virtual_cursor.rowid();
        if rowid != 0 {
            state.registers[*dest] = Register::Value(Value::Integer(rowid));
        } else {
            state.registers[*dest] = Register::Value(Value::Null);
        }
    } else {
        return Err(LimboError::InternalError(
            "RowId: cursor is not a table or virtual cursor".to_string(),
        ));
    }
    state.pc += 1;
    Ok(InsnFunctionStepResult::Step)
}

pub fn op_idx_row_id(
    program: &Program,
    state: &mut ProgramState,
    insn: &Insn,
    pager: &Rc<Pager>,
    mv_store: Option<&Rc<MvStore>>,
) -> Result<InsnFunctionStepResult> {
    let Insn::IdxRowId { cursor_id, dest } = insn else {
        unreachable!("unexpected Insn {:?}", insn)
    };
    let mut cursors = state.cursors.borrow_mut();
    let cursor = cursors.get_mut(*cursor_id).unwrap().as_mut().unwrap();
    let cursor = cursor.as_btree_mut();
    let rowid = return_if_io!(cursor.rowid());
    state.registers[*dest] = match rowid {
        Some(rowid) => Register::Value(Value::Integer(rowid as i64)),
        None => Register::Value(Value::Null),
    };
    state.pc += 1;
    Ok(InsnFunctionStepResult::Step)
}

pub fn op_seek_rowid(
    program: &Program,
    state: &mut ProgramState,
    insn: &Insn,
    pager: &Rc<Pager>,
    mv_store: Option<&Rc<MvStore>>,
) -> Result<InsnFunctionStepResult> {
    let Insn::SeekRowid {
        cursor_id,
        src_reg,
        target_pc,
    } = insn
    else {
        unreachable!("unexpected Insn {:?}", insn)
    };
    assert!(target_pc.is_offset());
    let pc = {
        let mut cursor = state.get_cursor(*cursor_id);
        let cursor = cursor.as_btree_mut();
        let rowid = match state.registers[*src_reg].get_owned_value() {
            Value::Integer(rowid) => Some(*rowid),
            Value::Null => None,
            // For non-integer values try to apply affinity and convert them to integer.
            other => {
                let mut temp_reg = Register::Value(other.clone());
                let converted = apply_affinity_char(&mut temp_reg, Affinity::Numeric);
                if converted {
                    match temp_reg.get_owned_value() {
                        Value::Integer(i) => Some(*i),
                        Value::Float(f) => Some(*f as i64),
                        _ => unreachable!("apply_affinity_char with Numeric should produce an integer if it returns true"),
                    }
                } else {
                    None
                }
            }
        };

        match rowid {
            Some(rowid) => {
                let found = return_if_io!(
                    cursor.seek(SeekKey::TableRowId(rowid), SeekOp::GE { eq_only: true })
                );
                if !found {
                    target_pc.to_offset_int()
                } else {
                    state.pc + 1
                }
            }
            None => target_pc.to_offset_int(),
        }
    };
    state.pc = pc;
    Ok(InsnFunctionStepResult::Step)
}

pub fn op_deferred_seek(
    program: &Program,
    state: &mut ProgramState,
    insn: &Insn,
    pager: &Rc<Pager>,
    mv_store: Option<&Rc<MvStore>>,
) -> Result<InsnFunctionStepResult> {
    let Insn::DeferredSeek {
        index_cursor_id,
        table_cursor_id,
    } = insn
    else {
        unreachable!("unexpected Insn {:?}", insn)
    };
    state.deferred_seeks[*table_cursor_id] = Some((*index_cursor_id, *table_cursor_id));
    state.pc += 1;
    Ok(InsnFunctionStepResult::Step)
}

pub fn op_seek(
    program: &Program,
    state: &mut ProgramState,
    insn: &Insn,
    pager: &Rc<Pager>,
    mv_store: Option<&Rc<MvStore>>,
) -> Result<InsnFunctionStepResult> {
    let (Insn::SeekGE {
        cursor_id,
        start_reg,
        num_regs,
        target_pc,
        is_index,
        ..
    }
    | Insn::SeekGT {
        cursor_id,
        start_reg,
        num_regs,
        target_pc,
        is_index,
    }
    | Insn::SeekLE {
        cursor_id,
        start_reg,
        num_regs,
        target_pc,
        is_index,
        ..
    }
    | Insn::SeekLT {
        cursor_id,
        start_reg,
        num_regs,
        target_pc,
        is_index,
    }) = insn
    else {
        unreachable!("unexpected Insn {:?}", insn)
    };
    assert!(
        target_pc.is_offset(),
        "target_pc should be an offset, is: {:?}",
        target_pc
    );
    let eq_only = match insn {
        Insn::SeekGE { eq_only, .. } | Insn::SeekLE { eq_only, .. } => *eq_only,
        _ => false,
    };
    let op = match insn {
        Insn::SeekGE { eq_only, .. } => SeekOp::GE { eq_only: *eq_only },
        Insn::SeekGT { .. } => SeekOp::GT,
        Insn::SeekLE { eq_only, .. } => SeekOp::LE { eq_only: *eq_only },
        Insn::SeekLT { .. } => SeekOp::LT,
        _ => unreachable!("unexpected Insn {:?}", insn),
    };
    let op_name = match op {
        SeekOp::GE { .. } => "SeekGE",
        SeekOp::GT => "SeekGT",
        SeekOp::LE { .. } => "SeekLE",
        SeekOp::LT => "SeekLT",
    };
    if *is_index {
        let found = {
            let mut cursor = state.get_cursor(*cursor_id);
            let cursor = cursor.as_btree_mut();
            let record_from_regs = make_record(&state.registers, start_reg, num_regs);
            let found = return_if_io!(cursor.seek(SeekKey::IndexKey(&record_from_regs), op));
            found
        };
        if !found {
            state.pc = target_pc.to_offset_int();
        } else {
            state.pc += 1;
        }
    } else {
        let pc = {
            let original_value = state.registers[*start_reg].get_owned_value().clone();
            let mut temp_value = original_value.clone();

            let conversion_successful = if matches!(temp_value, Value::Text(_)) {
                let mut temp_reg = Register::Value(temp_value);
                let converted = apply_numeric_affinity(&mut temp_reg, false);
                temp_value = temp_reg.get_owned_value().clone();
                converted
            } else {
                true // Non-text values don't need conversion
            };

            let int_key = extract_int_value(&temp_value);
            let lost_precision = !conversion_successful || !matches!(temp_value, Value::Integer(_));
            let actual_op = if lost_precision {
                match &temp_value {
                    Value::Float(f) => {
                        let int_key_as_float = int_key as f64;
                        let c = if int_key_as_float > *f {
                            1
                        } else if int_key_as_float < *f {
                            -1
                        } else {
                            0
                        };

                        if c > 0 {
                            // If approximation is larger than actual search term
                            match op {
                                SeekOp::GT => SeekOp::GE { eq_only: false }, // (x > 4.9) -> (x >= 5)
                                SeekOp::LE { .. } => SeekOp::LT, // (x <= 4.9) -> (x < 5)
                                other => other,
                            }
                        } else if c < 0 {
                            // If approximation is smaller than actual search term
                            match op {
                                SeekOp::LT => SeekOp::LE { eq_only: false }, // (x < 5.1) -> (x <= 5)
                                SeekOp::GE { .. } => SeekOp::GT, // (x >= 5.1) -> (x > 5)
                                other => other,
                            }
                        } else {
                            op
                        }
                    }
                    Value::Text(_) | Value::Blob(_) => {
                        match op {
                            SeekOp::GT | SeekOp::GE { .. } => {
                                // No integers are > or >= non-numeric text, jump to target (empty result)
                                state.pc = target_pc.to_offset_int();
                                return Ok(InsnFunctionStepResult::Step);
                            }
                            SeekOp::LT | SeekOp::LE { .. } => {
                                // All integers are < or <= non-numeric text
                                // Move to last position and then use the normal seek logic
                                {
                                    let mut cursor = state.get_cursor(*cursor_id);
                                    let cursor = cursor.as_btree_mut();
                                    return_if_io!(cursor.last());
                                }
                                state.pc += 1;
                                return Ok(InsnFunctionStepResult::Step);
                            }
                        }
                    }
                    _ => op,
                }
            } else {
                op
            };

            let rowid = if matches!(original_value, Value::Null) {
                match actual_op {
                    SeekOp::GE { .. } | SeekOp::GT => {
                        state.pc = target_pc.to_offset_int();
                        return Ok(InsnFunctionStepResult::Step);
                    }
                    SeekOp::LE { .. } | SeekOp::LT => {
                        // No integers are < NULL, so jump to target
                        state.pc = target_pc.to_offset_int();
                        return Ok(InsnFunctionStepResult::Step);
                    }
                }
            } else {
                int_key
            };
            let mut cursor = state.get_cursor(*cursor_id);
            let cursor = cursor.as_btree_mut();
            let found = return_if_io!(cursor.seek(SeekKey::TableRowId(rowid), actual_op));

            if !found {
                target_pc.to_offset_int()
            } else {
                state.pc + 1
            }
        };
        state.pc = pc;
    }
    Ok(InsnFunctionStepResult::Step)
}

pub fn op_idx_ge(
    program: &Program,
    state: &mut ProgramState,
    insn: &Insn,
    pager: &Rc<Pager>,
    mv_store: Option<&Rc<MvStore>>,
) -> Result<InsnFunctionStepResult> {
    let Insn::IdxGE {
        cursor_id,
        start_reg,
        num_regs,
        target_pc,
    } = insn
    else {
        unreachable!("unexpected Insn {:?}", insn)
    };
    assert!(target_pc.is_offset());
    let pc = {
        let mut cursor = state.get_cursor(*cursor_id);
        let cursor = cursor.as_btree_mut();
        let record_from_regs = make_record(&state.registers, start_reg, num_regs);
        let pc = if let Some(idx_record) = return_if_io!(cursor.record()) {
            // Compare against the same number of values
            let idx_values = idx_record.get_values();
            let idx_values = &idx_values[..record_from_regs.len()];
            let record_values = record_from_regs.get_values();
            let ord = compare_immutable(
                &idx_values,
                &record_values,
                cursor.key_sort_order(),
                cursor.collations(),
            );
            if ord.is_ge() {
                target_pc.to_offset_int()
            } else {
                state.pc + 1
            }
        } else {
            target_pc.to_offset_int()
        };
        pc
    };
    state.pc = pc;
    Ok(InsnFunctionStepResult::Step)
}

pub fn op_seek_end(
    program: &Program,
    state: &mut ProgramState,
    insn: &Insn,
    pager: &Rc<Pager>,
    mv_store: Option<&Rc<MvStore>>,
) -> Result<InsnFunctionStepResult> {
    if let Insn::SeekEnd { cursor_id } = *insn {
        let mut cursor = state.get_cursor(cursor_id);
        let cursor = cursor.as_btree_mut();
        return_if_io!(cursor.seek_end());
    } else {
        unreachable!("unexpected Insn {:?}", insn)
    }
    state.pc += 1;
    Ok(InsnFunctionStepResult::Step)
}

pub fn op_idx_le(
    program: &Program,
    state: &mut ProgramState,
    insn: &Insn,
    pager: &Rc<Pager>,
    mv_store: Option<&Rc<MvStore>>,
) -> Result<InsnFunctionStepResult> {
    let Insn::IdxLE {
        cursor_id,
        start_reg,
        num_regs,
        target_pc,
    } = insn
    else {
        unreachable!("unexpected Insn {:?}", insn)
    };
    assert!(target_pc.is_offset());
    let pc = {
        let mut cursor = state.get_cursor(*cursor_id);
        let cursor = cursor.as_btree_mut();
        let record_from_regs = make_record(&state.registers, start_reg, num_regs);
        let pc = if let Some(ref idx_record) = return_if_io!(cursor.record()) {
            // Compare against the same number of values
            let idx_values = idx_record.get_values();
            let idx_values = &idx_values[..record_from_regs.len()];
            let record_values = record_from_regs.get_values();
            let ord = compare_immutable(
                &idx_values,
                &record_values,
                cursor.key_sort_order(),
                cursor.collations(),
            );
            if ord.is_le() {
                target_pc.to_offset_int()
            } else {
                state.pc + 1
            }
        } else {
            target_pc.to_offset_int()
        };
        pc
    };
    state.pc = pc;
    Ok(InsnFunctionStepResult::Step)
}

pub fn op_idx_gt(
    program: &Program,
    state: &mut ProgramState,
    insn: &Insn,
    pager: &Rc<Pager>,
    mv_store: Option<&Rc<MvStore>>,
) -> Result<InsnFunctionStepResult> {
    let Insn::IdxGT {
        cursor_id,
        start_reg,
        num_regs,
        target_pc,
    } = insn
    else {
        unreachable!("unexpected Insn {:?}", insn)
    };
    assert!(target_pc.is_offset());
    let pc = {
        let mut cursor = state.get_cursor(*cursor_id);
        let cursor = cursor.as_btree_mut();
        let record_from_regs = make_record(&state.registers, start_reg, num_regs);
        let pc = if let Some(ref idx_record) = return_if_io!(cursor.record()) {
            // Compare against the same number of values
            let idx_values = idx_record.get_values();
            let idx_values = &idx_values[..record_from_regs.len()];
            let record_values = record_from_regs.get_values();
            let ord = compare_immutable(
                &idx_values,
                &record_values,
                cursor.key_sort_order(),
                cursor.collations(),
            );
            if ord.is_gt() {
                target_pc.to_offset_int()
            } else {
                state.pc + 1
            }
        } else {
            target_pc.to_offset_int()
        };
        pc
    };
    state.pc = pc;
    Ok(InsnFunctionStepResult::Step)
}

pub fn op_idx_lt(
    program: &Program,
    state: &mut ProgramState,
    insn: &Insn,
    pager: &Rc<Pager>,
    mv_store: Option<&Rc<MvStore>>,
) -> Result<InsnFunctionStepResult> {
    let Insn::IdxLT {
        cursor_id,
        start_reg,
        num_regs,
        target_pc,
    } = insn
    else {
        unreachable!("unexpected Insn {:?}", insn)
    };
    assert!(target_pc.is_offset());
    let pc = {
        let mut cursor = state.get_cursor(*cursor_id);
        let cursor = cursor.as_btree_mut();
        let record_from_regs = make_record(&state.registers, start_reg, num_regs);
        let pc = if let Some(ref idx_record) = return_if_io!(cursor.record()) {
            // Compare against the same number of values
            let idx_values = idx_record.get_values();
            let idx_values = &idx_values[..record_from_regs.len()];
            let record_values = record_from_regs.get_values();
            let ord = compare_immutable(
                &idx_values,
                &record_values,
                cursor.key_sort_order(),
                cursor.collations(),
            );
            if ord.is_lt() {
                target_pc.to_offset_int()
            } else {
                state.pc + 1
            }
        } else {
            target_pc.to_offset_int()
        };
        pc
    };
    state.pc = pc;
    Ok(InsnFunctionStepResult::Step)
}

pub fn op_decr_jump_zero(
    program: &Program,
    state: &mut ProgramState,
    insn: &Insn,
    pager: &Rc<Pager>,
    mv_store: Option<&Rc<MvStore>>,
) -> Result<InsnFunctionStepResult> {
    let Insn::DecrJumpZero { reg, target_pc } = insn else {
        unreachable!("unexpected Insn {:?}", insn)
    };
    assert!(target_pc.is_offset());
    match state.registers[*reg].get_owned_value() {
        Value::Integer(n) => {
            let n = n - 1;
            state.registers[*reg] = Register::Value(Value::Integer(n));
            if n == 0 {
                state.pc = target_pc.to_offset_int();
            } else {
                state.pc += 1;
            }
        }
        _ => unreachable!("DecrJumpZero on non-integer register"),
    }
    Ok(InsnFunctionStepResult::Step)
}

pub fn op_agg_step(
    program: &Program,
    state: &mut ProgramState,
    insn: &Insn,
    pager: &Rc<Pager>,
    mv_store: Option<&Rc<MvStore>>,
) -> Result<InsnFunctionStepResult> {
    let Insn::AggStep {
        acc_reg,
        col,
        delimiter,
        func,
    } = insn
    else {
        unreachable!("unexpected Insn {:?}", insn)
    };
    if let Register::Value(Value::Null) = state.registers[*acc_reg] {
        state.registers[*acc_reg] = match func {
            AggFunc::Avg => {
                Register::Aggregate(AggContext::Avg(Value::Float(0.0), Value::Integer(0)))
            }
            AggFunc::Sum => Register::Aggregate(AggContext::Sum(Value::Null)),
            AggFunc::Total => {
                // The result of total() is always a floating point value.
                // No overflow error is ever raised if any prior input was a floating point value.
                // Total() never throws an integer overflow.
                Register::Aggregate(AggContext::Sum(Value::Float(0.0)))
            }
            AggFunc::Count | AggFunc::Count0 => {
                Register::Aggregate(AggContext::Count(Value::Integer(0)))
            }
            AggFunc::Max => {
                let col = state.registers[*col].get_owned_value();
                match col {
                    Value::Integer(_) => Register::Aggregate(AggContext::Max(None)),
                    Value::Float(_) => Register::Aggregate(AggContext::Max(None)),
                    Value::Text(_) => Register::Aggregate(AggContext::Max(None)),
                    _ => {
                        unreachable!();
                    }
                }
            }
            AggFunc::Min => {
                let col = state.registers[*col].get_owned_value();
                match col {
                    Value::Integer(_) => Register::Aggregate(AggContext::Min(None)),
                    Value::Float(_) => Register::Aggregate(AggContext::Min(None)),
                    Value::Text(_) => Register::Aggregate(AggContext::Min(None)),
                    _ => {
                        unreachable!();
                    }
                }
            }
            AggFunc::GroupConcat | AggFunc::StringAgg => {
                Register::Aggregate(AggContext::GroupConcat(Value::build_text("")))
            }
            #[cfg(feature = "json")]
            AggFunc::JsonGroupArray | AggFunc::JsonbGroupArray => {
                Register::Aggregate(AggContext::GroupConcat(Value::Blob(vec![])))
            }
            #[cfg(feature = "json")]
            AggFunc::JsonGroupObject | AggFunc::JsonbGroupObject => {
                Register::Aggregate(AggContext::GroupConcat(Value::Blob(vec![])))
            }
            AggFunc::External(func) => match func.as_ref() {
                ExtFunc::Aggregate {
                    init,
                    step,
                    finalize,
                    argc,
                } => Register::Aggregate(AggContext::External(ExternalAggState {
                    state: unsafe { (init)() },
                    argc: *argc,
                    step_fn: *step,
                    finalize_fn: *finalize,
                    finalized_value: None,
                })),
                _ => unreachable!("scalar function called in aggregate context"),
            },
        };
    }
    match func {
        AggFunc::Avg => {
            let col = state.registers[*col].clone();
            let Register::Aggregate(agg) = state.registers[*acc_reg].borrow_mut() else {
                panic!(
                    "Unexpected value {:?} in AggStep at register {}",
                    state.registers[*acc_reg], *acc_reg
                );
            };
            let AggContext::Avg(acc, count) = agg.borrow_mut() else {
                unreachable!();
            };
            *acc = acc.exec_add(col.get_owned_value());
            *count += 1;
        }
        AggFunc::Sum | AggFunc::Total => {
            let col = state.registers[*col].clone();
            let Register::Aggregate(agg) = state.registers[*acc_reg].borrow_mut() else {
                panic!(
                    "Unexpected value {:?} at register {:?} in AggStep",
                    state.registers[*acc_reg], *acc_reg
                );
            };
            let AggContext::Sum(acc) = agg.borrow_mut() else {
                unreachable!();
            };
            match col {
                Register::Value(owned_value) => {
                    *acc += owned_value;
                }
                _ => unreachable!(),
            }
        }
        AggFunc::Count | AggFunc::Count0 => {
            let col = state.registers[*col].get_owned_value().clone();
            if matches!(&state.registers[*acc_reg], Register::Value(Value::Null)) {
                state.registers[*acc_reg] =
                    Register::Aggregate(AggContext::Count(Value::Integer(0)));
            }
            let Register::Aggregate(agg) = state.registers[*acc_reg].borrow_mut() else {
                panic!(
                    "Unexpected value {:?} in AggStep at register {}",
                    state.registers[*acc_reg], *acc_reg
                );
            };
            let AggContext::Count(count) = agg.borrow_mut() else {
                unreachable!();
            };

            if !(matches!(func, AggFunc::Count) && matches!(col, Value::Null)) {
                *count += 1;
            };
        }
        AggFunc::Max => {
            let col = state.registers[*col].clone();
            let Register::Aggregate(agg) = state.registers[*acc_reg].borrow_mut() else {
                panic!(
                    "Unexpected value {:?} in AggStep at register {}",
                    state.registers[*acc_reg], *acc_reg
                );
            };
            let AggContext::Max(acc) = agg.borrow_mut() else {
                unreachable!();
            };

            match (acc.as_mut(), col.get_owned_value()) {
                (None, value) => {
                    *acc = Some(value.clone());
                }
                (Some(Value::Integer(ref mut current_max)), Value::Integer(value)) => {
                    if *value > *current_max {
                        *current_max = value.clone();
                    }
                }
                (Some(Value::Float(ref mut current_max)), Value::Float(value)) => {
                    if *value > *current_max {
                        *current_max = *value;
                    }
                }
                (Some(Value::Text(ref mut current_max)), Value::Text(value)) => {
                    if value.value > current_max.value {
                        *current_max = value.clone();
                    }
                }
                _ => {
                    eprintln!("Unexpected types in max aggregation");
                }
            }
        }
        AggFunc::Min => {
            let col = state.registers[*col].clone();
            let Register::Aggregate(agg) = state.registers[*acc_reg].borrow_mut() else {
                panic!(
                    "Unexpected value {:?} in AggStep",
                    state.registers[*acc_reg]
                );
            };
            let AggContext::Min(acc) = agg.borrow_mut() else {
                unreachable!();
            };

            match (acc.as_mut(), col.get_owned_value()) {
                (None, value) => {
                    *acc.borrow_mut() = Some(value.clone());
                }
                (Some(Value::Integer(ref mut current_min)), Value::Integer(value)) => {
                    if *value < *current_min {
                        *current_min = *value;
                    }
                }
                (Some(Value::Float(ref mut current_min)), Value::Float(value)) => {
                    if *value < *current_min {
                        *current_min = *value;
                    }
                }
                (Some(Value::Text(ref mut current_min)), Value::Text(text)) => {
                    if text.value < current_min.value {
                        *current_min = text.clone();
                    }
                }
                _ => {
                    eprintln!("Unexpected types in min aggregation");
                }
            }
        }
        AggFunc::GroupConcat | AggFunc::StringAgg => {
            let col = state.registers[*col].get_owned_value().clone();
            let delimiter = state.registers[*delimiter].clone();
            let Register::Aggregate(agg) = state.registers[*acc_reg].borrow_mut() else {
                unreachable!();
            };
            let AggContext::GroupConcat(acc) = agg.borrow_mut() else {
                unreachable!();
            };
            if acc.to_string().is_empty() {
                *acc = col;
            } else {
                match delimiter {
                    Register::Value(owned_value) => {
                        *acc += owned_value;
                    }
                    _ => unreachable!(),
                }
                *acc += col;
            }
        }
        #[cfg(feature = "json")]
        AggFunc::JsonGroupObject | AggFunc::JsonbGroupObject => {
            let key = state.registers[*col].clone();
            let value = state.registers[*delimiter].clone();
            let Register::Aggregate(agg) = state.registers[*acc_reg].borrow_mut() else {
                unreachable!();
            };
            let AggContext::GroupConcat(acc) = agg.borrow_mut() else {
                unreachable!();
            };

            let mut key_vec = convert_dbtype_to_raw_jsonb(&key.get_owned_value())?;
            let mut val_vec = convert_dbtype_to_raw_jsonb(&value.get_owned_value())?;

            match acc {
                Value::Blob(vec) => {
                    if vec.is_empty() {
                        // bits for obj header
                        vec.push(12);
                        vec.append(&mut key_vec);
                        vec.append(&mut val_vec);
                    } else {
                        vec.append(&mut key_vec);
                        vec.append(&mut val_vec);
                    }
                }
                _ => unreachable!(),
            };
        }
        #[cfg(feature = "json")]
        AggFunc::JsonGroupArray | AggFunc::JsonbGroupArray => {
            let col = state.registers[*col].clone();
            let Register::Aggregate(agg) = state.registers[*acc_reg].borrow_mut() else {
                unreachable!();
            };
            let AggContext::GroupConcat(acc) = agg.borrow_mut() else {
                unreachable!();
            };

            let mut data = convert_dbtype_to_raw_jsonb(&col.get_owned_value())?;
            match acc {
                Value::Blob(vec) => {
                    if vec.is_empty() {
                        vec.push(11);
                        vec.append(&mut data)
                    } else {
                        vec.append(&mut data);
                    }
                }
                _ => unreachable!(),
            };
        }
        AggFunc::External(_) => {
            let (step_fn, state_ptr, argc) = {
                let Register::Aggregate(agg) = &state.registers[*acc_reg] else {
                    unreachable!();
                };
                let AggContext::External(agg_state) = agg else {
                    unreachable!();
                };
                (agg_state.step_fn, agg_state.state, agg_state.argc)
            };
            if argc == 0 {
                unsafe { step_fn(state_ptr, 0, std::ptr::null()) };
            } else {
                let register_slice = &state.registers[*col..*col + argc];
                let mut ext_values: Vec<ExtValue> = Vec::with_capacity(argc);
                for ov in register_slice.iter() {
                    ext_values.push(ov.get_owned_value().to_ffi());
                }
                let argv_ptr = ext_values.as_ptr();
                unsafe { step_fn(state_ptr, argc as i32, argv_ptr) };
                for ext_value in ext_values {
                    unsafe { ext_value.__free_internal_type() };
                }
            }
        }
    };
    state.pc += 1;
    Ok(InsnFunctionStepResult::Step)
}

pub fn op_agg_final(
    program: &Program,
    state: &mut ProgramState,
    insn: &Insn,
    pager: &Rc<Pager>,
    mv_store: Option<&Rc<MvStore>>,
) -> Result<InsnFunctionStepResult> {
    let Insn::AggFinal { register, func } = insn else {
        unreachable!("unexpected Insn {:?}", insn)
    };
    match state.registers[*register].borrow_mut() {
        Register::Aggregate(agg) => match func {
            AggFunc::Avg => {
                let AggContext::Avg(acc, count) = agg.borrow_mut() else {
                    unreachable!();
                };
                *acc /= count.clone();
                state.registers[*register] = Register::Value(acc.clone());
            }
            AggFunc::Sum | AggFunc::Total => {
                let AggContext::Sum(acc) = agg.borrow_mut() else {
                    unreachable!();
                };
                let value = match acc {
                    Value::Integer(i) => Value::Integer(*i),
                    Value::Float(f) => Value::Float(*f),
                    _ => Value::Float(0.0),
                };
                state.registers[*register] = Register::Value(value);
            }
            AggFunc::Count | AggFunc::Count0 => {
                let AggContext::Count(count) = agg.borrow_mut() else {
                    unreachable!();
                };
                state.registers[*register] = Register::Value(count.clone());
            }
            AggFunc::Max => {
                let AggContext::Max(acc) = agg.borrow_mut() else {
                    unreachable!();
                };
                match acc {
                    Some(value) => state.registers[*register] = Register::Value(value.clone()),
                    None => state.registers[*register] = Register::Value(Value::Null),
                }
            }
            AggFunc::Min => {
                let AggContext::Min(acc) = agg.borrow_mut() else {
                    unreachable!();
                };
                match acc {
                    Some(value) => state.registers[*register] = Register::Value(value.clone()),
                    None => state.registers[*register] = Register::Value(Value::Null),
                }
            }
            AggFunc::GroupConcat | AggFunc::StringAgg => {
                let AggContext::GroupConcat(acc) = agg.borrow_mut() else {
                    unreachable!();
                };
                state.registers[*register] = Register::Value(acc.clone());
            }
            #[cfg(feature = "json")]
            AggFunc::JsonGroupObject => {
                let AggContext::GroupConcat(acc) = agg.borrow_mut() else {
                    unreachable!();
                };
                let data = acc.to_blob().expect("Should be blob");
                state.registers[*register] = Register::Value(json_from_raw_bytes_agg(data, false)?);
            }
            #[cfg(feature = "json")]
            AggFunc::JsonbGroupObject => {
                let AggContext::GroupConcat(acc) = agg.borrow_mut() else {
                    unreachable!();
                };
                let data = acc.to_blob().expect("Should be blob");
                state.registers[*register] = Register::Value(json_from_raw_bytes_agg(data, true)?);
            }
            #[cfg(feature = "json")]
            AggFunc::JsonGroupArray => {
                let AggContext::GroupConcat(acc) = agg.borrow_mut() else {
                    unreachable!();
                };
                let data = acc.to_blob().expect("Should be blob");
                state.registers[*register] = Register::Value(json_from_raw_bytes_agg(data, false)?);
            }
            #[cfg(feature = "json")]
            AggFunc::JsonbGroupArray => {
                let AggContext::GroupConcat(acc) = agg.borrow_mut() else {
                    unreachable!();
                };
                let data = acc.to_blob().expect("Should be blob");
                state.registers[*register] = Register::Value(json_from_raw_bytes_agg(data, true)?);
            }
            AggFunc::External(_) => {
                agg.compute_external()?;
                let AggContext::External(agg_state) = agg else {
                    unreachable!();
                };
                match &agg_state.finalized_value {
                    Some(value) => state.registers[*register] = Register::Value(value.clone()),
                    None => state.registers[*register] = Register::Value(Value::Null),
                }
            }
        },
        Register::Value(Value::Null) => {
            // when the set is empty
            match func {
                AggFunc::Total => {
                    state.registers[*register] = Register::Value(Value::Float(0.0));
                }
                AggFunc::Count | AggFunc::Count0 => {
                    state.registers[*register] = Register::Value(Value::Integer(0));
                }
                _ => {}
            }
        }
        other => {
            panic!("Unexpected value {:?} in AggFinal", other);
        }
    };
    state.pc += 1;
    Ok(InsnFunctionStepResult::Step)
}

pub fn op_sorter_open(
    program: &Program,
    state: &mut ProgramState,
    insn: &Insn,
    pager: &Rc<Pager>,
    mv_store: Option<&Rc<MvStore>>,
) -> Result<InsnFunctionStepResult> {
    let Insn::SorterOpen {
        cursor_id,
        columns: _,
        order,
        collations,
    } = insn
    else {
        unreachable!("unexpected Insn {:?}", insn)
    };
    let cursor = Sorter::new(
        order,
        collations
            .iter()
            .map(|collation| collation.unwrap_or_default())
            .collect(),
    );
    let mut cursors = state.cursors.borrow_mut();
    cursors
        .get_mut(*cursor_id)
        .unwrap()
        .replace(Cursor::new_sorter(cursor));
    state.pc += 1;
    Ok(InsnFunctionStepResult::Step)
}

pub fn op_sorter_data(
    program: &Program,
    state: &mut ProgramState,
    insn: &Insn,
    pager: &Rc<Pager>,
    mv_store: Option<&Rc<MvStore>>,
) -> Result<InsnFunctionStepResult> {
    let Insn::SorterData {
        cursor_id,
        dest_reg,
        pseudo_cursor,
    } = insn
    else {
        unreachable!("unexpected Insn {:?}", insn)
    };
    let record = {
        let mut cursor = state.get_cursor(*cursor_id);
        let cursor = cursor.as_sorter_mut();
        cursor.record().map(|r| r.clone())
    };
    let record = match record {
        Some(record) => record,
        None => {
            state.pc += 1;
            return Ok(InsnFunctionStepResult::Step);
        }
    };
    state.registers[*dest_reg] = Register::Record(record.clone());
    {
        let mut pseudo_cursor = state.get_cursor(*pseudo_cursor);
        pseudo_cursor.as_pseudo_mut().insert(record);
    }
    state.pc += 1;
    Ok(InsnFunctionStepResult::Step)
}

pub fn op_sorter_insert(
    program: &Program,
    state: &mut ProgramState,
    insn: &Insn,
    pager: &Rc<Pager>,
    mv_store: Option<&Rc<MvStore>>,
) -> Result<InsnFunctionStepResult> {
    let Insn::SorterInsert {
        cursor_id,
        record_reg,
    } = insn
    else {
        unreachable!("unexpected Insn {:?}", insn)
    };
    {
        let mut cursor = state.get_cursor(*cursor_id);
        let cursor = cursor.as_sorter_mut();
        let record = match &state.registers[*record_reg] {
            Register::Record(record) => record,
            _ => unreachable!("SorterInsert on non-record register"),
        };
        cursor.insert(record);
    }
    state.pc += 1;
    Ok(InsnFunctionStepResult::Step)
}

pub fn op_sorter_sort(
    program: &Program,
    state: &mut ProgramState,
    insn: &Insn,
    pager: &Rc<Pager>,
    mv_store: Option<&Rc<MvStore>>,
) -> Result<InsnFunctionStepResult> {
    let Insn::SorterSort {
        cursor_id,
        pc_if_empty,
    } = insn
    else {
        unreachable!("unexpected Insn {:?}", insn)
    };
    let is_empty = {
        let mut cursor = state.get_cursor(*cursor_id);
        let cursor = cursor.as_sorter_mut();
        let is_empty = cursor.is_empty();
        if !is_empty {
            cursor.sort();
        }
        is_empty
    };
    if is_empty {
        state.pc = pc_if_empty.to_offset_int();
    } else {
        state.pc += 1;
    }
    Ok(InsnFunctionStepResult::Step)
}

pub fn op_sorter_next(
    program: &Program,
    state: &mut ProgramState,
    insn: &Insn,
    pager: &Rc<Pager>,
    mv_store: Option<&Rc<MvStore>>,
) -> Result<InsnFunctionStepResult> {
    let Insn::SorterNext {
        cursor_id,
        pc_if_next,
    } = insn
    else {
        unreachable!("unexpected Insn {:?}", insn)
    };
    assert!(pc_if_next.is_offset());
    let has_more = {
        let mut cursor = state.get_cursor(*cursor_id);
        let cursor = cursor.as_sorter_mut();
        cursor.next();
        cursor.has_more()
    };
    if has_more {
        state.pc = pc_if_next.to_offset_int();
    } else {
        state.pc += 1;
    }
    Ok(InsnFunctionStepResult::Step)
}

pub fn op_function(
    program: &Program,
    state: &mut ProgramState,
    insn: &Insn,
    pager: &Rc<Pager>,
    mv_store: Option<&Rc<MvStore>>,
) -> Result<InsnFunctionStepResult> {
    let Insn::Function {
        constant_mask,
        func,
        start_reg,
        dest,
    } = insn
    else {
        unreachable!("unexpected Insn {:?}", insn)
    };
    let arg_count = func.arg_count;

    match &func.func {
        #[cfg(feature = "json")]
        crate::function::Func::Json(json_func) => match json_func {
            JsonFunc::Json => {
                let json_value = &state.registers[*start_reg];
                let json_str = get_json(json_value.get_owned_value(), None);
                match json_str {
                    Ok(json) => state.registers[*dest] = Register::Value(json),
                    Err(e) => return Err(e),
                }
            }

            JsonFunc::Jsonb => {
                let json_value = &state.registers[*start_reg];
                let json_blob = jsonb(json_value.get_owned_value(), &state.json_cache);
                match json_blob {
                    Ok(json) => state.registers[*dest] = Register::Value(json),
                    Err(e) => return Err(e),
                }
            }

            JsonFunc::JsonArray
            | JsonFunc::JsonObject
            | JsonFunc::JsonbArray
            | JsonFunc::JsonbObject => {
                let reg_values = &state.registers[*start_reg..*start_reg + arg_count];

                let json_func = match json_func {
                    JsonFunc::JsonArray => json_array,
                    JsonFunc::JsonObject => json_object,
                    JsonFunc::JsonbArray => jsonb_array,
                    JsonFunc::JsonbObject => jsonb_object,
                    _ => unreachable!(),
                };
                let json_result = json_func(reg_values);

                match json_result {
                    Ok(json) => state.registers[*dest] = Register::Value(json),
                    Err(e) => return Err(e),
                }
            }
            JsonFunc::JsonExtract => {
                let result = match arg_count {
                    0 => Ok(Value::Null),
                    _ => {
                        let val = &state.registers[*start_reg];
                        let reg_values = &state.registers[*start_reg + 1..*start_reg + arg_count];

                        json_extract(val.get_owned_value(), reg_values, &state.json_cache)
                    }
                };

                match result {
                    Ok(json) => state.registers[*dest] = Register::Value(json),
                    Err(e) => return Err(e),
                }
            }
            JsonFunc::JsonbExtract => {
                let result = match arg_count {
                    0 => Ok(Value::Null),
                    _ => {
                        let val = &state.registers[*start_reg];
                        let reg_values = &state.registers[*start_reg + 1..*start_reg + arg_count];

                        jsonb_extract(val.get_owned_value(), reg_values, &state.json_cache)
                    }
                };

                match result {
                    Ok(json) => state.registers[*dest] = Register::Value(json),
                    Err(e) => return Err(e),
                }
            }

            JsonFunc::JsonArrowExtract | JsonFunc::JsonArrowShiftExtract => {
                assert_eq!(arg_count, 2);
                let json = &state.registers[*start_reg];
                let path = &state.registers[*start_reg + 1];
                let json_func = match json_func {
                    JsonFunc::JsonArrowExtract => json_arrow_extract,
                    JsonFunc::JsonArrowShiftExtract => json_arrow_shift_extract,
                    _ => unreachable!(),
                };
                let json_str = json_func(
                    json.get_owned_value(),
                    path.get_owned_value(),
                    &state.json_cache,
                );
                match json_str {
                    Ok(json) => state.registers[*dest] = Register::Value(json),
                    Err(e) => return Err(e),
                }
            }
            JsonFunc::JsonArrayLength | JsonFunc::JsonType => {
                let json_value = &state.registers[*start_reg];
                let path_value = if arg_count > 1 {
                    Some(&state.registers[*start_reg + 1])
                } else {
                    None
                };
                let func_result = match json_func {
                    JsonFunc::JsonArrayLength => json_array_length(
                        json_value.get_owned_value(),
                        path_value.map(|x| x.get_owned_value()),
                        &state.json_cache,
                    ),
                    JsonFunc::JsonType => json_type(
                        json_value.get_owned_value(),
                        path_value.map(|x| x.get_owned_value()),
                    ),
                    _ => unreachable!(),
                };

                match func_result {
                    Ok(result) => state.registers[*dest] = Register::Value(result),
                    Err(e) => return Err(e),
                }
            }
            JsonFunc::JsonErrorPosition => {
                let json_value = &state.registers[*start_reg];
                match json_error_position(json_value.get_owned_value()) {
                    Ok(pos) => state.registers[*dest] = Register::Value(pos),
                    Err(e) => return Err(e),
                }
            }
            JsonFunc::JsonValid => {
                let json_value = &state.registers[*start_reg];
                state.registers[*dest] =
                    Register::Value(is_json_valid(json_value.get_owned_value()));
            }
            JsonFunc::JsonPatch => {
                assert_eq!(arg_count, 2);
                assert!(*start_reg + 1 < state.registers.len());
                let target = &state.registers[*start_reg];
                let patch = &state.registers[*start_reg + 1];
                state.registers[*dest] = Register::Value(json_patch(
                    target.get_owned_value(),
                    patch.get_owned_value(),
                    &state.json_cache,
                )?);
            }
            JsonFunc::JsonbPatch => {
                assert_eq!(arg_count, 2);
                assert!(*start_reg + 1 < state.registers.len());
                let target = &state.registers[*start_reg];
                let patch = &state.registers[*start_reg + 1];
                state.registers[*dest] = Register::Value(jsonb_patch(
                    target.get_owned_value(),
                    patch.get_owned_value(),
                    &state.json_cache,
                )?);
            }
            JsonFunc::JsonRemove => {
                if let Ok(json) = json_remove(
                    &state.registers[*start_reg..*start_reg + arg_count],
                    &state.json_cache,
                ) {
                    state.registers[*dest] = Register::Value(json);
                } else {
                    state.registers[*dest] = Register::Value(Value::Null);
                }
            }
            JsonFunc::JsonbRemove => {
                if let Ok(json) = jsonb_remove(
                    &state.registers[*start_reg..*start_reg + arg_count],
                    &state.json_cache,
                ) {
                    state.registers[*dest] = Register::Value(json);
                } else {
                    state.registers[*dest] = Register::Value(Value::Null);
                }
            }
            JsonFunc::JsonReplace => {
                if let Ok(json) = json_replace(
                    &state.registers[*start_reg..*start_reg + arg_count],
                    &state.json_cache,
                ) {
                    state.registers[*dest] = Register::Value(json);
                } else {
                    state.registers[*dest] = Register::Value(Value::Null);
                }
            }
            JsonFunc::JsonbReplace => {
                if let Ok(json) = jsonb_replace(
                    &state.registers[*start_reg..*start_reg + arg_count],
                    &state.json_cache,
                ) {
                    state.registers[*dest] = Register::Value(json);
                } else {
                    state.registers[*dest] = Register::Value(Value::Null);
                }
            }
            JsonFunc::JsonInsert => {
                if let Ok(json) = json_insert(
                    &state.registers[*start_reg..*start_reg + arg_count],
                    &state.json_cache,
                ) {
                    state.registers[*dest] = Register::Value(json);
                } else {
                    state.registers[*dest] = Register::Value(Value::Null);
                }
            }
            JsonFunc::JsonbInsert => {
                if let Ok(json) = jsonb_insert(
                    &state.registers[*start_reg..*start_reg + arg_count],
                    &state.json_cache,
                ) {
                    state.registers[*dest] = Register::Value(json);
                } else {
                    state.registers[*dest] = Register::Value(Value::Null);
                }
            }
            JsonFunc::JsonPretty => {
                let json_value = &state.registers[*start_reg];
                let indent = if arg_count > 1 {
                    Some(&state.registers[*start_reg + 1])
                } else {
                    None
                };

                // Blob should be converted to Ascii in a lossy way
                // However, Rust strings uses utf-8
                // so the behavior at the moment is slightly different
                // To the way blobs are parsed here in SQLite.
                let indent = match indent {
                    Some(value) => match value.get_owned_value() {
                        Value::Text(text) => text.as_str(),
                        Value::Integer(val) => &val.to_string(),
                        Value::Float(val) => &val.to_string(),
                        Value::Blob(val) => &String::from_utf8_lossy(val),
                        _ => "    ",
                    },
                    // If the second argument is omitted or is NULL, then indentation is four spaces per level
                    None => "    ",
                };

                let json_str = get_json(json_value.get_owned_value(), Some(indent))?;
                state.registers[*dest] = Register::Value(json_str);
            }
            JsonFunc::JsonSet => {
                if arg_count % 2 == 0 {
                    bail_constraint_error!("json_set() needs an odd number of arguments")
                }
                let reg_values = &state.registers[*start_reg..*start_reg + arg_count];

                let json_result = json_set(reg_values, &state.json_cache);

                match json_result {
                    Ok(json) => state.registers[*dest] = Register::Value(json),
                    Err(e) => return Err(e),
                }
            }
            JsonFunc::JsonbSet => {
                if arg_count % 2 == 0 {
                    bail_constraint_error!("json_set() needs an odd number of arguments")
                }
                let reg_values = &state.registers[*start_reg..*start_reg + arg_count];

                let json_result = jsonb_set(reg_values, &state.json_cache);

                match json_result {
                    Ok(json) => state.registers[*dest] = Register::Value(json),
                    Err(e) => return Err(e),
                }
            }
            JsonFunc::JsonQuote => {
                let json_value = &state.registers[*start_reg];

                match json_quote(json_value.get_owned_value()) {
                    Ok(result) => state.registers[*dest] = Register::Value(result),
                    Err(e) => return Err(e),
                }
            }
        },
        crate::function::Func::Scalar(scalar_func) => match scalar_func {
            ScalarFunc::Cast => {
                assert_eq!(arg_count, 2);
                assert!(*start_reg + 1 < state.registers.len());
                let reg_value_argument = state.registers[*start_reg].clone();
                let Value::Text(reg_value_type) =
                    state.registers[*start_reg + 1].get_owned_value().clone()
                else {
                    unreachable!("Cast with non-text type");
                };
                let result = reg_value_argument
                    .get_owned_value()
                    .exec_cast(reg_value_type.as_str());
                state.registers[*dest] = Register::Value(result);
            }
            ScalarFunc::Changes => {
                let res = &program.connection.last_change;
                let changes = res.get();
                state.registers[*dest] = Register::Value(Value::Integer(changes));
            }
            ScalarFunc::Char => {
                let reg_values = &state.registers[*start_reg..*start_reg + arg_count];
                state.registers[*dest] = Register::Value(exec_char(reg_values));
            }
            ScalarFunc::Coalesce => {}
            ScalarFunc::Concat => {
                let reg_values = &state.registers[*start_reg..*start_reg + arg_count];
                let result = exec_concat_strings(reg_values);
                state.registers[*dest] = Register::Value(result);
            }
            ScalarFunc::ConcatWs => {
                let reg_values = &state.registers[*start_reg..*start_reg + arg_count];
                let result = exec_concat_ws(reg_values);
                state.registers[*dest] = Register::Value(result);
            }
            ScalarFunc::Glob => {
                let pattern = &state.registers[*start_reg];
                let text = &state.registers[*start_reg + 1];
                let result = match (pattern.get_owned_value(), text.get_owned_value()) {
                    (Value::Text(pattern), Value::Text(text)) => {
                        let cache = if *constant_mask > 0 {
                            Some(&mut state.regex_cache.glob)
                        } else {
                            None
                        };
                        Value::Integer(exec_glob(cache, pattern.as_str(), text.as_str()) as i64)
                    }
                    _ => {
                        unreachable!("Like on non-text registers");
                    }
                };
                state.registers[*dest] = Register::Value(result);
            }
            ScalarFunc::IfNull => {}
            ScalarFunc::Iif => {}
            ScalarFunc::Instr => {
                let reg_value = &state.registers[*start_reg];
                let pattern_value = &state.registers[*start_reg + 1];
                let result = reg_value
                    .get_owned_value()
                    .exec_instr(pattern_value.get_owned_value());
                state.registers[*dest] = Register::Value(result);
            }
            ScalarFunc::LastInsertRowid => {
                state.registers[*dest] =
                    Register::Value(Value::Integer(program.connection.last_insert_rowid() as i64));
            }
            ScalarFunc::Like => {
                let pattern = &state.registers[*start_reg];
                let match_expression = &state.registers[*start_reg + 1];

                let pattern = match pattern.get_owned_value() {
                    Value::Text(_) => pattern.get_owned_value(),
                    _ => &pattern.get_owned_value().exec_cast("TEXT"),
                };
                let match_expression = match match_expression.get_owned_value() {
                    Value::Text(_) => match_expression.get_owned_value(),
                    _ => &match_expression.get_owned_value().exec_cast("TEXT"),
                };

                let result = match (pattern, match_expression) {
                    (Value::Text(pattern), Value::Text(match_expression)) if arg_count == 3 => {
                        let escape = match construct_like_escape_arg(
                            state.registers[*start_reg + 2].get_owned_value(),
                        ) {
                            Ok(x) => x,
                            Err(e) => return Err(e),
                        };

                        Value::Integer(exec_like_with_escape(
                            pattern.as_str(),
                            match_expression.as_str(),
                            escape,
                        ) as i64)
                    }
                    (Value::Text(pattern), Value::Text(match_expression)) => {
                        let cache = if *constant_mask > 0 {
                            Some(&mut state.regex_cache.like)
                        } else {
                            None
                        };
                        Value::Integer(Value::exec_like(
                            cache,
                            pattern.as_str(),
                            match_expression.as_str(),
                        ) as i64)
                    }
                    (Value::Null, _) | (_, Value::Null) => Value::Null,
                    _ => {
                        unreachable!("Like failed");
                    }
                };

                state.registers[*dest] = Register::Value(result);
            }
            ScalarFunc::Abs
            | ScalarFunc::Lower
            | ScalarFunc::Upper
            | ScalarFunc::Length
            | ScalarFunc::OctetLength
            | ScalarFunc::Typeof
            | ScalarFunc::Unicode
            | ScalarFunc::Quote
            | ScalarFunc::RandomBlob
            | ScalarFunc::Sign
            | ScalarFunc::Soundex
            | ScalarFunc::ZeroBlob => {
                let reg_value = state.registers[*start_reg].borrow_mut().get_owned_value();
                let result = match scalar_func {
                    ScalarFunc::Sign => reg_value.exec_sign(),
                    ScalarFunc::Abs => Some(reg_value.exec_abs()?),
                    ScalarFunc::Lower => reg_value.exec_lower(),
                    ScalarFunc::Upper => reg_value.exec_upper(),
                    ScalarFunc::Length => Some(reg_value.exec_length()),
                    ScalarFunc::OctetLength => Some(reg_value.exec_octet_length()),
                    ScalarFunc::Typeof => Some(reg_value.exec_typeof()),
                    ScalarFunc::Unicode => Some(reg_value.exec_unicode()),
                    ScalarFunc::Quote => Some(reg_value.exec_quote()),
                    ScalarFunc::RandomBlob => Some(reg_value.exec_randomblob()),
                    ScalarFunc::ZeroBlob => Some(reg_value.exec_zeroblob()),
                    ScalarFunc::Soundex => Some(reg_value.exec_soundex()),
                    _ => unreachable!(),
                };
                state.registers[*dest] = Register::Value(result.unwrap_or(Value::Null));
            }
            ScalarFunc::Hex => {
                let reg_value = state.registers[*start_reg].borrow_mut();
                let result = reg_value.get_owned_value().exec_hex();
                state.registers[*dest] = Register::Value(result);
            }
            ScalarFunc::Unhex => {
                let reg_value = &state.registers[*start_reg];
                let ignored_chars = state.registers.get(*start_reg + 1);
                let result = reg_value
                    .get_owned_value()
                    .exec_unhex(ignored_chars.map(|x| x.get_owned_value()));
                state.registers[*dest] = Register::Value(result);
            }
            ScalarFunc::Random => {
                state.registers[*dest] = Register::Value(Value::exec_random());
            }
            ScalarFunc::Trim => {
                let reg_value = &state.registers[*start_reg];
                let pattern_value = if func.arg_count == 2 {
                    state.registers.get(*start_reg + 1)
                } else {
                    None
                };
                let result = reg_value
                    .get_owned_value()
                    .exec_trim(pattern_value.map(|x| x.get_owned_value()));
                state.registers[*dest] = Register::Value(result);
            }
            ScalarFunc::LTrim => {
                let reg_value = &state.registers[*start_reg];
                let pattern_value = if func.arg_count == 2 {
                    state.registers.get(*start_reg + 1)
                } else {
                    None
                };
                let result = reg_value
                    .get_owned_value()
                    .exec_ltrim(pattern_value.map(|x| x.get_owned_value()));
                state.registers[*dest] = Register::Value(result);
            }
            ScalarFunc::RTrim => {
                let reg_value = &state.registers[*start_reg];
                let pattern_value = if func.arg_count == 2 {
                    state.registers.get(*start_reg + 1)
                } else {
                    None
                };
                let result = reg_value
                    .get_owned_value()
                    .exec_rtrim(pattern_value.map(|x| x.get_owned_value()));
                state.registers[*dest] = Register::Value(result);
            }
            ScalarFunc::Round => {
                let reg_value = &state.registers[*start_reg];
                assert!(arg_count == 1 || arg_count == 2);
                let precision_value = if arg_count > 1 {
                    state.registers.get(*start_reg + 1)
                } else {
                    None
                };
                let result = reg_value
                    .get_owned_value()
                    .exec_round(precision_value.map(|x| x.get_owned_value()));
                state.registers[*dest] = Register::Value(result);
            }
            ScalarFunc::Min => {
                let reg_values = &state.registers[*start_reg..*start_reg + arg_count];
                state.registers[*dest] = Register::Value(Value::exec_min(
                    reg_values.iter().map(|v| v.get_owned_value()),
                ));
            }
            ScalarFunc::Max => {
                let reg_values = &state.registers[*start_reg..*start_reg + arg_count];
                state.registers[*dest] = Register::Value(Value::exec_max(
                    reg_values.iter().map(|v| v.get_owned_value()),
                ));
            }
            ScalarFunc::Nullif => {
                let first_value = &state.registers[*start_reg];
                let second_value = &state.registers[*start_reg + 1];
                state.registers[*dest] = Register::Value(Value::exec_nullif(
                    first_value.get_owned_value(),
                    second_value.get_owned_value(),
                ));
            }
            ScalarFunc::Substr | ScalarFunc::Substring => {
                let str_value = &state.registers[*start_reg];
                let start_value = &state.registers[*start_reg + 1];
                let length_value = if func.arg_count == 3 {
                    Some(&state.registers[*start_reg + 2])
                } else {
                    None
                };
                let result = Value::exec_substring(
                    str_value.get_owned_value(),
                    start_value.get_owned_value(),
                    length_value.map(|x| x.get_owned_value()),
                );
                state.registers[*dest] = Register::Value(result);
            }
            ScalarFunc::Date => {
                let result = exec_date(&state.registers[*start_reg..*start_reg + arg_count]);
                state.registers[*dest] = Register::Value(result);
            }
            ScalarFunc::Time => {
                let values = &state.registers[*start_reg..*start_reg + arg_count];
                let result = exec_time(values);
                state.registers[*dest] = Register::Value(result);
            }
            ScalarFunc::TimeDiff => {
                if arg_count != 2 {
                    state.registers[*dest] = Register::Value(Value::Null);
                } else {
                    let start = state.registers[*start_reg].get_owned_value().clone();
                    let end = state.registers[*start_reg + 1].get_owned_value().clone();

                    let result = crate::functions::datetime::exec_timediff(&[
                        Register::Value(start),
                        Register::Value(end),
                    ]);

                    state.registers[*dest] = Register::Value(result);
                }
            }
            ScalarFunc::TotalChanges => {
                let res = &program.connection.total_changes;
                let total_changes = res.get();
                state.registers[*dest] = Register::Value(Value::Integer(total_changes));
            }
            ScalarFunc::DateTime => {
                let result =
                    exec_datetime_full(&state.registers[*start_reg..*start_reg + arg_count]);
                state.registers[*dest] = Register::Value(result);
            }
            ScalarFunc::JulianDay => {
                let result = exec_julianday(&state.registers[*start_reg..*start_reg + arg_count]);
                state.registers[*dest] = Register::Value(result);
            }
            ScalarFunc::UnixEpoch => {
                if *start_reg == 0 {
                    let unixepoch: String = exec_unixepoch(&Value::build_text("now"))?;
                    state.registers[*dest] = Register::Value(Value::build_text(&unixepoch));
                } else {
                    let datetime_value = &state.registers[*start_reg];
                    let unixepoch = exec_unixepoch(datetime_value.get_owned_value());
                    match unixepoch {
                        Ok(time) => {
                            state.registers[*dest] = Register::Value(Value::build_text(&time))
                        }
                        Err(e) => {
                            return Err(LimboError::ParseError(format!(
                                "Error encountered while parsing datetime value: {}",
                                e
                            )));
                        }
                    }
                }
            }
            ScalarFunc::SqliteVersion => {
                let version_integer: i64 = DATABASE_VERSION.get().unwrap().parse()?;
                let version = execute_sqlite_version(version_integer);
                state.registers[*dest] = Register::Value(Value::build_text(&version));
            }
            ScalarFunc::SqliteSourceId => {
                let src_id = format!(
                    "{} {}",
                    info::build::BUILT_TIME_SQLITE,
                    info::build::GIT_COMMIT_HASH.unwrap_or("unknown")
                );
                state.registers[*dest] = Register::Value(Value::build_text(&src_id));
            }
            ScalarFunc::Replace => {
                assert_eq!(arg_count, 3);
                let source = &state.registers[*start_reg];
                let pattern = &state.registers[*start_reg + 1];
                let replacement = &state.registers[*start_reg + 2];
                state.registers[*dest] = Register::Value(Value::exec_replace(
                    source.get_owned_value(),
                    pattern.get_owned_value(),
                    replacement.get_owned_value(),
                ));
            }
            #[cfg(feature = "fs")]
            ScalarFunc::LoadExtension => {
                let extension = &state.registers[*start_reg];
                let ext = resolve_ext_path(&extension.get_owned_value().to_string())?;
                program.connection.load_extension(ext)?;
            }
            ScalarFunc::StrfTime => {
                let result = exec_strftime(&state.registers[*start_reg..*start_reg + arg_count]);
                state.registers[*dest] = Register::Value(result);
            }
            ScalarFunc::Printf => {
                let result = exec_printf(&state.registers[*start_reg..*start_reg + arg_count])?;
                state.registers[*dest] = Register::Value(result);
            }
            ScalarFunc::Likely => {
                let value = &state.registers[*start_reg].borrow_mut();
                let result = value.get_owned_value().exec_likely();
                state.registers[*dest] = Register::Value(result);
            }
            ScalarFunc::Likelihood => {
                assert_eq!(arg_count, 2);
                let value = &state.registers[*start_reg];
                let probability = &state.registers[*start_reg + 1];
                let result = value
                    .get_owned_value()
                    .exec_likelihood(probability.get_owned_value());
                state.registers[*dest] = Register::Value(result);
            }
        },
        crate::function::Func::Vector(vector_func) => match vector_func {
            VectorFunc::Vector => {
                let result = vector32(&state.registers[*start_reg..*start_reg + arg_count])?;
                state.registers[*dest] = Register::Value(result);
            }
            VectorFunc::Vector32 => {
                let result = vector32(&state.registers[*start_reg..*start_reg + arg_count])?;
                state.registers[*dest] = Register::Value(result);
            }
            VectorFunc::Vector64 => {
                let result = vector64(&state.registers[*start_reg..*start_reg + arg_count])?;
                state.registers[*dest] = Register::Value(result);
            }
            VectorFunc::VectorExtract => {
                let result = vector_extract(&state.registers[*start_reg..*start_reg + arg_count])?;
                state.registers[*dest] = Register::Value(result);
            }
            VectorFunc::VectorDistanceCos => {
                let result =
                    vector_distance_cos(&state.registers[*start_reg..*start_reg + arg_count])?;
                state.registers[*dest] = Register::Value(result);
            }
        },
        crate::function::Func::External(f) => match f.func {
            ExtFunc::Scalar(f) => {
                if arg_count == 0 {
                    let result_c_value: ExtValue = unsafe { (f)(0, std::ptr::null()) };
                    match Value::from_ffi(result_c_value) {
                        Ok(result_ov) => {
                            state.registers[*dest] = Register::Value(result_ov);
                        }
                        Err(e) => {
                            return Err(e);
                        }
                    }
                } else {
                    let register_slice = &state.registers[*start_reg..*start_reg + arg_count];
                    let mut ext_values: Vec<ExtValue> = Vec::with_capacity(arg_count);
                    for ov in register_slice.iter() {
                        let val = ov.get_owned_value().to_ffi();
                        ext_values.push(val);
                    }
                    let argv_ptr = ext_values.as_ptr();
                    let result_c_value: ExtValue = unsafe { (f)(arg_count as i32, argv_ptr) };
                    match Value::from_ffi(result_c_value) {
                        Ok(result_ov) => {
                            state.registers[*dest] = Register::Value(result_ov);
                        }
                        Err(e) => {
                            return Err(e);
                        }
                    }
                }
            }
            _ => unreachable!("aggregate called in scalar context"),
        },
        crate::function::Func::Math(math_func) => match math_func.arity() {
            MathFuncArity::Nullary => match math_func {
                MathFunc::Pi => {
                    state.registers[*dest] = Register::Value(Value::Float(std::f64::consts::PI));
                }
                _ => {
                    unreachable!("Unexpected mathematical Nullary function {:?}", math_func);
                }
            },

            MathFuncArity::Unary => {
                let reg_value = &state.registers[*start_reg];
                let result = reg_value.get_owned_value().exec_math_unary(math_func);
                state.registers[*dest] = Register::Value(result);
            }

            MathFuncArity::Binary => {
                let lhs = &state.registers[*start_reg];
                let rhs = &state.registers[*start_reg + 1];
                let result = lhs
                    .get_owned_value()
                    .exec_math_binary(rhs.get_owned_value(), math_func);
                state.registers[*dest] = Register::Value(result);
            }

            MathFuncArity::UnaryOrBinary => match math_func {
                MathFunc::Log => {
                    let result = match arg_count {
                        1 => {
                            let arg = &state.registers[*start_reg];
                            arg.get_owned_value().exec_math_log(None)
                        }
                        2 => {
                            let base = &state.registers[*start_reg];
                            let arg = &state.registers[*start_reg + 1];
                            arg.get_owned_value()
                                .exec_math_log(Some(base.get_owned_value()))
                        }
                        _ => unreachable!(
                            "{:?} function with unexpected number of arguments",
                            math_func
                        ),
                    };
                    state.registers[*dest] = Register::Value(result);
                }
                _ => unreachable!(
                    "Unexpected mathematical UnaryOrBinary function {:?}",
                    math_func
                ),
            },
        },
        crate::function::Func::AlterTable(alter_func) => {
            let r#type = &state.registers[*start_reg + 0].get_owned_value().clone();

            let Value::Text(name) = &state.registers[*start_reg + 1].get_owned_value() else {
                panic!("sqlite_schema.name should be TEXT")
            };
            let name = name.to_string();

            let Value::Text(tbl_name) = &state.registers[*start_reg + 2].get_owned_value() else {
                panic!("sqlite_schema.tbl_name should be TEXT")
            };
            let tbl_name = tbl_name.to_string();

            let Value::Integer(root_page) =
                &state.registers[*start_reg + 3].get_owned_value().clone()
            else {
                panic!("sqlite_schema.root_page should be INTEGER")
            };

            let sql = &state.registers[*start_reg + 4].get_owned_value().clone();

            let (new_name, new_tbl_name, new_sql) = match alter_func {
                AlterTableFunc::RenameTable => {
                    let rename_from = {
                        match &state.registers[*start_reg + 5].get_owned_value() {
                            Value::Text(rename_from) => normalize_ident(rename_from.as_str()),
                            _ => panic!("rename_from parameter should be TEXT"),
                        }
                    };

                    let rename_to = {
                        match &state.registers[*start_reg + 6].get_owned_value() {
                            Value::Text(rename_to) => normalize_ident(rename_to.as_str()),
                            _ => panic!("rename_to parameter should be TEXT"),
                        }
                    };

                    let new_name = if let Some(column) =
                        &name.strip_prefix(&format!("sqlite_autoindex_{rename_from}_"))
                    {
                        format!("sqlite_autoindex_{rename_to}_{column}")
                    } else if name == rename_from {
                        rename_to.clone()
                    } else {
                        name
                    };

                    let new_tbl_name = if tbl_name == rename_from {
                        rename_to.clone()
                    } else {
                        tbl_name
                    };

                    let new_sql = 'sql: {
                        let Value::Text(sql) = sql else {
                            break 'sql None;
                        };

                        let mut parser = Parser::new(sql.as_str().as_bytes());
                        let ast::Cmd::Stmt(stmt) = parser.next().unwrap().unwrap() else {
                            todo!()
                        };

                        match stmt {
                            ast::Stmt::CreateIndex {
                                unique,
                                if_not_exists,
                                idx_name,
                                tbl_name,
                                columns,
                                where_clause,
                            } => {
                                let table_name = normalize_ident(&tbl_name.0);

                                if rename_from != table_name {
                                    break 'sql None;
                                }

                                Some(
                                    ast::Stmt::CreateIndex {
                                        unique,
                                        if_not_exists,
                                        idx_name,
                                        tbl_name: ast::Name(rename_to),
                                        columns,
                                        where_clause,
                                    }
                                    .format()
                                    .unwrap(),
                                )
                            }
                            ast::Stmt::CreateTable {
                                temporary,
                                if_not_exists,
                                tbl_name,
                                body,
                            } => {
                                let table_name = normalize_ident(&tbl_name.name.0);

                                if rename_from != table_name {
                                    break 'sql None;
                                }

                                Some(
                                    ast::Stmt::CreateTable {
                                        temporary,
                                        if_not_exists,
                                        tbl_name: ast::QualifiedName {
                                            db_name: None,
                                            name: ast::Name(rename_to),
                                            alias: None,
                                        },
                                        body,
                                    }
                                    .format()
                                    .unwrap(),
                                )
                            }
                            _ => todo!(),
                        }
                    };

                    (new_name, new_tbl_name, new_sql)
                }
                AlterTableFunc::RenameColumn => {
                    let table = {
                        match &state.registers[*start_reg + 5].get_owned_value() {
                            Value::Text(rename_to) => normalize_ident(rename_to.as_str()),
                            _ => panic!("table parameter should be TEXT"),
                        }
                    };

                    let rename_from = {
                        match &state.registers[*start_reg + 6].get_owned_value() {
                            Value::Text(rename_from) => normalize_ident(rename_from.as_str()),
                            _ => panic!("rename_from parameter should be TEXT"),
                        }
                    };

                    let rename_to = {
                        match &state.registers[*start_reg + 7].get_owned_value() {
                            Value::Text(rename_to) => normalize_ident(rename_to.as_str()),
                            _ => panic!("rename_to parameter should be TEXT"),
                        }
                    };

                    let new_sql = 'sql: {
                        if table != tbl_name {
                            break 'sql None;
                        }

                        let Value::Text(sql) = sql else {
                            break 'sql None;
                        };

                        let mut parser = Parser::new(sql.as_str().as_bytes());
                        let ast::Cmd::Stmt(stmt) = parser.next().unwrap().unwrap() else {
                            todo!()
                        };

                        match stmt {
                            ast::Stmt::CreateIndex {
                                unique,
                                if_not_exists,
                                idx_name,
                                tbl_name,
                                mut columns,
                                where_clause,
                            } => {
                                if table != normalize_ident(&tbl_name.0) {
                                    break 'sql None;
                                }

                                for column in &mut columns {
                                    match &mut column.expr {
                                        ast::Expr::Id(ast::Id(id))
                                            if normalize_ident(&id) == rename_from =>
                                        {
                                            *id = rename_to.clone();
                                        }
                                        _ => {}
                                    }
                                }

                                Some(
                                    ast::Stmt::CreateIndex {
                                        unique,
                                        if_not_exists,
                                        idx_name,
                                        tbl_name,
                                        columns,
                                        where_clause,
                                    }
                                    .format()
                                    .unwrap(),
                                )
                            }
                            ast::Stmt::CreateTable {
                                temporary,
                                if_not_exists,
                                tbl_name,
                                body,
                            } => {
                                if table != normalize_ident(&tbl_name.name.0) {
                                    break 'sql None;
                                }

                                let ast::CreateTableBody::ColumnsAndConstraints {
                                    mut columns,
                                    constraints,
                                    options,
                                } = *body
                                else {
                                    todo!()
                                };

                                let column_index = columns
                                    .get_index_of(&ast::Name(rename_from))
                                    .expect("column being renamed should be present");

                                let mut column_definition =
                                    columns.get_index(column_index).unwrap().1.clone();

                                column_definition.col_name = ast::Name(rename_to.clone());

                                assert!(columns
                                    .insert(ast::Name(rename_to), column_definition.clone())
                                    .is_none());

                                // Swaps indexes with the last one and pops the end, effectively
                                // replacing the entry.
                                columns.swap_remove_index(column_index).unwrap();

                                Some(
                                    ast::Stmt::CreateTable {
                                        temporary,
                                        if_not_exists,
                                        tbl_name,
                                        body: Box::new(
                                            ast::CreateTableBody::ColumnsAndConstraints {
                                                columns,
                                                constraints,
                                                options,
                                            },
                                        ),
                                    }
                                    .format()
                                    .unwrap(),
                                )
                            }
                            _ => todo!(),
                        }
                    };

                    (name, tbl_name, new_sql)
                }
            };

            state.registers[*dest + 0] = Register::Value(r#type.clone());
            state.registers[*dest + 1] = Register::Value(Value::Text(Text::from(new_name)));
            state.registers[*dest + 2] = Register::Value(Value::Text(Text::from(new_tbl_name)));
            state.registers[*dest + 3] = Register::Value(Value::Integer(*root_page));

            if let Some(new_sql) = new_sql {
                state.registers[*dest + 4] = Register::Value(Value::Text(Text::from(new_sql)));
            } else {
                state.registers[*dest + 4] = Register::Value(sql.clone());
            }
        }
        crate::function::Func::Agg(_) => {
            unreachable!("Aggregate functions should not be handled here")
        }
    }
    state.pc += 1;
    Ok(InsnFunctionStepResult::Step)
}

pub fn op_init_coroutine(
    program: &Program,
    state: &mut ProgramState,
    insn: &Insn,
    pager: &Rc<Pager>,
    mv_store: Option<&Rc<MvStore>>,
) -> Result<InsnFunctionStepResult> {
    let Insn::InitCoroutine {
        yield_reg,
        jump_on_definition,
        start_offset,
    } = insn
    else {
        unreachable!("unexpected Insn {:?}", insn)
    };
    assert!(jump_on_definition.is_offset());
    let start_offset = start_offset.to_offset_int();
    state.registers[*yield_reg] = Register::Value(Value::Integer(start_offset as i64));
    state.ended_coroutine.unset(*yield_reg);
    let jump_on_definition = jump_on_definition.to_offset_int();
    state.pc = if jump_on_definition == 0 {
        state.pc + 1
    } else {
        jump_on_definition
    };
    Ok(InsnFunctionStepResult::Step)
}

pub fn op_end_coroutine(
    program: &Program,
    state: &mut ProgramState,
    insn: &Insn,
    pager: &Rc<Pager>,
    mv_store: Option<&Rc<MvStore>>,
) -> Result<InsnFunctionStepResult> {
    let Insn::EndCoroutine { yield_reg } = insn else {
        unreachable!("unexpected Insn {:?}", insn)
    };
    if let Value::Integer(pc) = state.registers[*yield_reg].get_owned_value() {
        state.ended_coroutine.set(*yield_reg);
        let pc: u32 = (*pc)
            .try_into()
            .unwrap_or_else(|_| panic!("EndCoroutine: pc overflow: {}", pc));
        state.pc = pc - 1; // yield jump is always next to yield. Here we subtract 1 to go back to yield instruction
    } else {
        unreachable!();
    }
    Ok(InsnFunctionStepResult::Step)
}

pub fn op_yield(
    program: &Program,
    state: &mut ProgramState,
    insn: &Insn,
    pager: &Rc<Pager>,
    mv_store: Option<&Rc<MvStore>>,
) -> Result<InsnFunctionStepResult> {
    let Insn::Yield {
        yield_reg,
        end_offset,
    } = insn
    else {
        unreachable!("unexpected Insn {:?}", insn)
    };
    if let Value::Integer(pc) = state.registers[*yield_reg].get_owned_value() {
        if state.ended_coroutine.get(*yield_reg) {
            state.pc = end_offset.to_offset_int();
        } else {
            let pc: u32 = (*pc)
                .try_into()
                .unwrap_or_else(|_| panic!("Yield: pc overflow: {}", pc));
            // swap the program counter with the value in the yield register
            // this is the mechanism that allows jumping back and forth between the coroutine and the caller
            (state.pc, state.registers[*yield_reg]) =
                (pc, Register::Value(Value::Integer((state.pc + 1) as i64)));
        }
    } else {
        unreachable!(
            "yield_reg {} contains non-integer value: {:?}",
            *yield_reg, state.registers[*yield_reg]
        );
    }
    Ok(InsnFunctionStepResult::Step)
}

pub fn op_insert(
    program: &Program,
    state: &mut ProgramState,
    insn: &Insn,
    pager: &Rc<Pager>,
    mv_store: Option<&Rc<MvStore>>,
) -> Result<InsnFunctionStepResult> {
    let Insn::Insert {
        cursor,
        key_reg,
        record_reg,
        flag,
        table_name: _,
    } = insn
    else {
        unreachable!("unexpected Insn {:?}", insn)
    };
    {
        let mut cursor = state.get_cursor(*cursor);
        let cursor = cursor.as_btree_mut();

        let key = match &state.registers[*key_reg].get_owned_value() {
            Value::Integer(i) => *i,
            _ => unreachable!("expected integer key"),
        };

        let record = match &state.registers[*record_reg] {
            Register::Record(r) => std::borrow::Cow::Borrowed(r),
            Register::Value(value) => {
                let x = 1;
                let regs = &state.registers[*record_reg..*record_reg + 1];
                let new_regs = [&state.registers[*record_reg]];
                let record = ImmutableRecord::from_registers(new_regs, new_regs.len());
                std::borrow::Cow::Owned(record)
            }
            Register::Aggregate(..) => unreachable!("Cannot insert an aggregate value."),
        };

        return_if_io!(cursor.insert(&BTreeKey::new_table_rowid(key, Some(record.as_ref())), true));
        // Only update last_insert_rowid for regular table inserts, not schema modifications
        if cursor.root_page() != 1 {
            if let Some(rowid) = return_if_io!(cursor.rowid()) {
                program.connection.update_last_rowid(rowid);

                // n_change is increased when Insn::Delete is executed, so we can skip for Insn::Insert
                if !flag.has(InsertFlags::UPDATE) {
                    let prev_changes = program.n_change.get();
                    program.n_change.set(prev_changes + 1);
                }
            }
        }
    }
    state.pc += 1;
    Ok(InsnFunctionStepResult::Step)
}

pub fn op_int_64(
    program: &Program,
    state: &mut ProgramState,
    insn: &Insn,
    pager: &Rc<Pager>,
    mv_store: Option<&Rc<MvStore>>,
) -> Result<InsnFunctionStepResult> {
    let Insn::Int64 {
        _p1,
        out_reg,
        _p3,
        value,
    } = insn
    else {
        unreachable!("unexpected Insn {:?}", insn)
    };
    state.registers[*out_reg] = Register::Value(Value::Integer(*value));
    state.pc += 1;
    Ok(InsnFunctionStepResult::Step)
}

pub fn op_delete(
    program: &Program,
    state: &mut ProgramState,
    insn: &Insn,
    pager: &Rc<Pager>,
    mv_store: Option<&Rc<MvStore>>,
) -> Result<InsnFunctionStepResult> {
    let Insn::Delete { cursor_id } = insn else {
        unreachable!("unexpected Insn {:?}", insn)
    };
    {
        let mut cursor = state.get_cursor(*cursor_id);
        let cursor = cursor.as_btree_mut();
        return_if_io!(cursor.delete());
    }
    let prev_changes = program.n_change.get();
    program.n_change.set(prev_changes + 1);
    state.pc += 1;
    Ok(InsnFunctionStepResult::Step)
}

#[derive(Debug)]
pub enum OpIdxDeleteState {
    Seeking(ImmutableRecord), // First seek row to delete
    Verifying,
    Deleting,
}
pub fn op_idx_delete(
    program: &Program,
    state: &mut ProgramState,
    insn: &Insn,
    pager: &Rc<Pager>,
    mv_store: Option<&Rc<MvStore>>,
) -> Result<InsnFunctionStepResult> {
    let Insn::IdxDelete {
        cursor_id,
        start_reg,
        num_regs,
    } = insn
    else {
        unreachable!("unexpected Insn {:?}", insn)
    };
    loop {
        tracing::debug!(
            "op_idx_delete(cursor_id={}, start_reg={}, num_regs={}, rootpage={}, state={:?})",
            cursor_id,
            start_reg,
            num_regs,
            state.get_cursor(*cursor_id).as_btree_mut().root_page(),
            state.op_idx_delete_state
        );
        match &state.op_idx_delete_state {
            Some(OpIdxDeleteState::Seeking(record)) => {
                {
                    let mut cursor = state.get_cursor(*cursor_id);
                    let cursor = cursor.as_btree_mut();
                    let found = return_if_io!(
                        cursor.seek(SeekKey::IndexKey(&record), SeekOp::GE { eq_only: true })
                    );
                    tracing::debug!(
                        "op_idx_delete: found={:?}, rootpage={}, key={:?}",
                        found,
                        cursor.root_page(),
                        record
                    );
                }
                state.op_idx_delete_state = Some(OpIdxDeleteState::Verifying);
            }
            Some(OpIdxDeleteState::Verifying) => {
                let rowid = {
                    let mut cursor = state.get_cursor(*cursor_id);
                    let cursor = cursor.as_btree_mut();
                    return_if_io!(cursor.rowid())
                };

                if rowid.is_none() {
                    // If P5 is not zero, then raise an SQLITE_CORRUPT_INDEX error if no matching
                    // index entry is found. This happens when running an UPDATE or DELETE statement and the
                    // index entry to be updated or deleted is not found. For some uses of IdxDelete
                    // (example: the EXCEPT operator) it does not matter that no matching entry is found.
                    // For those cases, P5 is zero. Also, do not raise this (self-correcting and non-critical) error if in writable_schema mode.
                    return Err(LimboError::Corrupt(format!(
                        "IdxDelete: no matching index entry found for record {:?}",
                        make_record(&state.registers, start_reg, num_regs)
                    )));
                }
                state.op_idx_delete_state = Some(OpIdxDeleteState::Deleting);
            }
            Some(OpIdxDeleteState::Deleting) => {
                {
                    let mut cursor = state.get_cursor(*cursor_id);
                    let cursor = cursor.as_btree_mut();
                    return_if_io!(cursor.delete());
                }
                let n_change = program.n_change.get();
                program.n_change.set(n_change + 1);
                state.pc += 1;
                state.op_idx_delete_state = None;
                return Ok(InsnFunctionStepResult::Step);
            }
            None => {
                let record = make_record(&state.registers, start_reg, num_regs);
                state.op_idx_delete_state = Some(OpIdxDeleteState::Seeking(record));
            }
        }
    }
}

pub fn op_idx_insert(
    program: &Program,
    state: &mut ProgramState,
    insn: &Insn,
    pager: &Rc<Pager>,
    mv_store: Option<&Rc<MvStore>>,
) -> Result<InsnFunctionStepResult> {
    if let Insn::IdxInsert {
        cursor_id,
        record_reg,
        flags,
        ..
    } = *insn
    {
        let (_, cursor_type) = program.cursor_ref.get(cursor_id).unwrap();
        let CursorType::BTreeIndex(index_meta) = cursor_type else {
            panic!("IdxInsert: not a BTree index cursor");
        };
        {
            let mut cursor = state.get_cursor(cursor_id);
            let cursor = cursor.as_btree_mut();
            let record = match &state.registers[record_reg] {
                Register::Record(ref r) => r,
                o => {
                    return Err(LimboError::InternalError(format!(
                        "expected record, got {:?}",
                        o
                    )));
                }
            };
            // To make this reentrant in case of `moved_before` = false, we need to check if the previous cursor.insert started
            // a write/balancing operation. If it did, it means we already moved to the place we wanted.
            let moved_before = if cursor.is_write_in_progress() {
                true
            } else {
                if index_meta.unique {
                    // check for uniqueness violation
                    match cursor.key_exists_in_index(record)? {
                        CursorResult::Ok(true) => {
                            return Err(LimboError::Constraint(
                                "UNIQUE constraint failed: duplicate key".into(),
                            ))
                        }
                        CursorResult::IO => return Ok(InsnFunctionStepResult::IO),
                        CursorResult::Ok(false) => {}
                    };
                    // uniqueness check already moved us to the correct place in the index.
                    // the uniqueness check uses SeekOp::GE, which means a non-matching entry
                    // will now be positioned at the insertion point where there currently is
                    // a) nothing, or
                    // b) the first entry greater than the key we are inserting.
                    // In both cases, we can insert the new entry without moving again.
                    //
                    // This is re-entrant, because once we call cursor.insert() with moved_before=true,
                    // we will immediately set BTreeCursor::state to CursorState::Write(WriteInfo::new()),
                    // in BTreeCursor::insert_into_page; thus, if this function is called again,
                    // moved_before will again be true due to cursor.is_write_in_progress() returning true.
                    true
                } else {
                    flags.has(IdxInsertFlags::USE_SEEK)
                }
            };

            // Start insertion of row. This might trigger a balance procedure which will take care of moving to different pages,
            // therefore, we don't want to seek again if that happens, meaning we don't want to return on io without moving to the following opcode
            // because it could trigger a movement to child page after a balance root which will leave the current page as the root page.
            return_if_io!(cursor.insert(&BTreeKey::new_index_key(record), moved_before));
        }
        // TODO: flag optimizations, update n_change if OPFLAG_NCHANGE
        state.pc += 1;
    }
    Ok(InsnFunctionStepResult::Step)
}

pub fn op_new_rowid(
    program: &Program,
    state: &mut ProgramState,
    insn: &Insn,
    pager: &Rc<Pager>,
    mv_store: Option<&Rc<MvStore>>,
) -> Result<InsnFunctionStepResult> {
    let Insn::NewRowid {
        cursor, rowid_reg, ..
    } = insn
    else {
        unreachable!("unexpected Insn {:?}", insn)
    };
    let rowid = {
        let mut cursor = state.get_cursor(*cursor);
        let cursor = cursor.as_btree_mut();
        // TODO: make io handle rng
        let rowid = return_if_io!(get_new_rowid(cursor, thread_rng()));
        rowid
    };
    state.registers[*rowid_reg] = Register::Value(Value::Integer(rowid));
    state.pc += 1;
    Ok(InsnFunctionStepResult::Step)
}

pub fn op_must_be_int(
    program: &Program,
    state: &mut ProgramState,
    insn: &Insn,
    pager: &Rc<Pager>,
    mv_store: Option<&Rc<MvStore>>,
) -> Result<InsnFunctionStepResult> {
    let Insn::MustBeInt { reg } = insn else {
        unreachable!("unexpected Insn {:?}", insn)
    };
    match &state.registers[*reg].get_owned_value() {
        Value::Integer(_) => {}
        Value::Float(f) => match cast_real_to_integer(*f) {
            Ok(i) => state.registers[*reg] = Register::Value(Value::Integer(i)),
            Err(_) => crate::bail_parse_error!(
                "MustBeInt: the value in register cannot be cast to integer"
            ),
        },
        Value::Text(text) => match checked_cast_text_to_numeric(text.as_str()) {
            Ok(Value::Integer(i)) => state.registers[*reg] = Register::Value(Value::Integer(i)),
            Ok(Value::Float(f)) => {
                state.registers[*reg] = Register::Value(Value::Integer(f as i64))
            }
            _ => crate::bail_parse_error!(
                "MustBeInt: the value in register cannot be cast to integer"
            ),
        },
        _ => {
            crate::bail_parse_error!("MustBeInt: the value in register cannot be cast to integer");
        }
    };
    state.pc += 1;
    Ok(InsnFunctionStepResult::Step)
}

pub fn op_soft_null(
    program: &Program,
    state: &mut ProgramState,
    insn: &Insn,
    pager: &Rc<Pager>,
    mv_store: Option<&Rc<MvStore>>,
) -> Result<InsnFunctionStepResult> {
    let Insn::SoftNull { reg } = insn else {
        unreachable!("unexpected Insn {:?}", insn)
    };
    state.registers[*reg] = Register::Value(Value::Null);
    state.pc += 1;
    Ok(InsnFunctionStepResult::Step)
}

pub fn op_no_conflict(
    program: &Program,
    state: &mut ProgramState,
    insn: &Insn,
    pager: &Rc<Pager>,
    mv_store: Option<&Rc<MvStore>>,
) -> Result<InsnFunctionStepResult> {
    let Insn::NoConflict {
        cursor_id,
        target_pc,
        record_reg,
        num_regs,
    } = insn
    else {
        unreachable!("unexpected Insn {:?}", insn)
    };
    let mut cursor_ref = state.get_cursor(*cursor_id);
    let cursor = cursor_ref.as_btree_mut();

    let record = if *num_regs == 0 {
        let record = match &state.registers[*record_reg] {
            Register::Record(r) => r,
            _ => {
                return Err(LimboError::InternalError(
                    "NoConflict: exepected a record in the register".into(),
                ));
            }
        };
        record
    } else {
        &make_record(&state.registers, record_reg, num_regs)
    };
    // If there is at least one NULL in the index record, there cannot be a conflict so we can immediately jump.
    let contains_nulls = record
        .get_values()
        .iter()
        .any(|val| matches!(val, RefValue::Null));

    if contains_nulls {
        drop(cursor_ref);
        state.pc = target_pc.to_offset_int();
        return Ok(InsnFunctionStepResult::Step);
    }

    let conflict =
        return_if_io!(cursor.seek(SeekKey::IndexKey(record), SeekOp::GE { eq_only: true }));
    drop(cursor_ref);
    if !conflict {
        state.pc = target_pc.to_offset_int();
    } else {
        state.pc += 1;
    }
    Ok(InsnFunctionStepResult::Step)
}

pub fn op_not_exists(
    program: &Program,
    state: &mut ProgramState,
    insn: &Insn,
    pager: &Rc<Pager>,
    mv_store: Option<&Rc<MvStore>>,
) -> Result<InsnFunctionStepResult> {
    let Insn::NotExists {
        cursor,
        rowid_reg,
        target_pc,
    } = insn
    else {
        unreachable!("unexpected Insn {:?}", insn)
    };
    let exists = {
        let mut cursor = must_be_btree_cursor!(*cursor, program.cursor_ref, state, "NotExists");
        let cursor = cursor.as_btree_mut();
        let exists = return_if_io!(cursor.exists(state.registers[*rowid_reg].get_owned_value()));
        exists
    };
    if exists {
        state.pc += 1;
    } else {
        state.pc = target_pc.to_offset_int();
    }
    Ok(InsnFunctionStepResult::Step)
}

pub fn op_offset_limit(
    program: &Program,
    state: &mut ProgramState,
    insn: &Insn,
    pager: &Rc<Pager>,
    mv_store: Option<&Rc<MvStore>>,
) -> Result<InsnFunctionStepResult> {
    let Insn::OffsetLimit {
        limit_reg,
        combined_reg,
        offset_reg,
    } = insn
    else {
        unreachable!("unexpected Insn {:?}", insn)
    };
    let limit_val = match state.registers[*limit_reg].get_owned_value() {
        Value::Integer(val) => val,
        _ => {
            return Err(LimboError::InternalError(
                "OffsetLimit: the value in limit_reg is not an integer".into(),
            ));
        }
    };
    let offset_val = match state.registers[*offset_reg].get_owned_value() {
        Value::Integer(val) if *val < 0 => 0,
        Value::Integer(val) if *val >= 0 => *val,
        _ => {
            return Err(LimboError::InternalError(
                "OffsetLimit: the value in offset_reg is not an integer".into(),
            ));
        }
    };

    let offset_limit_sum = limit_val.overflowing_add(offset_val);
    if *limit_val <= 0 || offset_limit_sum.1 {
        state.registers[*combined_reg] = Register::Value(Value::Integer(-1));
    } else {
        state.registers[*combined_reg] = Register::Value(Value::Integer(offset_limit_sum.0));
    }
    state.pc += 1;
    Ok(InsnFunctionStepResult::Step)
}
// this cursor may be reused for next insert
// Update: tablemoveto is used to travers on not exists, on insert depending on flags if nonseek it traverses again.
// If not there might be some optimizations obviously.
pub fn op_open_write(
    program: &Program,
    state: &mut ProgramState,
    insn: &Insn,
    pager: &Rc<Pager>,
    mv_store: Option<&Rc<MvStore>>,
) -> Result<InsnFunctionStepResult> {
    let Insn::OpenWrite {
        cursor_id,
        root_page,
        ..
    } = insn
    else {
        unreachable!("unexpected Insn {:?}", insn)
    };
    let root_page = match root_page {
        RegisterOrLiteral::Literal(lit) => *lit as u64,
        RegisterOrLiteral::Register(reg) => match &state.registers[*reg].get_owned_value() {
            Value::Integer(val) => *val as u64,
            _ => {
                return Err(LimboError::InternalError(
                    "OpenWrite: the value in root_page is not an integer".into(),
                ));
            }
        },
    };
    let (_, cursor_type) = program.cursor_ref.get(*cursor_id).unwrap();
    let mut cursors = state.cursors.borrow_mut();
    let maybe_index = match cursor_type {
        CursorType::BTreeIndex(index) => Some(index),
        _ => None,
    };
    let mv_cursor = match state.mv_tx_id {
        Some(tx_id) => {
            let table_id = root_page;
            let mv_store = mv_store.unwrap().clone();
            let mv_cursor = Rc::new(RefCell::new(
                MvCursor::new(mv_store.clone(), tx_id, table_id).unwrap(),
            ));
            Some(mv_cursor)
        }
        None => None,
    };
    if let Some(index) = maybe_index {
        let conn = program.connection.clone();
        let schema = conn.schema.try_read().ok_or(LimboError::SchemaLocked)?;
        let table = schema
            .get_table(&index.table_name)
            .map_or(None, |table| table.btree());
        let collations = table.map_or(Vec::new(), |table| {
            index
                .columns
                .iter()
                .map(|c| {
                    table
                        .columns
                        .get(c.pos_in_table)
                        .unwrap()
                        .collation
                        .unwrap_or_default()
                })
                .collect()
        });
        let cursor = BTreeCursor::new_index(
            mv_cursor,
            pager.clone(),
            root_page as usize,
            index.as_ref(),
            collations,
        );
        cursors
            .get_mut(*cursor_id)
            .unwrap()
            .replace(Cursor::new_btree(cursor));
    } else {
        let cursor = BTreeCursor::new_table(mv_cursor, pager.clone(), root_page as usize);
        cursors
            .get_mut(*cursor_id)
            .unwrap()
            .replace(Cursor::new_btree(cursor));
    }
    state.pc += 1;
    Ok(InsnFunctionStepResult::Step)
}

pub fn op_copy(
    program: &Program,
    state: &mut ProgramState,
    insn: &Insn,
    pager: &Rc<Pager>,
    mv_store: Option<&Rc<MvStore>>,
) -> Result<InsnFunctionStepResult> {
    let Insn::Copy {
        src_reg,
        dst_reg,
        amount,
    } = insn
    else {
        unreachable!("unexpected Insn {:?}", insn)
    };
    for i in 0..=*amount {
        state.registers[*dst_reg + i] = state.registers[*src_reg + i].clone();
    }
    state.pc += 1;
    Ok(InsnFunctionStepResult::Step)
}

pub fn op_create_btree(
    program: &Program,
    state: &mut ProgramState,
    insn: &Insn,
    pager: &Rc<Pager>,
    mv_store: Option<&Rc<MvStore>>,
) -> Result<InsnFunctionStepResult> {
    let Insn::CreateBtree { db, root, flags } = insn else {
        unreachable!("unexpected Insn {:?}", insn)
    };
    if *db > 0 {
        // TODO: implement temp databases
        todo!("temp databases not implemented yet");
    }
    // FIXME: handle page cache is full
    let root_page = return_if_io!(pager.btree_create(flags));
    state.registers[*root] = Register::Value(Value::Integer(root_page as i64));
    state.pc += 1;
    Ok(InsnFunctionStepResult::Step)
}

pub fn op_destroy(
    program: &Program,
    state: &mut ProgramState,
    insn: &Insn,
    pager: &Rc<Pager>,
    mv_store: Option<&Rc<MvStore>>,
) -> Result<InsnFunctionStepResult> {
    let Insn::Destroy {
        root,
        former_root_reg,
        is_temp,
    } = insn
    else {
        unreachable!("unexpected Insn {:?}", insn)
    };
    if *is_temp == 1 {
        todo!("temp databases not implemented yet.");
    }
    // TODO not sure if should be BTreeCursor::new_table or BTreeCursor::new_index here or neither and just pass an emtpy vec
    let mut cursor = BTreeCursor::new(None, pager.clone(), *root, Vec::new());
    let former_root_page_result = cursor.btree_destroy()?;
    if let CursorResult::Ok(former_root_page) = former_root_page_result {
        state.registers[*former_root_reg] =
            Register::Value(Value::Integer(former_root_page.unwrap_or(0) as i64));
    }
    state.pc += 1;
    Ok(InsnFunctionStepResult::Step)
}

pub fn op_drop_table(
    program: &Program,
    state: &mut ProgramState,
    insn: &Insn,
    pager: &Rc<Pager>,
    mv_store: Option<&Rc<MvStore>>,
) -> Result<InsnFunctionStepResult> {
    let Insn::DropTable { db, table_name, .. } = insn else {
        unreachable!("unexpected Insn {:?}", insn)
    };
    if *db > 0 {
        todo!("temp databases not implemented yet");
    }
    let conn = program.connection.clone();
    {
        let mut schema = conn.schema.write();
        schema.remove_indices_for_table(table_name);
        schema.remove_table(table_name);
    }
    state.pc += 1;
    Ok(InsnFunctionStepResult::Step)
}

pub fn op_close(
    program: &Program,
    state: &mut ProgramState,
    insn: &Insn,
    pager: &Rc<Pager>,
    mv_store: Option<&Rc<MvStore>>,
) -> Result<InsnFunctionStepResult> {
    let Insn::Close { cursor_id } = insn else {
        unreachable!("unexpected Insn {:?}", insn)
    };
    let mut cursors = state.cursors.borrow_mut();
    cursors.get_mut(*cursor_id).unwrap().take();
    state.pc += 1;
    Ok(InsnFunctionStepResult::Step)
}

pub fn op_is_null(
    program: &Program,
    state: &mut ProgramState,
    insn: &Insn,
    pager: &Rc<Pager>,
    mv_store: Option<&Rc<MvStore>>,
) -> Result<InsnFunctionStepResult> {
    let Insn::IsNull { reg, target_pc } = insn else {
        unreachable!("unexpected Insn {:?}", insn)
    };
    if matches!(state.registers[*reg], Register::Value(Value::Null)) {
        state.pc = target_pc.to_offset_int();
    } else {
        state.pc += 1;
    }
    Ok(InsnFunctionStepResult::Step)
}

pub fn op_page_count(
    program: &Program,
    state: &mut ProgramState,
    insn: &Insn,
    pager: &Rc<Pager>,
    mv_store: Option<&Rc<MvStore>>,
) -> Result<InsnFunctionStepResult> {
    let Insn::PageCount { db, dest } = insn else {
        unreachable!("unexpected Insn {:?}", insn)
    };
    if *db > 0 {
        // TODO: implement temp databases
        todo!("temp databases not implemented yet");
    }
    let count = pager.db_header.lock().database_size.into();
    state.registers[*dest] = Register::Value(Value::Integer(count));
    state.pc += 1;
    Ok(InsnFunctionStepResult::Step)
}

pub fn op_parse_schema(
    program: &Program,
    state: &mut ProgramState,
    insn: &Insn,
    pager: &Rc<Pager>,
    mv_store: Option<&Rc<MvStore>>,
) -> Result<InsnFunctionStepResult> {
    let Insn::ParseSchema {
        db: _,
        where_clause,
    } = insn
    else {
        unreachable!("unexpected Insn {:?}", insn)
    };
    let conn = program.connection.clone();

    if let Some(where_clause) = where_clause {
        let stmt = conn.prepare(format!(
            "SELECT * FROM sqlite_schema WHERE {}",
            where_clause
        ))?;

        let mut schema = conn.schema.write();

        // TODO: This function below is synchronous, make it async
        {
            parse_schema_rows(
                Some(stmt),
                &mut schema,
                conn.pager.io.clone(),
                &conn.syms.borrow(),
                state.mv_tx_id,
            )?;
        }
    } else {
        let stmt = conn.prepare("SELECT * FROM sqlite_schema")?;
        let mut new = Schema::new();

        // TODO: This function below is synchronous, make it async
        {
            parse_schema_rows(
                Some(stmt),
                &mut new,
                conn.pager.io.clone(),
                &conn.syms.borrow(),
                state.mv_tx_id,
            )?;
        }

        let mut schema = conn.schema.write();
        *schema = new;
    }
    state.pc += 1;
    Ok(InsnFunctionStepResult::Step)
}

pub fn op_read_cookie(
    program: &Program,
    state: &mut ProgramState,
    insn: &Insn,
    pager: &Rc<Pager>,
    mv_store: Option<&Rc<MvStore>>,
) -> Result<InsnFunctionStepResult> {
    let Insn::ReadCookie { db, dest, cookie } = insn else {
        unreachable!("unexpected Insn {:?}", insn)
    };
    if *db > 0 {
        // TODO: implement temp databases
        todo!("temp databases not implemented yet");
    }
    let cookie_value = match cookie {
        Cookie::UserVersion => pager.db_header.lock().user_version.into(),
        Cookie::SchemaVersion => pager.db_header.lock().schema_cookie.into(),
        Cookie::LargestRootPageNumber => {
            pager.db_header.lock().vacuum_mode_largest_root_page.into()
        }
        cookie => todo!("{cookie:?} is not yet implement for ReadCookie"),
    };
    state.registers[*dest] = Register::Value(Value::Integer(cookie_value));
    state.pc += 1;
    Ok(InsnFunctionStepResult::Step)
}

pub fn op_set_cookie(
    program: &Program,
    state: &mut ProgramState,
    insn: &Insn,
    pager: &Rc<Pager>,
    mv_store: Option<&Rc<MvStore>>,
) -> Result<InsnFunctionStepResult> {
    let Insn::SetCookie {
        db,
        cookie,
        value,
        p5,
    } = insn
    else {
        unreachable!("unexpected Insn {:?}", insn)
    };
    if *db > 0 {
        todo!("temp databases not implemented yet");
    }
    match cookie {
        Cookie::UserVersion => {
            let mut header_guard = pager.db_header.lock();
            header_guard.user_version = *value;
            pager.write_database_header(&*header_guard)?;
        }
        Cookie::LargestRootPageNumber => {
            let mut header_guard = pager.db_header.lock();
            header_guard.vacuum_mode_largest_root_page = *value as u32;
            pager.write_database_header(&*header_guard)?;
        }
        Cookie::IncrementalVacuum => {
            let mut header_guard = pager.db_header.lock();
            header_guard.incremental_vacuum_enabled = *value as u32;
            pager.write_database_header(&*header_guard)?;
        }
        cookie => todo!("{cookie:?} is not yet implement for SetCookie"),
    }
    state.pc += 1;
    Ok(InsnFunctionStepResult::Step)
}

pub fn op_shift_right(
    program: &Program,
    state: &mut ProgramState,
    insn: &Insn,
    pager: &Rc<Pager>,
    mv_store: Option<&Rc<MvStore>>,
) -> Result<InsnFunctionStepResult> {
    let Insn::ShiftRight { lhs, rhs, dest } = insn else {
        unreachable!("unexpected Insn {:?}", insn)
    };
    state.registers[*dest] = Register::Value(
        state.registers[*lhs]
            .get_owned_value()
            .exec_shift_right(state.registers[*rhs].get_owned_value()),
    );
    state.pc += 1;
    Ok(InsnFunctionStepResult::Step)
}

pub fn op_shift_left(
    program: &Program,
    state: &mut ProgramState,
    insn: &Insn,
    pager: &Rc<Pager>,
    mv_store: Option<&Rc<MvStore>>,
) -> Result<InsnFunctionStepResult> {
    let Insn::ShiftLeft { lhs, rhs, dest } = insn else {
        unreachable!("unexpected Insn {:?}", insn)
    };
    state.registers[*dest] = Register::Value(
        state.registers[*lhs]
            .get_owned_value()
            .exec_shift_left(state.registers[*rhs].get_owned_value()),
    );
    state.pc += 1;
    Ok(InsnFunctionStepResult::Step)
}

pub fn op_variable(
    program: &Program,
    state: &mut ProgramState,
    insn: &Insn,
    pager: &Rc<Pager>,
    mv_store: Option<&Rc<MvStore>>,
) -> Result<InsnFunctionStepResult> {
    let Insn::Variable { index, dest } = insn else {
        unreachable!("unexpected Insn {:?}", insn)
    };
    state.registers[*dest] = Register::Value(state.get_parameter(*index));
    state.pc += 1;
    Ok(InsnFunctionStepResult::Step)
}

pub fn op_zero_or_null(
    program: &Program,
    state: &mut ProgramState,
    insn: &Insn,
    pager: &Rc<Pager>,
    mv_store: Option<&Rc<MvStore>>,
) -> Result<InsnFunctionStepResult> {
    let Insn::ZeroOrNull { rg1, rg2, dest } = insn else {
        unreachable!("unexpected Insn {:?}", insn)
    };
    if *state.registers[*rg1].get_owned_value() == Value::Null
        || *state.registers[*rg2].get_owned_value() == Value::Null
    {
        state.registers[*dest] = Register::Value(Value::Null)
    } else {
        state.registers[*dest] = Register::Value(Value::Integer(0));
    }
    state.pc += 1;
    Ok(InsnFunctionStepResult::Step)
}

pub fn op_not(
    program: &Program,
    state: &mut ProgramState,
    insn: &Insn,
    pager: &Rc<Pager>,
    mv_store: Option<&Rc<MvStore>>,
) -> Result<InsnFunctionStepResult> {
    let Insn::Not { reg, dest } = insn else {
        unreachable!("unexpected Insn {:?}", insn)
    };
    state.registers[*dest] =
        Register::Value(state.registers[*reg].get_owned_value().exec_boolean_not());
    state.pc += 1;
    Ok(InsnFunctionStepResult::Step)
}

pub fn op_concat(
    program: &Program,
    state: &mut ProgramState,
    insn: &Insn,
    pager: &Rc<Pager>,
    mv_store: Option<&Rc<MvStore>>,
) -> Result<InsnFunctionStepResult> {
    let Insn::Concat { lhs, rhs, dest } = insn else {
        unreachable!("unexpected Insn {:?}", insn)
    };
    state.registers[*dest] = Register::Value(
        state.registers[*lhs]
            .get_owned_value()
            .exec_concat(&state.registers[*rhs].get_owned_value()),
    );
    state.pc += 1;
    Ok(InsnFunctionStepResult::Step)
}

pub fn op_and(
    program: &Program,
    state: &mut ProgramState,
    insn: &Insn,
    pager: &Rc<Pager>,
    mv_store: Option<&Rc<MvStore>>,
) -> Result<InsnFunctionStepResult> {
    let Insn::And { lhs, rhs, dest } = insn else {
        unreachable!("unexpected Insn {:?}", insn)
    };
    state.registers[*dest] = Register::Value(
        state.registers[*lhs]
            .get_owned_value()
            .exec_and(&state.registers[*rhs].get_owned_value()),
    );
    state.pc += 1;
    Ok(InsnFunctionStepResult::Step)
}

pub fn op_or(
    program: &Program,
    state: &mut ProgramState,
    insn: &Insn,
    pager: &Rc<Pager>,
    mv_store: Option<&Rc<MvStore>>,
) -> Result<InsnFunctionStepResult> {
    let Insn::Or { lhs, rhs, dest } = insn else {
        unreachable!("unexpected Insn {:?}", insn)
    };
    state.registers[*dest] = Register::Value(
        state.registers[*lhs]
            .get_owned_value()
            .exec_or(&state.registers[*rhs].get_owned_value()),
    );
    state.pc += 1;
    Ok(InsnFunctionStepResult::Step)
}

pub fn op_noop(
    program: &Program,
    state: &mut ProgramState,
    insn: &Insn,
    pager: &Rc<Pager>,
    mv_store: Option<&Rc<MvStore>>,
) -> Result<InsnFunctionStepResult> {
    // Do nothing
    // Advance the program counter for the next opcode
    state.pc += 1;
    Ok(InsnFunctionStepResult::Step)
}

pub fn op_open_ephemeral(
    program: &Program,
    state: &mut ProgramState,
    insn: &Insn,
    pager: &Rc<Pager>,
    mv_store: Option<&Rc<MvStore>>,
) -> Result<InsnFunctionStepResult> {
    let (cursor_id, is_table) = match insn {
        Insn::OpenEphemeral {
            cursor_id,
            is_table,
        } => (*cursor_id, *is_table),
        Insn::OpenAutoindex { cursor_id } => (*cursor_id, false),
        _ => unreachable!("unexpected Insn {:?}", insn),
    };

    let conn = program.connection.clone();
    let io = conn.pager.io.get_memory_io();

    let file = io.open_file("", OpenFlags::Create, true)?;
    maybe_init_database_file(&file, &(io.clone() as Arc<dyn IO>))?;
    let db_file = Arc::new(FileMemoryStorage::new(file));

    let db_header = Pager::begin_open(db_file.clone())?;
    let buffer_pool = Rc::new(BufferPool::new(db_header.lock().get_page_size() as usize));
    let page_cache = Arc::new(RwLock::new(DumbLruPageCache::default()));

    let pager = Rc::new(Pager::finish_open(
        db_header,
        db_file,
        Rc::new(RefCell::new(DummyWAL)),
        io,
        page_cache,
        buffer_pool,
    )?);

    let flag = if is_table {
        &CreateBTreeFlags::new_table()
    } else {
        &CreateBTreeFlags::new_index()
    };

    // FIXME: handle page cache is full
    let root_page = return_if_io!(pager.btree_create(flag));

    let (_, cursor_type) = program.cursor_ref.get(cursor_id).unwrap();
    let mv_cursor = match state.mv_tx_id {
        Some(tx_id) => {
            let table_id = root_page as u64;
            let mv_store = mv_store.unwrap().clone();
            let mv_cursor = Rc::new(RefCell::new(
                MvCursor::new(mv_store.clone(), tx_id, table_id).unwrap(),
            ));
            Some(mv_cursor)
        }
        None => None,
    };
    let mut cursor = if let CursorType::BTreeIndex(index) = cursor_type {
        BTreeCursor::new_index(
            mv_cursor,
            pager,
            root_page as usize,
            index,
            index
                .columns
                .iter()
                .map(|c| c.collation.unwrap_or_default())
                .collect(),
        )
    } else {
        BTreeCursor::new_table(mv_cursor, pager, root_page as usize)
    };
    cursor.rewind()?; // Will never return io

    let mut cursors: std::cell::RefMut<'_, Vec<Option<Cursor>>> = state.cursors.borrow_mut();

    // Table content is erased if the cursor already exists
    match cursor_type {
        CursorType::BTreeTable(_) => {
            cursors
                .get_mut(cursor_id)
                .unwrap()
                .replace(Cursor::new_btree(cursor));
        }
        CursorType::BTreeIndex(_) => {
            cursors
                .get_mut(cursor_id)
                .unwrap()
                .replace(Cursor::new_btree(cursor));
        }
        CursorType::Pseudo(_) => {
            panic!("OpenEphemeral on pseudo cursor");
        }
        CursorType::Sorter => {
            panic!("OpenEphemeral on sorter cursor");
        }
        CursorType::VirtualTable(_) => {
            panic!("OpenEphemeral on virtual table cursor, use Insn::VOpen instead");
        }
    }

    state.pc += 1;
    Ok(InsnFunctionStepResult::Step)
}

/// Execute the [Insn::Once] instruction.
///
/// This instruction is used to execute a block of code only once.
/// If the instruction is executed again, it will jump to the target program counter.
pub fn op_once(
    program: &Program,
    state: &mut ProgramState,
    insn: &Insn,
    pager: &Rc<Pager>,
    mv_store: Option<&Rc<MvStore>>,
) -> Result<InsnFunctionStepResult> {
    let Insn::Once {
        target_pc_when_reentered,
    } = insn
    else {
        unreachable!("unexpected Insn: {:?}", insn)
    };
    assert!(target_pc_when_reentered.is_offset());
    let offset = state.pc;
    if state.once.iter().any(|o| o == offset) {
        state.pc = target_pc_when_reentered.to_offset_int();
        return Ok(InsnFunctionStepResult::Step);
    }
    state.once.push(offset);
    state.pc += 1;
    Ok(InsnFunctionStepResult::Step)
}

pub fn op_found(
    program: &Program,
    state: &mut ProgramState,
    insn: &Insn,
    pager: &Rc<Pager>,
    mv_store: Option<&Rc<MvStore>>,
) -> Result<InsnFunctionStepResult> {
    let (cursor_id, target_pc, record_reg, num_regs) = match insn {
        Insn::NotFound {
            cursor_id,
            target_pc,
            record_reg,
            num_regs,
        } => (cursor_id, target_pc, record_reg, num_regs),
        Insn::Found {
            cursor_id,
            target_pc,
            record_reg,
            num_regs,
        } => (cursor_id, target_pc, record_reg, num_regs),
        _ => unreachable!("unexpected Insn {:?}", insn),
    };

    let not = matches!(insn, Insn::NotFound { .. });

    let found = {
        let mut cursor = state.get_cursor(*cursor_id);
        let cursor = cursor.as_btree_mut();

        if *num_regs == 0 {
            let record = match &state.registers[*record_reg] {
                Register::Record(r) => r,
                _ => {
                    return Err(LimboError::InternalError(
                        "NotFound: exepected a record in the register".into(),
                    ));
                }
            };

            return_if_io!(cursor.seek(SeekKey::IndexKey(&record), SeekOp::GE { eq_only: true }))
        } else {
            let record = make_record(&state.registers, record_reg, num_regs);
            return_if_io!(cursor.seek(SeekKey::IndexKey(&record), SeekOp::GE { eq_only: true }))
        }
    };

    let do_jump = (!found && not) || (found && !not);
    if do_jump {
        state.pc = target_pc.to_offset_int();
    } else {
        state.pc += 1;
    }

    Ok(InsnFunctionStepResult::Step)
}

pub fn op_affinity(
    program: &Program,
    state: &mut ProgramState,
    insn: &Insn,
    pager: &Rc<Pager>,
    mv_store: Option<&Rc<MvStore>>,
) -> Result<InsnFunctionStepResult> {
    let Insn::Affinity {
        start_reg,
        count,
        affinities,
    } = insn
    else {
        unreachable!("unexpected Insn {:?}", insn)
    };

    if affinities.len() != count.get() {
        return Err(LimboError::InternalError(
            "Affinity: the length of affinities does not match the count".into(),
        ));
    }

    for (i, affinity_char) in affinities.chars().enumerate().take(count.get()) {
        let reg_index = *start_reg + i;

        let affinity = Affinity::from_char(affinity_char)?;

        apply_affinity_char(&mut state.registers[reg_index], affinity);
    }

    state.pc += 1;
    Ok(InsnFunctionStepResult::Step)
}

pub fn op_count(
    program: &Program,
    state: &mut ProgramState,
    insn: &Insn,
    pager: &Rc<Pager>,
    mv_store: Option<&Rc<MvStore>>,
) -> Result<InsnFunctionStepResult> {
    let Insn::Count {
        cursor_id,
        target_reg,
        exact,
    } = insn
    else {
        unreachable!("unexpected Insn {:?}", insn)
    };

    let count = {
        let mut cursor = must_be_btree_cursor!(*cursor_id, program.cursor_ref, state, "Count");
        let cursor = cursor.as_btree_mut();
        let count = return_if_io!(cursor.count());
        count
    };

    state.registers[*target_reg] = Register::Value(Value::Integer(count as i64));

    state.pc += 1;
    Ok(InsnFunctionStepResult::Step)
}

#[derive(Debug)]
pub enum OpIntegrityCheckState {
    Start,
    Checking {
        errors: Vec<IntegrityCheckError>,
        current_root_idx: usize,
        state: IntegrityCheckState,
    },
}
pub fn op_integrity_check(
    program: &Program,
    state: &mut ProgramState,
    insn: &Insn,
    pager: &Rc<Pager>,
    mv_store: Option<&Rc<MvStore>>,
) -> Result<InsnFunctionStepResult> {
    let Insn::IntegrityCk {
        max_errors,
        roots,
        message_register,
    } = insn
    else {
        unreachable!("unexpected Insn {:?}", insn)
    };
    match &mut state.op_integrity_check_state {
        OpIntegrityCheckState::Start => {
            state.op_integrity_check_state = OpIntegrityCheckState::Checking {
                errors: Vec::new(),
                current_root_idx: 0,
                state: IntegrityCheckState::new(roots[0]),
            };
        }
        OpIntegrityCheckState::Checking {
            errors,
            current_root_idx,
            state: integrity_check_state,
        } => {
            return_if_io!(integrity_check(integrity_check_state, errors, pager));
            *current_root_idx += 1;
            if *current_root_idx < roots.len() {
                *integrity_check_state = IntegrityCheckState::new(roots[*current_root_idx]);
                return Ok(InsnFunctionStepResult::Step);
            } else {
                let message = if errors.is_empty() {
                    "ok".to_string()
                } else {
                    errors
                        .iter()
                        .map(|e| e.to_string())
                        .collect::<Vec<String>>()
                        .join("\n")
                };
                state.registers[*message_register] = Register::Value(Value::build_text(message));
                state.op_integrity_check_state = OpIntegrityCheckState::Start;
                state.pc += 1;
            }
        }
    }

    Ok(InsnFunctionStepResult::Step)
}

impl Value {
    pub fn exec_lower(&self) -> Option<Self> {
        match self {
            Value::Text(t) => Some(Value::build_text(&t.as_str().to_lowercase())),
            t => Some(t.to_owned()),
        }
    }

    pub fn exec_length(&self) -> Self {
        match self {
            Value::Text(_) | Value::Integer(_) | Value::Float(_) => {
                Value::Integer(self.to_string().chars().count() as i64)
            }
            Value::Blob(blob) => Value::Integer(blob.len() as i64),
            _ => self.to_owned(),
        }
    }

    pub fn exec_octet_length(&self) -> Self {
        match self {
            Value::Text(_) | Value::Integer(_) | Value::Float(_) => {
                Value::Integer(self.to_string().into_bytes().len() as i64)
            }
            Value::Blob(blob) => Value::Integer(blob.len() as i64),
            _ => self.to_owned(),
        }
    }

    pub fn exec_upper(&self) -> Option<Self> {
        match self {
            Value::Text(t) => Some(Value::build_text(&t.as_str().to_uppercase())),
            t => Some(t.to_owned()),
        }
    }

    pub fn exec_sign(&self) -> Option<Value> {
        let num = match self {
            Value::Integer(i) => *i as f64,
            Value::Float(f) => *f,
            Value::Text(s) => {
                if let Ok(i) = s.as_str().parse::<i64>() {
                    i as f64
                } else if let Ok(f) = s.as_str().parse::<f64>() {
                    f
                } else {
                    return Some(Value::Null);
                }
            }
            Value::Blob(b) => match std::str::from_utf8(b) {
                Ok(s) => {
                    if let Ok(i) = s.parse::<i64>() {
                        i as f64
                    } else if let Ok(f) = s.parse::<f64>() {
                        f
                    } else {
                        return Some(Value::Null);
                    }
                }
                Err(_) => return Some(Value::Null),
            },
            _ => return Some(Value::Null),
        };

        let sign = if num > 0.0 {
            1
        } else if num < 0.0 {
            -1
        } else {
            0
        };

        Some(Value::Integer(sign))
    }

    /// Generates the Soundex code for a given word
    pub fn exec_soundex(&self) -> Value {
        let s = match self {
            Value::Null => return Value::build_text("?000"),
            Value::Text(s) => {
                // return ?000 if non ASCII alphabet character is found
                if !s.as_str().chars().all(|c| c.is_ascii_alphabetic()) {
                    return Value::build_text("?000");
                }
                s.clone()
            }
            _ => return Value::build_text("?000"), // For unsupported types, return NULL
        };

        // Remove numbers and spaces
        let word: String = s
            .as_str()
            .chars()
            .filter(|c| !c.is_ascii_digit())
            .collect::<String>()
            .replace(" ", "");
        if word.is_empty() {
            return Value::build_text("0000");
        }

        let soundex_code = |c| match c {
            'b' | 'f' | 'p' | 'v' => Some('1'),
            'c' | 'g' | 'j' | 'k' | 'q' | 's' | 'x' | 'z' => Some('2'),
            'd' | 't' => Some('3'),
            'l' => Some('4'),
            'm' | 'n' => Some('5'),
            'r' => Some('6'),
            _ => None,
        };

        // Convert the word to lowercase for consistent lookups
        let word = word.to_lowercase();
        let first_letter = word.chars().next().unwrap();

        // Remove all occurrences of 'h' and 'w' except the first letter
        let code: String = word
            .chars()
            .skip(1)
            .filter(|&ch| ch != 'h' && ch != 'w')
            .fold(first_letter.to_string(), |mut acc, ch| {
                acc.push(ch);
                acc
            });

        // Replace consonants with digits based on Soundex mapping
        let tmp: String = code
            .chars()
            .map(|ch| match soundex_code(ch) {
                Some(code) => code.to_string(),
                None => ch.to_string(),
            })
            .collect();

        // Remove adjacent same digits
        let tmp = tmp.chars().fold(String::new(), |mut acc, ch| {
            if !acc.ends_with(ch) {
                acc.push(ch);
            }
            acc
        });

        // Remove all occurrences of a, e, i, o, u, y except the first letter
        let mut result = tmp
            .chars()
            .enumerate()
            .filter(|(i, ch)| *i == 0 || !matches!(ch, 'a' | 'e' | 'i' | 'o' | 'u' | 'y'))
            .map(|(_, ch)| ch)
            .collect::<String>();

        // If the first symbol is a digit, replace it with the saved first letter
        if let Some(first_digit) = result.chars().next() {
            if first_digit.is_ascii_digit() {
                result.replace_range(0..1, &first_letter.to_string());
            }
        }

        // Append zeros if the result contains less than 4 characters
        while result.len() < 4 {
            result.push('0');
        }

        // Retain the first 4 characters and convert to uppercase
        result.truncate(4);
        Value::build_text(&result.to_uppercase())
    }

    pub fn exec_abs(&self) -> Result<Self> {
        match self {
            Value::Integer(x) => {
                match i64::checked_abs(*x) {
                    Some(y) => Ok(Value::Integer(y)),
                    // Special case: if we do the abs of "-9223372036854775808", it causes overflow.
                    // return IntegerOverflow error
                    None => Err(LimboError::IntegerOverflow),
                }
            }
            Value::Float(x) => {
                if x < &0.0 {
                    Ok(Value::Float(-x))
                } else {
                    Ok(Value::Float(*x))
                }
            }
            Value::Null => Ok(Value::Null),
            _ => Ok(Value::Float(0.0)),
        }
    }

    pub fn exec_random() -> Self {
        let mut buf = [0u8; 8];
        getrandom::getrandom(&mut buf).unwrap();
        let random_number = i64::from_ne_bytes(buf);
        Value::Integer(random_number)
    }

    pub fn exec_randomblob(&self) -> Value {
        let length = match self {
            Value::Integer(i) => *i,
            Value::Float(f) => *f as i64,
            Value::Text(t) => t.as_str().parse().unwrap_or(1),
            _ => 1,
        }
        .max(1) as usize;

        let mut blob: Vec<u8> = vec![0; length];
        getrandom::getrandom(&mut blob).expect("Failed to generate random blob");
        Value::Blob(blob)
    }

    pub fn exec_quote(&self) -> Self {
        match self {
            Value::Null => Value::build_text("NULL"),
            Value::Integer(_) | Value::Float(_) => self.to_owned(),
            Value::Blob(_) => todo!(),
            Value::Text(s) => {
                let mut quoted = String::with_capacity(s.as_str().len() + 2);
                quoted.push('\'');
                for c in s.as_str().chars() {
                    if c == '\0' {
                        break;
                    } else if c == '\'' {
                        quoted.push('\'');
                        quoted.push(c);
                    } else {
                        quoted.push(c);
                    }
                }
                quoted.push('\'');
                Value::build_text(&quoted)
            }
        }
    }

    pub fn exec_nullif(&self, second_value: &Self) -> Self {
        if self != second_value {
            self.clone()
        } else {
            Value::Null
        }
    }

    pub fn exec_substring(
        str_value: &Value,
        start_value: &Value,
        length_value: Option<&Value>,
    ) -> Value {
        if let (Value::Text(str), Value::Integer(start)) = (str_value, start_value) {
            let str_len = str.as_str().len() as i64;

            // The left-most character of X is number 1.
            // If Y is negative then the first character of the substring is found by counting from the right rather than the left.
            let first_position = if *start < 0 {
                str_len.saturating_sub((*start).abs())
            } else {
                *start - 1
            };
            // If Z is negative then the abs(Z) characters preceding the Y-th character are returned.
            let last_position = match length_value {
                Some(Value::Integer(length)) => first_position + *length,
                _ => str_len,
            };
            let (start, end) = if first_position <= last_position {
                (first_position, last_position)
            } else {
                (last_position, first_position)
            };
            Value::build_text(
                &str.as_str()[start.clamp(-0, str_len) as usize..end.clamp(0, str_len) as usize],
            )
        } else {
            Value::Null
        }
    }

    pub fn exec_instr(&self, pattern: &Value) -> Value {
        if self == &Value::Null || pattern == &Value::Null {
            return Value::Null;
        }

        if let (Value::Blob(reg), Value::Blob(pattern)) = (self, pattern) {
            let result = reg
                .windows(pattern.len())
                .position(|window| window == *pattern)
                .map_or(0, |i| i + 1);
            return Value::Integer(result as i64);
        }

        let reg_str;
        let reg = match self {
            Value::Text(s) => s.as_str(),
            _ => {
                reg_str = self.to_string();
                reg_str.as_str()
            }
        };

        let pattern_str;
        let pattern = match pattern {
            Value::Text(s) => s.as_str(),
            _ => {
                pattern_str = pattern.to_string();
                pattern_str.as_str()
            }
        };

        match reg.find(pattern) {
            Some(position) => Value::Integer(position as i64 + 1),
            None => Value::Integer(0),
        }
    }

    pub fn exec_typeof(&self) -> Value {
        match self {
            Value::Null => Value::build_text("null"),
            Value::Integer(_) => Value::build_text("integer"),
            Value::Float(_) => Value::build_text("real"),
            Value::Text(_) => Value::build_text("text"),
            Value::Blob(_) => Value::build_text("blob"),
        }
    }

    pub fn exec_hex(&self) -> Value {
        match self {
            Value::Text(_) | Value::Integer(_) | Value::Float(_) => {
                let text = self.to_string();
                Value::build_text(&hex::encode_upper(text))
            }
            Value::Blob(blob_bytes) => Value::build_text(&hex::encode_upper(blob_bytes)),
            _ => Value::Null,
        }
    }

    pub fn exec_unhex(&self, ignored_chars: Option<&Value>) -> Value {
        match self {
            Value::Null => Value::Null,
            _ => match ignored_chars {
                None => match hex::decode(self.to_string()) {
                    Ok(bytes) => Value::Blob(bytes),
                    Err(_) => Value::Null,
                },
                Some(ignore) => match ignore {
                    Value::Text(_) => {
                        let pat = ignore.to_string();
                        let trimmed = self
                            .to_string()
                            .trim_start_matches(|x| pat.contains(x))
                            .trim_end_matches(|x| pat.contains(x))
                            .to_string();
                        match hex::decode(trimmed) {
                            Ok(bytes) => Value::Blob(bytes),
                            Err(_) => Value::Null,
                        }
                    }
                    _ => Value::Null,
                },
            },
        }
    }

    pub fn exec_unicode(&self) -> Value {
        match self {
            Value::Text(_) | Value::Integer(_) | Value::Float(_) | Value::Blob(_) => {
                let text = self.to_string();
                if let Some(first_char) = text.chars().next() {
                    Value::Integer(first_char as u32 as i64)
                } else {
                    Value::Null
                }
            }
            _ => Value::Null,
        }
    }

    fn _to_float(&self) -> f64 {
        match self {
            Value::Text(x) => match cast_text_to_numeric(x.as_str()) {
                Value::Integer(i) => i as f64,
                Value::Float(f) => f,
                _ => unreachable!(),
            },
            Value::Integer(x) => *x as f64,
            Value::Float(x) => *x,
            _ => 0.0,
        }
    }

    pub fn exec_round(&self, precision: Option<&Value>) -> Value {
        let reg = self._to_float();
        let round = |reg: f64, f: f64| {
            let precision = if f < 1.0 { 0.0 } else { f };
            Value::Float(reg.round_to_precision(precision as i32))
        };
        match precision {
            Some(Value::Text(x)) => match cast_text_to_numeric(x.as_str()) {
                Value::Integer(i) => round(reg, i as f64),
                Value::Float(f) => round(reg, f),
                _ => unreachable!(),
            },
            Some(Value::Integer(i)) => round(reg, *i as f64),
            Some(Value::Float(f)) => round(reg, *f),
            None => round(reg, 0.0),
            _ => Value::Null,
        }
    }

    // Implements TRIM pattern matching.
    pub fn exec_trim(&self, pattern: Option<&Value>) -> Value {
        match (self, pattern) {
            (reg, Some(pattern)) => match reg {
                Value::Text(_) | Value::Integer(_) | Value::Float(_) => {
                    let pattern_chars: Vec<char> = pattern.to_string().chars().collect();
                    Value::build_text(reg.to_string().trim_matches(&pattern_chars[..]))
                }
                _ => reg.to_owned(),
            },
            (Value::Text(t), None) => Value::build_text(t.as_str().trim()),
            (reg, _) => reg.to_owned(),
        }
    }
    // Implements RTRIM pattern matching.
    pub fn exec_rtrim(&self, pattern: Option<&Value>) -> Value {
        match (self, pattern) {
            (reg, Some(pattern)) => match reg {
                Value::Text(_) | Value::Integer(_) | Value::Float(_) => {
                    let pattern_chars: Vec<char> = pattern.to_string().chars().collect();
                    Value::build_text(reg.to_string().trim_end_matches(&pattern_chars[..]))
                }
                _ => reg.to_owned(),
            },
            (Value::Text(t), None) => Value::build_text(t.as_str().trim_end()),
            (reg, _) => reg.to_owned(),
        }
    }

    // Implements LTRIM pattern matching.
    pub fn exec_ltrim(&self, pattern: Option<&Value>) -> Value {
        match (self, pattern) {
            (reg, Some(pattern)) => match reg {
                Value::Text(_) | Value::Integer(_) | Value::Float(_) => {
                    let pattern_chars: Vec<char> = pattern.to_string().chars().collect();
                    Value::build_text(reg.to_string().trim_start_matches(&pattern_chars[..]))
                }
                _ => reg.to_owned(),
            },
            (Value::Text(t), None) => Value::build_text(t.as_str().trim_start()),
            (reg, _) => reg.to_owned(),
        }
    }

    pub fn exec_zeroblob(&self) -> Value {
        let length: i64 = match self {
            Value::Integer(i) => *i,
            Value::Float(f) => *f as i64,
            Value::Text(s) => s.as_str().parse().unwrap_or(0),
            _ => 0,
        };
        Value::Blob(vec![0; length.max(0) as usize])
    }

    // exec_if returns whether you should jump
    pub fn exec_if(&self, jump_if_null: bool, not: bool) -> bool {
        Numeric::from(self)
            .try_into_bool()
            .map(|jump| if not { !jump } else { jump })
            .unwrap_or(jump_if_null)
    }

    pub fn exec_cast(&self, datatype: &str) -> Value {
        if matches!(self, Value::Null) {
            return Value::Null;
        }
        match affinity(datatype) {
            // NONE	Casting a value to a type-name with no affinity causes the value to be converted into a BLOB. Casting to a BLOB consists of first casting the value to TEXT in the encoding of the database connection, then interpreting the resulting byte sequence as a BLOB instead of as TEXT.
            // Historically called NONE, but it's the same as BLOB
            Affinity::Blob => {
                // Convert to TEXT first, then interpret as BLOB
                // TODO: handle encoding
                let text = self.to_string();
                Value::Blob(text.into_bytes())
            }
            // TEXT To cast a BLOB value to TEXT, the sequence of bytes that make up the BLOB is interpreted as text encoded using the database encoding.
            // Casting an INTEGER or REAL value into TEXT renders the value as if via sqlite3_snprintf() except that the resulting TEXT uses the encoding of the database connection.
            Affinity::Text => {
                // Convert everything to text representation
                // TODO: handle encoding and whatever sqlite3_snprintf does
                Value::build_text(&self.to_string())
            }
            Affinity::Real => match self {
                Value::Blob(b) => {
                    // Convert BLOB to TEXT first
                    let text = String::from_utf8_lossy(b);
                    cast_text_to_real(&text)
                }
                Value::Text(t) => cast_text_to_real(t.as_str()),
                Value::Integer(i) => Value::Float(*i as f64),
                Value::Float(f) => Value::Float(*f),
                _ => Value::Float(0.0),
            },
            Affinity::Integer => match self {
                Value::Blob(b) => {
                    // Convert BLOB to TEXT first
                    let text = String::from_utf8_lossy(b);
                    cast_text_to_integer(&text)
                }
                Value::Text(t) => cast_text_to_integer(t.as_str()),
                Value::Integer(i) => Value::Integer(*i),
                // A cast of a REAL value into an INTEGER results in the integer between the REAL value and zero
                // that is closest to the REAL value. If a REAL is greater than the greatest possible signed integer (+9223372036854775807)
                // then the result is the greatest possible signed integer and if the REAL is less than the least possible signed integer (-9223372036854775808)
                // then the result is the least possible signed integer.
                Value::Float(f) => {
                    let i = f.trunc() as i128;
                    if i > i64::MAX as i128 {
                        Value::Integer(i64::MAX)
                    } else if i < i64::MIN as i128 {
                        Value::Integer(i64::MIN)
                    } else {
                        Value::Integer(i as i64)
                    }
                }
                _ => Value::Integer(0),
            },
            Affinity::Numeric => match self {
                Value::Blob(b) => {
                    let text = String::from_utf8_lossy(b);
                    cast_text_to_numeric(&text)
                }
                Value::Text(t) => cast_text_to_numeric(t.as_str()),
                Value::Integer(i) => Value::Integer(*i),
                Value::Float(f) => Value::Float(*f),
                _ => self.clone(), // TODO probably wrong
            },
        }
    }

    pub fn exec_replace(source: &Value, pattern: &Value, replacement: &Value) -> Value {
        // The replace(X,Y,Z) function returns a string formed by substituting string Z for every occurrence of
        // string Y in string X. The BINARY collating sequence is used for comparisons. If Y is an empty string
        // then return X unchanged. If Z is not initially a string, it is cast to a UTF-8 string prior to processing.

        // If any of the arguments is NULL, the result is NULL.
        if matches!(source, Value::Null)
            || matches!(pattern, Value::Null)
            || matches!(replacement, Value::Null)
        {
            return Value::Null;
        }

        let source = source.exec_cast("TEXT");
        let pattern = pattern.exec_cast("TEXT");
        let replacement = replacement.exec_cast("TEXT");

        // If any of the casts failed, panic as text casting is not expected to fail.
        match (&source, &pattern, &replacement) {
            (Value::Text(source), Value::Text(pattern), Value::Text(replacement)) => {
                if pattern.as_str().is_empty() {
                    return Value::Text(source.clone());
                }

                let result = source
                    .as_str()
                    .replace(pattern.as_str(), replacement.as_str());
                Value::build_text(&result)
            }
            _ => unreachable!("text cast should never fail"),
        }
    }

    fn to_f64(&self) -> Option<f64> {
        match self {
            Value::Integer(i) => Some(*i as f64),
            Value::Float(f) => Some(*f),
            Value::Text(t) => t.as_str().parse::<f64>().ok(),
            _ => None,
        }
    }

    fn exec_math_unary(&self, function: &MathFunc) -> Value {
        // In case of some functions and integer input, return the input as is
        if let Value::Integer(_) = self {
            if matches! { function, MathFunc::Ceil | MathFunc::Ceiling | MathFunc::Floor | MathFunc::Trunc }
            {
                return self.clone();
            }
        }

        let f = match self.to_f64() {
            Some(f) => f,
            None => return Value::Null,
        };

        let result = match function {
            MathFunc::Acos => libm::acos(f),
            MathFunc::Acosh => libm::acosh(f),
            MathFunc::Asin => libm::asin(f),
            MathFunc::Asinh => libm::asinh(f),
            MathFunc::Atan => libm::atan(f),
            MathFunc::Atanh => libm::atanh(f),
            MathFunc::Ceil | MathFunc::Ceiling => libm::ceil(f),
            MathFunc::Cos => libm::cos(f),
            MathFunc::Cosh => libm::cosh(f),
            MathFunc::Degrees => f.to_degrees(),
            MathFunc::Exp => libm::exp(f),
            MathFunc::Floor => libm::floor(f),
            MathFunc::Ln => libm::log(f),
            MathFunc::Log10 => libm::log10(f),
            MathFunc::Log2 => libm::log2(f),
            MathFunc::Radians => f.to_radians(),
            MathFunc::Sin => libm::sin(f),
            MathFunc::Sinh => libm::sinh(f),
            MathFunc::Sqrt => libm::sqrt(f),
            MathFunc::Tan => libm::tan(f),
            MathFunc::Tanh => libm::tanh(f),
            MathFunc::Trunc => libm::trunc(f),
            _ => unreachable!("Unexpected mathematical unary function {:?}", function),
        };

        if result.is_nan() {
            Value::Null
        } else {
            Value::Float(result)
        }
    }

    fn exec_math_binary(&self, rhs: &Value, function: &MathFunc) -> Value {
        let lhs = match self.to_f64() {
            Some(f) => f,
            None => return Value::Null,
        };

        let rhs = match rhs.to_f64() {
            Some(f) => f,
            None => return Value::Null,
        };

        let result = match function {
            MathFunc::Atan2 => libm::atan2(lhs, rhs),
            MathFunc::Mod => libm::fmod(lhs, rhs),
            MathFunc::Pow | MathFunc::Power => libm::pow(lhs, rhs),
            _ => unreachable!("Unexpected mathematical binary function {:?}", function),
        };

        if result.is_nan() {
            Value::Null
        } else {
            Value::Float(result)
        }
    }

    fn exec_math_log(&self, base: Option<&Value>) -> Value {
        let f = match self.to_f64() {
            Some(f) => f,
            None => return Value::Null,
        };

        let base = match base {
            Some(base) => match base.to_f64() {
                Some(f) => f,
                None => return Value::Null,
            },
            None => 10.0,
        };

        if base == 2.0 {
            return Value::Float(libm::log2(f));
        } else if base == 10.0 {
            return Value::Float(libm::log10(f));
        };

        if f <= 0.0 || base <= 0.0 || base == 1.0 {
            return Value::Null;
        }
        let log_x = libm::log(f);
        let log_base = libm::log(base);
        let result = log_x / log_base;
        Value::Float(result)
    }

    fn exec_likely(&self) -> Value {
        self.clone()
    }

    fn exec_likelihood(&self, _probability: &Value) -> Value {
        self.clone()
    }

    pub fn exec_add(&self, rhs: &Value) -> Value {
        (Numeric::from(self) + Numeric::from(rhs)).into()
    }

    pub fn exec_subtract(&self, rhs: &Value) -> Value {
        (Numeric::from(self) - Numeric::from(rhs)).into()
    }

    pub fn exec_multiply(&self, rhs: &Value) -> Value {
        (Numeric::from(self) * Numeric::from(rhs)).into()
    }

    pub fn exec_divide(&self, rhs: &Value) -> Value {
        (Numeric::from(self) / Numeric::from(rhs)).into()
    }

    pub fn exec_bit_and(&self, rhs: &Value) -> Value {
        (NullableInteger::from(self) & NullableInteger::from(rhs)).into()
    }

    pub fn exec_bit_or(&self, rhs: &Value) -> Value {
        (NullableInteger::from(self) | NullableInteger::from(rhs)).into()
    }

    pub fn exec_remainder(&self, rhs: &Value) -> Value {
        let convert_to_float = matches!(Numeric::from(self), Numeric::Float(_))
            || matches!(Numeric::from(rhs), Numeric::Float(_));

        match NullableInteger::from(self) % NullableInteger::from(rhs) {
            NullableInteger::Null => Value::Null,
            NullableInteger::Integer(v) => {
                if convert_to_float {
                    Value::Float(v as f64)
                } else {
                    Value::Integer(v)
                }
            }
        }
    }

    pub fn exec_bit_not(&self) -> Value {
        (!NullableInteger::from(self)).into()
    }

    pub fn exec_shift_left(&self, rhs: &Value) -> Value {
        (NullableInteger::from(self) << NullableInteger::from(rhs)).into()
    }

    pub fn exec_shift_right(&self, rhs: &Value) -> Value {
        (NullableInteger::from(self) >> NullableInteger::from(rhs)).into()
    }

    pub fn exec_boolean_not(&self) -> Value {
        match Numeric::from(self).try_into_bool() {
            None => Value::Null,
            Some(v) => Value::Integer(!v as i64),
        }
    }

    pub fn exec_concat(&self, rhs: &Value) -> Value {
        match (self, rhs) {
            (Value::Text(lhs_text), Value::Text(rhs_text)) => {
                Value::build_text(&(lhs_text.as_str().to_string() + rhs_text.as_str()))
            }
            (Value::Text(lhs_text), Value::Integer(rhs_int)) => {
                Value::build_text(&(lhs_text.as_str().to_string() + &rhs_int.to_string()))
            }
            (Value::Text(lhs_text), Value::Float(rhs_float)) => {
                Value::build_text(&(lhs_text.as_str().to_string() + &rhs_float.to_string()))
            }
            (Value::Integer(lhs_int), Value::Text(rhs_text)) => {
                Value::build_text(&(lhs_int.to_string() + rhs_text.as_str()))
            }
            (Value::Integer(lhs_int), Value::Integer(rhs_int)) => {
                Value::build_text(&(lhs_int.to_string() + &rhs_int.to_string()))
            }
            (Value::Integer(lhs_int), Value::Float(rhs_float)) => {
                Value::build_text(&(lhs_int.to_string() + &rhs_float.to_string()))
            }
            (Value::Float(lhs_float), Value::Text(rhs_text)) => {
                Value::build_text(&(lhs_float.to_string() + rhs_text.as_str()))
            }
            (Value::Float(lhs_float), Value::Integer(rhs_int)) => {
                Value::build_text(&(lhs_float.to_string() + &rhs_int.to_string()))
            }
            (Value::Float(lhs_float), Value::Float(rhs_float)) => {
                Value::build_text(&(lhs_float.to_string() + &rhs_float.to_string()))
            }
            (Value::Null, _) | (_, Value::Null) => Value::Null,
            (Value::Blob(_), _) | (_, Value::Blob(_)) => {
                todo!("TODO: Handle Blob conversion to String")
            }
        }
    }

    pub fn exec_and(&self, rhs: &Value) -> Value {
        match (
            Numeric::from(self).try_into_bool(),
            Numeric::from(rhs).try_into_bool(),
        ) {
            (Some(false), _) | (_, Some(false)) => Value::Integer(0),
            (None, _) | (_, None) => Value::Null,
            _ => Value::Integer(1),
        }
    }

    pub fn exec_or(&self, rhs: &Value) -> Value {
        match (
            Numeric::from(self).try_into_bool(),
            Numeric::from(rhs).try_into_bool(),
        ) {
            (Some(true), _) | (_, Some(true)) => Value::Integer(1),
            (None, _) | (_, None) => Value::Null,
            _ => Value::Integer(0),
        }
    }

    // Implements LIKE pattern matching. Caches the constructed regex if a cache is provided
    pub fn exec_like(
        regex_cache: Option<&mut HashMap<String, Regex>>,
        pattern: &str,
        text: &str,
    ) -> bool {
        if let Some(cache) = regex_cache {
            match cache.get(pattern) {
                Some(re) => re.is_match(text),
                None => {
                    let re = construct_like_regex(pattern);
                    let res = re.is_match(text);
                    cache.insert(pattern.to_string(), re);
                    res
                }
            }
        } else {
            let re = construct_like_regex(pattern);
            re.is_match(text)
        }
    }

    pub fn exec_min<'a, T: Iterator<Item = &'a Value>>(regs: T) -> Value {
        regs.min().map(|v| v.to_owned()).unwrap_or(Value::Null)
    }

    pub fn exec_max<'a, T: Iterator<Item = &'a Value>>(regs: T) -> Value {
        regs.max().map(|v| v.to_owned()).unwrap_or(Value::Null)
    }
}

fn exec_concat_strings(registers: &[Register]) -> Value {
    let mut result = String::new();
    for reg in registers {
        match reg.get_owned_value() {
            Value::Null => continue,
            Value::Blob(_) => todo!("TODO concat blob"),
            v => result.push_str(&format!("{}", v)),
        }
    }
    Value::build_text(&result)
}

fn exec_concat_ws(registers: &[Register]) -> Value {
    if registers.is_empty() {
        return Value::Null;
    }

    let separator = match &registers[0].get_owned_value() {
        Value::Null | Value::Blob(_) => return Value::Null,
        v => format!("{}", v),
    };

    let mut result = String::new();
    for (i, reg) in registers.iter().enumerate().skip(1) {
        if i > 1 {
            result.push_str(&separator);
        }
        match reg.get_owned_value() {
            v if matches!(v, Value::Text(_) | Value::Integer(_) | Value::Float(_)) => {
                result.push_str(&format!("{}", v))
            }
            _ => continue,
        }
    }

    Value::build_text(&result)
}

fn exec_char(values: &[Register]) -> Value {
    let result: String = values
        .iter()
        .filter_map(|x| {
            if let Value::Integer(i) = x.get_owned_value() {
                Some(*i as u8 as char)
            } else {
                None
            }
        })
        .collect();
    Value::build_text(&result)
}

fn construct_like_regex(pattern: &str) -> Regex {
    let mut regex_pattern = String::with_capacity(pattern.len() * 2);

    regex_pattern.push('^');

    for c in pattern.chars() {
        match c {
            '\\' => regex_pattern.push_str("\\\\"),
            '%' => regex_pattern.push_str(".*"),
            '_' => regex_pattern.push('.'),
            ch => {
                if regex_syntax::is_meta_character(c) {
                    regex_pattern.push('\\');
                }
                regex_pattern.push(ch);
            }
        }
    }

    regex_pattern.push('$');

    RegexBuilder::new(&regex_pattern)
        .case_insensitive(true)
        .dot_matches_new_line(true)
        .build()
        .unwrap()
}

fn apply_affinity_char(target: &mut Register, affinity: Affinity) -> bool {
    if let Register::Value(value) = target {
        if matches!(value, Value::Blob(_)) {
            return true;
        }

        match affinity {
            Affinity::Blob => return true,

            Affinity::Text => {
                if matches!(value, Value::Text(_) | Value::Null) {
                    return true;
                }
                let text = value.to_string();
                *value = Value::Text(text.into());
                return true;
            }

            Affinity::Integer | Affinity::Numeric => {
                if matches!(value, Value::Integer(_)) {
                    return true;
                }
                if !matches!(value, Value::Text(_) | Value::Float(_)) {
                    return true;
                }

                if let Value::Float(fl) = *value {
                    // For floats, try to convert to integer if it's exact
                    // This is similar to sqlite3VdbeIntegerAffinity
                    return try_float_to_integer_affinity(value, fl);
                }

                if let Value::Text(t) = value {
                    let text = t.as_str();

                    // Handle hex numbers - they shouldn't be converted
                    if text.starts_with("0x") {
                        return false;
                    }

                    // Try to parse as number (similar to applyNumericAffinity)
                    let Ok(num) = checked_cast_text_to_numeric(text) else {
                        return false;
                    };

                    match num {
                        Value::Integer(i) => {
                            *value = Value::Integer(i);
                            return true;
                        }
                        Value::Float(fl) => {
                            // For Numeric affinity, try to convert float to int if exact
                            if affinity == Affinity::Numeric {
                                return try_float_to_integer_affinity(value, fl);
                            } else {
                                *value = Value::Float(fl);
                                return true;
                            }
                        }
                        other => {
                            *value = other;
                            return true;
                        }
                    }
                }

                return false;
            }

            Affinity::Real => {
                if let Value::Integer(i) = *value {
                    *value = Value::Float(i as f64);
                    return true;
                }
                if let Value::Text(t) = value {
                    let s = t.as_str();
                    if s.starts_with("0x") {
                        return false;
                    }
                    if let Ok(num) = checked_cast_text_to_numeric(s) {
                        *value = num;
                        return true;
                    } else {
                        return false;
                    }
                }
                return true;
            }
        }
    }

    true
}

fn try_float_to_integer_affinity(value: &mut Value, fl: f64) -> bool {
    // Check if the float can be exactly represented as an integer
    if let Ok(int_val) = cast_real_to_integer(fl) {
        // Additional check: ensure round-trip conversion is exact
        // and value is within safe bounds (similar to SQLite's checks)
        if (int_val as f64) == fl && int_val > i64::MIN + 1 && int_val < i64::MAX - 1 {
            *value = Value::Integer(int_val);
            return true;
        }
    }

    // If we can't convert to exact integer, keep as float for Numeric affinity
    // but return false to indicate the conversion wasn't "complete"
    *value = Value::Float(fl);
    false
}

fn execute_sqlite_version(version_integer: i64) -> String {
    let major = version_integer / 1_000_000;
    let minor = (version_integer % 1_000_000) / 1_000;
    let release = version_integer % 1_000;

    format!("{}.{}.{}", major, minor, release)
}

pub fn extract_int_value(value: &Value) -> i64 {
    match value {
        Value::Integer(i) => *i,
        Value::Float(f) => {
            // Use sqlite3RealToI64 equivalent
            if *f < -9223372036854774784.0 {
                i64::MIN
            } else if *f > 9223372036854774784.0 {
                i64::MAX
            } else {
                *f as i64
            }
        }
        Value::Text(t) => {
            // Try to parse as integer, return 0 if failed
            t.as_str().parse::<i64>().unwrap_or(0)
        }
        Value::Blob(b) => {
            // Try to parse blob as string then as integer
            if let Ok(s) = std::str::from_utf8(b) {
                s.parse::<i64>().unwrap_or(0)
            } else {
                0
            }
        }
        Value::Null => 0,
    }
}

#[derive(Debug, PartialEq)]
enum NumericParseResult {
    NotNumeric,      // not a valid number
    PureInteger,     // pure integer (entire string)
    HasDecimalOrExp, // has decimal point or exponent (entire string)
    ValidPrefixOnly, // valid prefix but not entire string
}

#[derive(Debug)]
enum ParsedNumber {
    None,
    Integer(i64),
    Float(f64),
}

impl ParsedNumber {
    fn as_integer(&self) -> Option<i64> {
        match self {
            ParsedNumber::Integer(i) => Some(*i),
            _ => None,
        }
    }

    fn as_float(&self) -> Option<f64> {
        match self {
            ParsedNumber::Float(f) => Some(*f),
            _ => None,
        }
    }
}

fn try_for_float(text: &str) -> (NumericParseResult, ParsedNumber) {
    let bytes = text.as_bytes();
    if bytes.is_empty() {
        return (NumericParseResult::NotNumeric, ParsedNumber::None);
    }

    let mut pos = 0;
    let len = bytes.len();

    while pos < len && is_space(bytes[pos]) {
        pos += 1;
    }

    if pos >= len {
        return (NumericParseResult::NotNumeric, ParsedNumber::None);
    }

    let start_pos = pos;

    let mut sign = 1i64;

    if bytes[pos] == b'-' {
        sign = -1;
        pos += 1;
    } else if bytes[pos] == b'+' {
        pos += 1;
    }

    if pos >= len {
        return (NumericParseResult::NotNumeric, ParsedNumber::None);
    }

    let mut significand = 0u64;
    let mut digit_count = 0;
    let mut decimal_adjust = 0i32;
    let mut has_digits = false;

    // Parse digits before decimal point
    while pos < len && bytes[pos].is_ascii_digit() {
        has_digits = true;
        let digit = (bytes[pos] - b'0') as u64;

        if significand <= (u64::MAX - 9) / 10 {
            significand = significand * 10 + digit;
            digit_count += 1;
        } else {
            // Skip overflow digits but adjust exponent
            decimal_adjust += 1;
        }
        pos += 1;
    }

    let mut has_decimal = false;
    let mut has_exponent = false;

    // Check for decimal point
    if pos < len && bytes[pos] == b'.' {
        has_decimal = true;
        pos += 1;

        // Parse fractional digits
        while pos < len && bytes[pos].is_ascii_digit() {
            has_digits = true;
            let digit = (bytes[pos] - b'0') as u64;

            if significand <= (u64::MAX - 9) / 10 {
                significand = significand * 10 + digit;
                digit_count += 1;
                decimal_adjust -= 1;
            }
            pos += 1;
        }
    }

    if !has_digits {
        return (NumericParseResult::NotNumeric, ParsedNumber::None);
    }

    // Check for exponent
    let mut exponent = 0i32;
    if pos < len && (bytes[pos] == b'e' || bytes[pos] == b'E') {
        has_exponent = true;
        pos += 1;

        if pos >= len {
            // Incomplete exponent, but we have valid digits before
            return create_result_from_significand(
                significand,
                sign,
                decimal_adjust,
                has_decimal,
                has_exponent,
                NumericParseResult::ValidPrefixOnly,
            );
        }

        let mut exp_sign = 1i32;
        if bytes[pos] == b'-' {
            exp_sign = -1;
            pos += 1;
        } else if bytes[pos] == b'+' {
            pos += 1;
        }

        if pos >= len || !bytes[pos].is_ascii_digit() {
            // Incomplete exponent
            return create_result_from_significand(
                significand,
                sign,
                decimal_adjust,
                has_decimal,
                false,
                NumericParseResult::ValidPrefixOnly,
            );
        }

        // Parse exponent digits
        while pos < len && bytes[pos].is_ascii_digit() {
            let digit = (bytes[pos] - b'0') as i32;
            if exponent < 10000 {
                exponent = exponent * 10 + digit;
            } else {
                exponent = 10000; // Cap at large value
            }
            pos += 1;
        }
        exponent *= exp_sign;
    }

    // Skip trailing whitespace
    while pos < len && is_space(bytes[pos]) {
        pos += 1;
    }

    // Determine if we consumed the entire string
    let consumed_all = pos >= len;
    let final_exponent = decimal_adjust + exponent;

    let parse_result = if !consumed_all {
        NumericParseResult::ValidPrefixOnly
    } else if has_decimal || has_exponent {
        NumericParseResult::HasDecimalOrExp
    } else {
        NumericParseResult::PureInteger
    };

    create_result_from_significand(
        significand,
        sign,
        final_exponent,
        has_decimal,
        has_exponent,
        parse_result,
    )
}

fn create_result_from_significand(
    significand: u64,
    sign: i64,
    exponent: i32,
    has_decimal: bool,
    has_exponent: bool,
    parse_result: NumericParseResult,
) -> (NumericParseResult, ParsedNumber) {
    if significand == 0 {
        match parse_result {
            NumericParseResult::PureInteger => {
                return (parse_result, ParsedNumber::Integer(0));
            }
            _ => {
                return (parse_result, ParsedNumber::Float(0.0));
            }
        }
    }

    // For pure integers without exponent, try to return as integer
    if !has_decimal && !has_exponent && exponent == 0 {
        let signed_val = (significand as i64).wrapping_mul(sign);
        if (significand as i64) * sign == signed_val {
            return (parse_result, ParsedNumber::Integer(signed_val));
        }
    }

    // Convert to float
    let mut result = significand as f64;

    let mut exp = exponent;
    if exp > 0 {
        while exp >= 100 {
            result *= 1e100;
            exp -= 100;
        }
        while exp >= 10 {
            result *= 1e10;
            exp -= 10;
        }
        while exp >= 1 {
            result *= 10.0;
            exp -= 1;
        }
    } else if exp < 0 {
        while exp <= -100 {
            result *= 1e-100;
            exp += 100;
        }
        while exp <= -10 {
            result *= 1e-10;
            exp += 10;
        }
        while exp <= -1 {
            result *= 0.1;
            exp += 1;
        }
    }

    if sign < 0 {
        result = -result;
    }

    (parse_result, ParsedNumber::Float(result))
}

pub fn is_space(byte: u8) -> bool {
    matches!(byte, b' ' | b'\t' | b'\n' | b'\r' | b'\x0c')
}

fn real_to_i64(r: f64) -> i64 {
    if r < -9223372036854774784.0 {
        i64::MIN
    } else if r > 9223372036854774784.0 {
        i64::MAX
    } else {
        r as i64
    }
}

fn apply_integer_affinity(register: &mut Register) -> bool {
    let Register::Value(Value::Float(f)) = register else {
        return false;
    };

    let ix = real_to_i64(*f);

    // Only convert if round-trip is exact and not at extreme values
    if *f == (ix as f64) && ix > i64::MIN && ix < i64::MAX {
        *register = Register::Value(Value::Integer(ix));
        true
    } else {
        false
    }
}

/// Try to convert a value into a numeric representation if we can
/// do so without loss of information. In other words, if the string
/// looks like a number, convert it into a number. If it does not
/// look like a number, leave it alone.
pub fn apply_numeric_affinity(register: &mut Register, try_for_int: bool) -> bool {
    let Register::Value(Value::Text(text)) = register else {
        return false; // Only apply to text values
    };

    let text_str = text.as_str();
    let (parse_result, parsed_value) = try_for_float(text_str);

    // Only convert if we have a complete valid number (not just a prefix)
    match parse_result {
        NumericParseResult::NotNumeric | NumericParseResult::ValidPrefixOnly => {
            false // Leave as text
        }
        NumericParseResult::PureInteger => {
            if let Some(int_val) = parsed_value.as_integer() {
                *register = Register::Value(Value::Integer(int_val));
                true
            } else {
                false
            }
        }
        NumericParseResult::HasDecimalOrExp => {
            if let Some(float_val) = parsed_value.as_float() {
                *register = Register::Value(Value::Float(float_val));
                // If try_for_int is true, try to convert float to int if exact
                if try_for_int {
                    apply_integer_affinity(register);
                }
                true
            } else {
                false
            }
        }
    }
}

fn is_numeric_value(reg: &Register) -> bool {
    matches!(reg.get_owned_value(), Value::Integer(_) | Value::Float(_))
}

fn stringify_register(reg: &mut Register) -> bool {
    match reg.get_owned_value() {
        Value::Integer(i) => {
            *reg = Register::Value(Value::build_text(&i.to_string()));
            true
        }
        Value::Float(f) => {
            *reg = Register::Value(Value::build_text(&f.to_string()));
            true
        }
        Value::Text(_) | Value::Null | Value::Blob(_) => false,
    }
}

#[cfg(test)]
mod tests {
    use super::*;
    use crate::types::{Text, Value};

    #[test]
    fn test_apply_numeric_affinity_partial_numbers() {
        let mut reg = Register::Value(Value::Text(Text::from_str("123abc")));
        assert!(!apply_numeric_affinity(&mut reg, false));
        assert!(matches!(reg, Register::Value(Value::Text(_))));

        let mut reg = Register::Value(Value::Text(Text::from_str("-53093015420544-15062897")));
        assert!(!apply_numeric_affinity(&mut reg, false));
        assert!(matches!(reg, Register::Value(Value::Text(_))));

        let mut reg = Register::Value(Value::Text(Text::from_str("123.45xyz")));
        assert!(!apply_numeric_affinity(&mut reg, false));
        assert!(matches!(reg, Register::Value(Value::Text(_))));
    }

    #[test]
    fn test_apply_numeric_affinity_complete_numbers() {
        let mut reg = Register::Value(Value::Text(Text::from_str("123")));
        assert!(apply_numeric_affinity(&mut reg, false));
        assert_eq!(*reg.get_owned_value(), Value::Integer(123));

        let mut reg = Register::Value(Value::Text(Text::from_str("123.45")));
        assert!(apply_numeric_affinity(&mut reg, false));
        assert_eq!(*reg.get_owned_value(), Value::Float(123.45));

        let mut reg = Register::Value(Value::Text(Text::from_str("  -456  ")));
        assert!(apply_numeric_affinity(&mut reg, false));
        assert_eq!(*reg.get_owned_value(), Value::Integer(-456));

        let mut reg = Register::Value(Value::Text(Text::from_str("0")));
        assert!(apply_numeric_affinity(&mut reg, false));
        assert_eq!(*reg.get_owned_value(), Value::Integer(0));
    }

    #[test]
    fn test_exec_add() {
        let inputs = vec![
            (Value::Integer(3), Value::Integer(1)),
            (Value::Float(3.0), Value::Float(1.0)),
            (Value::Float(3.0), Value::Integer(1)),
            (Value::Integer(3), Value::Float(1.0)),
            (Value::Null, Value::Null),
            (Value::Null, Value::Integer(1)),
            (Value::Null, Value::Float(1.0)),
            (Value::Null, Value::Text(Text::from_str("2"))),
            (Value::Integer(1), Value::Null),
            (Value::Float(1.0), Value::Null),
            (Value::Text(Text::from_str("1")), Value::Null),
            (
                Value::Text(Text::from_str("1")),
                Value::Text(Text::from_str("3")),
            ),
            (
                Value::Text(Text::from_str("1.0")),
                Value::Text(Text::from_str("3.0")),
            ),
            (Value::Text(Text::from_str("1.0")), Value::Float(3.0)),
            (Value::Text(Text::from_str("1.0")), Value::Integer(3)),
            (Value::Float(1.0), Value::Text(Text::from_str("3.0"))),
            (Value::Integer(1), Value::Text(Text::from_str("3"))),
        ];

        let outputs = [
            Value::Integer(4),
            Value::Float(4.0),
            Value::Float(4.0),
            Value::Float(4.0),
            Value::Null,
            Value::Null,
            Value::Null,
            Value::Null,
            Value::Null,
            Value::Null,
            Value::Null,
            Value::Integer(4),
            Value::Float(4.0),
            Value::Float(4.0),
            Value::Float(4.0),
            Value::Float(4.0),
            Value::Float(4.0),
        ];

        assert_eq!(
            inputs.len(),
            outputs.len(),
            "Inputs and Outputs should have same size"
        );
        for (i, (lhs, rhs)) in inputs.iter().enumerate() {
            assert_eq!(
                lhs.exec_add(rhs),
                outputs[i],
                "Wrong ADD for lhs: {}, rhs: {}",
                lhs,
                rhs
            );
        }
    }

    #[test]
    fn test_exec_subtract() {
        let inputs = vec![
            (Value::Integer(3), Value::Integer(1)),
            (Value::Float(3.0), Value::Float(1.0)),
            (Value::Float(3.0), Value::Integer(1)),
            (Value::Integer(3), Value::Float(1.0)),
            (Value::Null, Value::Null),
            (Value::Null, Value::Integer(1)),
            (Value::Null, Value::Float(1.0)),
            (Value::Null, Value::Text(Text::from_str("1"))),
            (Value::Integer(1), Value::Null),
            (Value::Float(1.0), Value::Null),
            (Value::Text(Text::from_str("4")), Value::Null),
            (
                Value::Text(Text::from_str("1")),
                Value::Text(Text::from_str("3")),
            ),
            (
                Value::Text(Text::from_str("1.0")),
                Value::Text(Text::from_str("3.0")),
            ),
            (Value::Text(Text::from_str("1.0")), Value::Float(3.0)),
            (Value::Text(Text::from_str("1.0")), Value::Integer(3)),
            (Value::Float(1.0), Value::Text(Text::from_str("3.0"))),
            (Value::Integer(1), Value::Text(Text::from_str("3"))),
        ];

        let outputs = [
            Value::Integer(2),
            Value::Float(2.0),
            Value::Float(2.0),
            Value::Float(2.0),
            Value::Null,
            Value::Null,
            Value::Null,
            Value::Null,
            Value::Null,
            Value::Null,
            Value::Null,
            Value::Integer(-2),
            Value::Float(-2.0),
            Value::Float(-2.0),
            Value::Float(-2.0),
            Value::Float(-2.0),
            Value::Float(-2.0),
        ];

        assert_eq!(
            inputs.len(),
            outputs.len(),
            "Inputs and Outputs should have same size"
        );
        for (i, (lhs, rhs)) in inputs.iter().enumerate() {
            assert_eq!(
                lhs.exec_subtract(rhs),
                outputs[i],
                "Wrong subtract for lhs: {}, rhs: {}",
                lhs,
                rhs
            );
        }
    }

    #[test]
    fn test_exec_multiply() {
        let inputs = vec![
            (Value::Integer(3), Value::Integer(2)),
            (Value::Float(3.0), Value::Float(2.0)),
            (Value::Float(3.0), Value::Integer(2)),
            (Value::Integer(3), Value::Float(2.0)),
            (Value::Null, Value::Null),
            (Value::Null, Value::Integer(1)),
            (Value::Null, Value::Float(1.0)),
            (Value::Null, Value::Text(Text::from_str("1"))),
            (Value::Integer(1), Value::Null),
            (Value::Float(1.0), Value::Null),
            (Value::Text(Text::from_str("4")), Value::Null),
            (
                Value::Text(Text::from_str("2")),
                Value::Text(Text::from_str("3")),
            ),
            (
                Value::Text(Text::from_str("2.0")),
                Value::Text(Text::from_str("3.0")),
            ),
            (Value::Text(Text::from_str("2.0")), Value::Float(3.0)),
            (Value::Text(Text::from_str("2.0")), Value::Integer(3)),
            (Value::Float(2.0), Value::Text(Text::from_str("3.0"))),
            (Value::Integer(2), Value::Text(Text::from_str("3.0"))),
        ];

        let outputs = [
            Value::Integer(6),
            Value::Float(6.0),
            Value::Float(6.0),
            Value::Float(6.0),
            Value::Null,
            Value::Null,
            Value::Null,
            Value::Null,
            Value::Null,
            Value::Null,
            Value::Null,
            Value::Integer(6),
            Value::Float(6.0),
            Value::Float(6.0),
            Value::Float(6.0),
            Value::Float(6.0),
            Value::Float(6.0),
        ];

        assert_eq!(
            inputs.len(),
            outputs.len(),
            "Inputs and Outputs should have same size"
        );
        for (i, (lhs, rhs)) in inputs.iter().enumerate() {
            assert_eq!(
                lhs.exec_multiply(rhs),
                outputs[i],
                "Wrong multiply for lhs: {}, rhs: {}",
                lhs,
                rhs
            );
        }
    }

    #[test]
    fn test_exec_divide() {
        let inputs = vec![
            (Value::Integer(1), Value::Integer(0)),
            (Value::Float(1.0), Value::Float(0.0)),
            (Value::Integer(i64::MIN), Value::Integer(-1)),
            (Value::Float(6.0), Value::Float(2.0)),
            (Value::Float(6.0), Value::Integer(2)),
            (Value::Integer(6), Value::Integer(2)),
            (Value::Null, Value::Integer(2)),
            (Value::Integer(2), Value::Null),
            (Value::Null, Value::Null),
            (
                Value::Text(Text::from_str("6")),
                Value::Text(Text::from_str("2")),
            ),
            (Value::Text(Text::from_str("6")), Value::Integer(2)),
        ];

        let outputs = [
            Value::Null,
            Value::Null,
            Value::Float(9.223372036854776e18),
            Value::Float(3.0),
            Value::Float(3.0),
            Value::Float(3.0),
            Value::Null,
            Value::Null,
            Value::Null,
            Value::Float(3.0),
            Value::Float(3.0),
        ];

        assert_eq!(
            inputs.len(),
            outputs.len(),
            "Inputs and Outputs should have same size"
        );
        for (i, (lhs, rhs)) in inputs.iter().enumerate() {
            assert_eq!(
                lhs.exec_divide(rhs),
                outputs[i],
                "Wrong divide for lhs: {}, rhs: {}",
                lhs,
                rhs
            );
        }
    }

    #[test]
    fn test_exec_remainder() {
        let inputs = vec![
            (Value::Null, Value::Null),
            (Value::Null, Value::Float(1.0)),
            (Value::Null, Value::Integer(1)),
            (Value::Null, Value::Text(Text::from_str("1"))),
            (Value::Float(1.0), Value::Null),
            (Value::Integer(1), Value::Null),
            (Value::Integer(12), Value::Integer(0)),
            (Value::Float(12.0), Value::Float(0.0)),
            (Value::Float(12.0), Value::Integer(0)),
            (Value::Integer(12), Value::Float(0.0)),
            (Value::Integer(i64::MIN), Value::Integer(-1)),
            (Value::Integer(12), Value::Integer(3)),
            (Value::Float(12.0), Value::Float(3.0)),
            (Value::Float(12.0), Value::Integer(3)),
            (Value::Integer(12), Value::Float(3.0)),
            (Value::Integer(12), Value::Integer(-3)),
            (Value::Float(12.0), Value::Float(-3.0)),
            (Value::Float(12.0), Value::Integer(-3)),
            (Value::Integer(12), Value::Float(-3.0)),
            (
                Value::Text(Text::from_str("12.0")),
                Value::Text(Text::from_str("3.0")),
            ),
            (Value::Text(Text::from_str("12.0")), Value::Float(3.0)),
            (Value::Float(12.0), Value::Text(Text::from_str("3.0"))),
        ];
        let outputs = vec![
            Value::Null,
            Value::Null,
            Value::Null,
            Value::Null,
            Value::Null,
            Value::Null,
            Value::Null,
            Value::Null,
            Value::Null,
            Value::Null,
            Value::Float(0.0),
            Value::Integer(0),
            Value::Float(0.0),
            Value::Float(0.0),
            Value::Float(0.0),
            Value::Integer(0),
            Value::Float(0.0),
            Value::Float(0.0),
            Value::Float(0.0),
            Value::Float(0.0),
            Value::Float(0.0),
            Value::Float(0.0),
        ];

        assert_eq!(
            inputs.len(),
            outputs.len(),
            "Inputs and Outputs should have same size"
        );

        for (i, (lhs, rhs)) in inputs.iter().enumerate() {
            assert_eq!(
                lhs.exec_remainder(rhs),
                outputs[i],
                "Wrong remainder for lhs: {}, rhs: {}",
                lhs,
                rhs
            );
        }
    }

    #[test]
    fn test_exec_and() {
        let inputs = vec![
            (Value::Integer(0), Value::Null),
            (Value::Null, Value::Integer(1)),
            (Value::Null, Value::Null),
            (Value::Float(0.0), Value::Null),
            (Value::Integer(1), Value::Float(2.2)),
            (Value::Integer(0), Value::Text(Text::from_str("string"))),
            (Value::Integer(0), Value::Text(Text::from_str("1"))),
            (Value::Integer(1), Value::Text(Text::from_str("1"))),
        ];
        let outputs = [
            Value::Integer(0),
            Value::Null,
            Value::Null,
            Value::Integer(0),
            Value::Integer(1),
            Value::Integer(0),
            Value::Integer(0),
            Value::Integer(1),
        ];

        assert_eq!(
            inputs.len(),
            outputs.len(),
            "Inputs and Outputs should have same size"
        );
        for (i, (lhs, rhs)) in inputs.iter().enumerate() {
            assert_eq!(
                lhs.exec_and(rhs),
                outputs[i],
                "Wrong AND for lhs: {}, rhs: {}",
                lhs,
                rhs
            );
        }
    }

    #[test]
    fn test_exec_or() {
        let inputs = vec![
            (Value::Integer(0), Value::Null),
            (Value::Null, Value::Integer(1)),
            (Value::Null, Value::Null),
            (Value::Float(0.0), Value::Null),
            (Value::Integer(1), Value::Float(2.2)),
            (Value::Float(0.0), Value::Integer(0)),
            (Value::Integer(0), Value::Text(Text::from_str("string"))),
            (Value::Integer(0), Value::Text(Text::from_str("1"))),
            (Value::Integer(0), Value::Text(Text::from_str(""))),
        ];
        let outputs = [
            Value::Null,
            Value::Integer(1),
            Value::Null,
            Value::Null,
            Value::Integer(1),
            Value::Integer(0),
            Value::Integer(0),
            Value::Integer(1),
            Value::Integer(0),
        ];

        assert_eq!(
            inputs.len(),
            outputs.len(),
            "Inputs and Outputs should have same size"
        );
        for (i, (lhs, rhs)) in inputs.iter().enumerate() {
            assert_eq!(
                lhs.exec_or(rhs),
                outputs[i],
                "Wrong OR for lhs: {}, rhs: {}",
                lhs,
                rhs
            );
        }
    }

    use crate::vdbe::{Bitfield, Register};

    use super::{exec_char, execute_sqlite_version};
    use std::collections::HashMap;

    #[test]
    fn test_length() {
        let input_str = Value::build_text("bob");
        let expected_len = Value::Integer(3);
        assert_eq!(input_str.exec_length(), expected_len);

        let input_integer = Value::Integer(123);
        let expected_len = Value::Integer(3);
        assert_eq!(input_integer.exec_length(), expected_len);

        let input_float = Value::Float(123.456);
        let expected_len = Value::Integer(7);
        assert_eq!(input_float.exec_length(), expected_len);

        let expected_blob = Value::Blob("example".as_bytes().to_vec());
        let expected_len = Value::Integer(7);
        assert_eq!(expected_blob.exec_length(), expected_len);
    }

    #[test]
    fn test_quote() {
        let input = Value::build_text("abc\0edf");
        let expected = Value::build_text("'abc'");
        assert_eq!(input.exec_quote(), expected);

        let input = Value::Integer(123);
        let expected = Value::Integer(123);
        assert_eq!(input.exec_quote(), expected);

        let input = Value::build_text("hello''world");
        let expected = Value::build_text("'hello''''world'");
        assert_eq!(input.exec_quote(), expected);
    }

    #[test]
    fn test_typeof() {
        let input = Value::Null;
        let expected: Value = Value::build_text("null");
        assert_eq!(input.exec_typeof(), expected);

        let input = Value::Integer(123);
        let expected: Value = Value::build_text("integer");
        assert_eq!(input.exec_typeof(), expected);

        let input = Value::Float(123.456);
        let expected: Value = Value::build_text("real");
        assert_eq!(input.exec_typeof(), expected);

        let input = Value::build_text("hello");
        let expected: Value = Value::build_text("text");
        assert_eq!(input.exec_typeof(), expected);

        let input = Value::Blob("limbo".as_bytes().to_vec());
        let expected: Value = Value::build_text("blob");
        assert_eq!(input.exec_typeof(), expected);
    }

    #[test]
    fn test_unicode() {
        assert_eq!(Value::build_text("a").exec_unicode(), Value::Integer(97));
        assert_eq!(
            Value::build_text("😊").exec_unicode(),
            Value::Integer(128522)
        );
        assert_eq!(Value::build_text("").exec_unicode(), Value::Null);
        assert_eq!(Value::Integer(23).exec_unicode(), Value::Integer(50));
        assert_eq!(Value::Integer(0).exec_unicode(), Value::Integer(48));
        assert_eq!(Value::Float(0.0).exec_unicode(), Value::Integer(48));
        assert_eq!(Value::Float(23.45).exec_unicode(), Value::Integer(50));
        assert_eq!(Value::Null.exec_unicode(), Value::Null);
        assert_eq!(
            Value::Blob("example".as_bytes().to_vec()).exec_unicode(),
            Value::Integer(101)
        );
    }

    #[test]
    fn test_min_max() {
        let input_int_vec = [
            Register::Value(Value::Integer(-1)),
            Register::Value(Value::Integer(10)),
        ];
        assert_eq!(
            Value::exec_min(input_int_vec.iter().map(|v| v.get_owned_value())),
            Value::Integer(-1)
        );
        assert_eq!(
            Value::exec_max(input_int_vec.iter().map(|v| v.get_owned_value())),
            Value::Integer(10)
        );

        let str1 = Register::Value(Value::build_text("A"));
        let str2 = Register::Value(Value::build_text("z"));
        let input_str_vec = [str2, str1.clone()];
        assert_eq!(
            Value::exec_min(input_str_vec.iter().map(|v| v.get_owned_value())),
            Value::build_text("A")
        );
        assert_eq!(
            Value::exec_max(input_str_vec.iter().map(|v| v.get_owned_value())),
            Value::build_text("z")
        );

        let input_null_vec = [Register::Value(Value::Null), Register::Value(Value::Null)];
        assert_eq!(
            Value::exec_min(input_null_vec.iter().map(|v| v.get_owned_value())),
            Value::Null
        );
        assert_eq!(
            Value::exec_max(input_null_vec.iter().map(|v| v.get_owned_value())),
            Value::Null
        );

        let input_mixed_vec = [Register::Value(Value::Integer(10)), str1];
        assert_eq!(
            Value::exec_min(input_mixed_vec.iter().map(|v| v.get_owned_value())),
            Value::Integer(10)
        );
        assert_eq!(
            Value::exec_max(input_mixed_vec.iter().map(|v| v.get_owned_value())),
            Value::build_text("A")
        );
    }

    #[test]
    fn test_trim() {
        let input_str = Value::build_text("     Bob and Alice     ");
        let expected_str = Value::build_text("Bob and Alice");
        assert_eq!(input_str.exec_trim(None), expected_str);

        let input_str = Value::build_text("     Bob and Alice     ");
        let pattern_str = Value::build_text("Bob and");
        let expected_str = Value::build_text("Alice");
        assert_eq!(input_str.exec_trim(Some(&pattern_str)), expected_str);
    }

    #[test]
    fn test_ltrim() {
        let input_str = Value::build_text("     Bob and Alice     ");
        let expected_str = Value::build_text("Bob and Alice     ");
        assert_eq!(input_str.exec_ltrim(None), expected_str);

        let input_str = Value::build_text("     Bob and Alice     ");
        let pattern_str = Value::build_text("Bob and");
        let expected_str = Value::build_text("Alice     ");
        assert_eq!(input_str.exec_ltrim(Some(&pattern_str)), expected_str);
    }

    #[test]
    fn test_rtrim() {
        let input_str = Value::build_text("     Bob and Alice     ");
        let expected_str = Value::build_text("     Bob and Alice");
        assert_eq!(input_str.exec_rtrim(None), expected_str);

        let input_str = Value::build_text("     Bob and Alice     ");
        let pattern_str = Value::build_text("Bob and");
        let expected_str = Value::build_text("     Bob and Alice");
        assert_eq!(input_str.exec_rtrim(Some(&pattern_str)), expected_str);

        let input_str = Value::build_text("     Bob and Alice     ");
        let pattern_str = Value::build_text("and Alice");
        let expected_str = Value::build_text("     Bob");
        assert_eq!(input_str.exec_rtrim(Some(&pattern_str)), expected_str);
    }

    #[test]
    fn test_soundex() {
        let input_str = Value::build_text("Pfister");
        let expected_str = Value::build_text("P236");
        assert_eq!(input_str.exec_soundex(), expected_str);

        let input_str = Value::build_text("husobee");
        let expected_str = Value::build_text("H210");
        assert_eq!(input_str.exec_soundex(), expected_str);

        let input_str = Value::build_text("Tymczak");
        let expected_str = Value::build_text("T522");
        assert_eq!(input_str.exec_soundex(), expected_str);

        let input_str = Value::build_text("Ashcraft");
        let expected_str = Value::build_text("A261");
        assert_eq!(input_str.exec_soundex(), expected_str);

        let input_str = Value::build_text("Robert");
        let expected_str = Value::build_text("R163");
        assert_eq!(input_str.exec_soundex(), expected_str);

        let input_str = Value::build_text("Rupert");
        let expected_str = Value::build_text("R163");
        assert_eq!(input_str.exec_soundex(), expected_str);

        let input_str = Value::build_text("Rubin");
        let expected_str = Value::build_text("R150");
        assert_eq!(input_str.exec_soundex(), expected_str);

        let input_str = Value::build_text("Kant");
        let expected_str = Value::build_text("K530");
        assert_eq!(input_str.exec_soundex(), expected_str);

        let input_str = Value::build_text("Knuth");
        let expected_str = Value::build_text("K530");
        assert_eq!(input_str.exec_soundex(), expected_str);

        let input_str = Value::build_text("x");
        let expected_str = Value::build_text("X000");
        assert_eq!(input_str.exec_soundex(), expected_str);

        let input_str = Value::build_text("闪电五连鞭");
        let expected_str = Value::build_text("?000");
        assert_eq!(input_str.exec_soundex(), expected_str);
    }

    #[test]
    fn test_upper_case() {
        let input_str = Value::build_text("Limbo");
        let expected_str = Value::build_text("LIMBO");
        assert_eq!(input_str.exec_upper().unwrap(), expected_str);

        let input_int = Value::Integer(10);
        assert_eq!(input_int.exec_upper().unwrap(), input_int);
        assert_eq!(Value::Null.exec_upper().unwrap(), Value::Null)
    }

    #[test]
    fn test_lower_case() {
        let input_str = Value::build_text("Limbo");
        let expected_str = Value::build_text("limbo");
        assert_eq!(input_str.exec_lower().unwrap(), expected_str);

        let input_int = Value::Integer(10);
        assert_eq!(input_int.exec_lower().unwrap(), input_int);
        assert_eq!(Value::Null.exec_lower().unwrap(), Value::Null)
    }

    #[test]
    fn test_hex() {
        let input_str = Value::build_text("limbo");
        let expected_val = Value::build_text("6C696D626F");
        assert_eq!(input_str.exec_hex(), expected_val);

        let input_int = Value::Integer(100);
        let expected_val = Value::build_text("313030");
        assert_eq!(input_int.exec_hex(), expected_val);

        let input_float = Value::Float(12.34);
        let expected_val = Value::build_text("31322E3334");
        assert_eq!(input_float.exec_hex(), expected_val);

        let input_blob = Value::Blob(vec![0xff]);
        let expected_val = Value::build_text("FF");
        assert_eq!(input_blob.exec_hex(), expected_val);
    }

    #[test]
    fn test_unhex() {
        let input = Value::build_text("6f");
        let expected = Value::Blob(vec![0x6f]);
        assert_eq!(input.exec_unhex(None), expected);

        let input = Value::build_text("6f");
        let expected = Value::Blob(vec![0x6f]);
        assert_eq!(input.exec_unhex(None), expected);

        let input = Value::build_text("611");
        let expected = Value::Null;
        assert_eq!(input.exec_unhex(None), expected);

        let input = Value::build_text("");
        let expected = Value::Blob(vec![]);
        assert_eq!(input.exec_unhex(None), expected);

        let input = Value::build_text("61x");
        let expected = Value::Null;
        assert_eq!(input.exec_unhex(None), expected);

        let input = Value::Null;
        let expected = Value::Null;
        assert_eq!(input.exec_unhex(None), expected);
    }

    #[test]
    fn test_abs() {
        let int_positive_reg = Value::Integer(10);
        let int_negative_reg = Value::Integer(-10);
        assert_eq!(int_positive_reg.exec_abs().unwrap(), int_positive_reg);
        assert_eq!(int_negative_reg.exec_abs().unwrap(), int_positive_reg);

        let float_positive_reg = Value::Integer(10);
        let float_negative_reg = Value::Integer(-10);
        assert_eq!(float_positive_reg.exec_abs().unwrap(), float_positive_reg);
        assert_eq!(float_negative_reg.exec_abs().unwrap(), float_positive_reg);

        assert_eq!(
            Value::build_text("a").exec_abs().unwrap(),
            Value::Float(0.0)
        );
        assert_eq!(Value::Null.exec_abs().unwrap(), Value::Null);

        // ABS(i64::MIN) should return RuntimeError
        assert!(Value::Integer(i64::MIN).exec_abs().is_err());
    }

    #[test]
    fn test_char() {
        assert_eq!(
            exec_char(&[
                Register::Value(Value::Integer(108)),
                Register::Value(Value::Integer(105))
            ]),
            Value::build_text("li")
        );
        assert_eq!(exec_char(&[]), Value::build_text(""));
        assert_eq!(
            exec_char(&[Register::Value(Value::Null)]),
            Value::build_text("")
        );
        assert_eq!(
            exec_char(&[Register::Value(Value::build_text("a"))]),
            Value::build_text("")
        );
    }

    #[test]
    fn test_like_with_escape_or_regexmeta_chars() {
        assert!(Value::exec_like(None, r#"\%A"#, r#"\A"#));
        assert!(Value::exec_like(None, "%a%a", "aaaa"));
    }

    #[test]
    fn test_like_no_cache() {
        assert!(Value::exec_like(None, "a%", "aaaa"));
        assert!(Value::exec_like(None, "%a%a", "aaaa"));
        assert!(!Value::exec_like(None, "%a.a", "aaaa"));
        assert!(!Value::exec_like(None, "a.a%", "aaaa"));
        assert!(!Value::exec_like(None, "%a.ab", "aaaa"));
    }

    #[test]
    fn test_like_with_cache() {
        let mut cache = HashMap::new();
        assert!(Value::exec_like(Some(&mut cache), "a%", "aaaa"));
        assert!(Value::exec_like(Some(&mut cache), "%a%a", "aaaa"));
        assert!(!Value::exec_like(Some(&mut cache), "%a.a", "aaaa"));
        assert!(!Value::exec_like(Some(&mut cache), "a.a%", "aaaa"));
        assert!(!Value::exec_like(Some(&mut cache), "%a.ab", "aaaa"));

        // again after values have been cached
        assert!(Value::exec_like(Some(&mut cache), "a%", "aaaa"));
        assert!(Value::exec_like(Some(&mut cache), "%a%a", "aaaa"));
        assert!(!Value::exec_like(Some(&mut cache), "%a.a", "aaaa"));
        assert!(!Value::exec_like(Some(&mut cache), "a.a%", "aaaa"));
        assert!(!Value::exec_like(Some(&mut cache), "%a.ab", "aaaa"));
    }

    #[test]
    fn test_random() {
        match Value::exec_random() {
            Value::Integer(value) => {
                // Check that the value is within the range of i64
                assert!(
                    (i64::MIN..=i64::MAX).contains(&value),
                    "Random number out of range"
                );
            }
            _ => panic!("exec_random did not return an Integer variant"),
        }
    }

    #[test]
    fn test_exec_randomblob() {
        struct TestCase {
            input: Value,
            expected_len: usize,
        }

        let test_cases = vec![
            TestCase {
                input: Value::Integer(5),
                expected_len: 5,
            },
            TestCase {
                input: Value::Integer(0),
                expected_len: 1,
            },
            TestCase {
                input: Value::Integer(-1),
                expected_len: 1,
            },
            TestCase {
                input: Value::build_text(""),
                expected_len: 1,
            },
            TestCase {
                input: Value::build_text("5"),
                expected_len: 5,
            },
            TestCase {
                input: Value::build_text("0"),
                expected_len: 1,
            },
            TestCase {
                input: Value::build_text("-1"),
                expected_len: 1,
            },
            TestCase {
                input: Value::Float(2.9),
                expected_len: 2,
            },
            TestCase {
                input: Value::Float(-3.15),
                expected_len: 1,
            },
            TestCase {
                input: Value::Null,
                expected_len: 1,
            },
        ];

        for test_case in &test_cases {
            let result = test_case.input.exec_randomblob();
            match result {
                Value::Blob(blob) => {
                    assert_eq!(blob.len(), test_case.expected_len);
                }
                _ => panic!("exec_randomblob did not return a Blob variant"),
            }
        }
    }

    #[test]
    fn test_exec_round() {
        let input_val = Value::Float(123.456);
        let expected_val = Value::Float(123.0);
        assert_eq!(input_val.exec_round(None), expected_val);

        let input_val = Value::Float(123.456);
        let precision_val = Value::Integer(2);
        let expected_val = Value::Float(123.46);
        assert_eq!(input_val.exec_round(Some(&precision_val)), expected_val);

        let input_val = Value::Float(123.456);
        let precision_val = Value::build_text("1");
        let expected_val = Value::Float(123.5);
        assert_eq!(input_val.exec_round(Some(&precision_val)), expected_val);

        let input_val = Value::build_text("123.456");
        let precision_val = Value::Integer(2);
        let expected_val = Value::Float(123.46);
        assert_eq!(input_val.exec_round(Some(&precision_val)), expected_val);

        let input_val = Value::Integer(123);
        let precision_val = Value::Integer(1);
        let expected_val = Value::Float(123.0);
        assert_eq!(input_val.exec_round(Some(&precision_val)), expected_val);

        let input_val = Value::Float(100.123);
        let expected_val = Value::Float(100.0);
        assert_eq!(input_val.exec_round(None), expected_val);

        let input_val = Value::Float(100.123);
        let expected_val = Value::Null;
        assert_eq!(input_val.exec_round(Some(&Value::Null)), expected_val);
    }

    #[test]
    fn test_exec_if() {
        let reg = Value::Integer(0);
        assert!(!reg.exec_if(false, false));
        assert!(reg.exec_if(false, true));

        let reg = Value::Integer(1);
        assert!(reg.exec_if(false, false));
        assert!(!reg.exec_if(false, true));

        let reg = Value::Null;
        assert!(!reg.exec_if(false, false));
        assert!(!reg.exec_if(false, true));

        let reg = Value::Null;
        assert!(reg.exec_if(true, false));
        assert!(reg.exec_if(true, true));

        let reg = Value::Null;
        assert!(!reg.exec_if(false, false));
        assert!(!reg.exec_if(false, true));
    }

    #[test]
    fn test_nullif() {
        assert_eq!(
            Value::Integer(1).exec_nullif(&Value::Integer(1)),
            Value::Null
        );
        assert_eq!(
            Value::Float(1.1).exec_nullif(&Value::Float(1.1)),
            Value::Null
        );
        assert_eq!(
            Value::build_text("limbo").exec_nullif(&Value::build_text("limbo")),
            Value::Null
        );

        assert_eq!(
            Value::Integer(1).exec_nullif(&Value::Integer(2)),
            Value::Integer(1)
        );
        assert_eq!(
            Value::Float(1.1).exec_nullif(&Value::Float(1.2)),
            Value::Float(1.1)
        );
        assert_eq!(
            Value::build_text("limbo").exec_nullif(&Value::build_text("limb")),
            Value::build_text("limbo")
        );
    }

    #[test]
    fn test_substring() {
        let str_value = Value::build_text("limbo");
        let start_value = Value::Integer(1);
        let length_value = Value::Integer(3);
        let expected_val = Value::build_text("lim");
        assert_eq!(
            Value::exec_substring(&str_value, &start_value, Some(&length_value)),
            expected_val
        );

        let str_value = Value::build_text("limbo");
        let start_value = Value::Integer(1);
        let length_value = Value::Integer(10);
        let expected_val = Value::build_text("limbo");
        assert_eq!(
            Value::exec_substring(&str_value, &start_value, Some(&length_value)),
            expected_val
        );

        let str_value = Value::build_text("limbo");
        let start_value = Value::Integer(10);
        let length_value = Value::Integer(3);
        let expected_val = Value::build_text("");
        assert_eq!(
            Value::exec_substring(&str_value, &start_value, Some(&length_value)),
            expected_val
        );

        let str_value = Value::build_text("limbo");
        let start_value = Value::Integer(3);
        let length_value = Value::Null;
        let expected_val = Value::build_text("mbo");
        assert_eq!(
            Value::exec_substring(&str_value, &start_value, Some(&length_value)),
            expected_val
        );

        let str_value = Value::build_text("limbo");
        let start_value = Value::Integer(10);
        let length_value = Value::Null;
        let expected_val = Value::build_text("");
        assert_eq!(
            Value::exec_substring(&str_value, &start_value, Some(&length_value)),
            expected_val
        );
    }

    #[test]
    fn test_exec_instr() {
        let input = Value::build_text("limbo");
        let pattern = Value::build_text("im");
        let expected = Value::Integer(2);
        assert_eq!(input.exec_instr(&pattern), expected);

        let input = Value::build_text("limbo");
        let pattern = Value::build_text("limbo");
        let expected = Value::Integer(1);
        assert_eq!(input.exec_instr(&pattern), expected);

        let input = Value::build_text("limbo");
        let pattern = Value::build_text("o");
        let expected = Value::Integer(5);
        assert_eq!(input.exec_instr(&pattern), expected);

        let input = Value::build_text("liiiiimbo");
        let pattern = Value::build_text("ii");
        let expected = Value::Integer(2);
        assert_eq!(input.exec_instr(&pattern), expected);

        let input = Value::build_text("limbo");
        let pattern = Value::build_text("limboX");
        let expected = Value::Integer(0);
        assert_eq!(input.exec_instr(&pattern), expected);

        let input = Value::build_text("limbo");
        let pattern = Value::build_text("");
        let expected = Value::Integer(1);
        assert_eq!(input.exec_instr(&pattern), expected);

        let input = Value::build_text("");
        let pattern = Value::build_text("limbo");
        let expected = Value::Integer(0);
        assert_eq!(input.exec_instr(&pattern), expected);

        let input = Value::build_text("");
        let pattern = Value::build_text("");
        let expected = Value::Integer(1);
        assert_eq!(input.exec_instr(&pattern), expected);

        let input = Value::Null;
        let pattern = Value::Null;
        let expected = Value::Null;
        assert_eq!(input.exec_instr(&pattern), expected);

        let input = Value::build_text("limbo");
        let pattern = Value::Null;
        let expected = Value::Null;
        assert_eq!(input.exec_instr(&pattern), expected);

        let input = Value::Null;
        let pattern = Value::build_text("limbo");
        let expected = Value::Null;
        assert_eq!(input.exec_instr(&pattern), expected);

        let input = Value::Integer(123);
        let pattern = Value::Integer(2);
        let expected = Value::Integer(2);
        assert_eq!(input.exec_instr(&pattern), expected);

        let input = Value::Integer(123);
        let pattern = Value::Integer(5);
        let expected = Value::Integer(0);
        assert_eq!(input.exec_instr(&pattern), expected);

        let input = Value::Float(12.34);
        let pattern = Value::Float(2.3);
        let expected = Value::Integer(2);
        assert_eq!(input.exec_instr(&pattern), expected);

        let input = Value::Float(12.34);
        let pattern = Value::Float(5.6);
        let expected = Value::Integer(0);
        assert_eq!(input.exec_instr(&pattern), expected);

        let input = Value::Float(12.34);
        let pattern = Value::build_text(".");
        let expected = Value::Integer(3);
        assert_eq!(input.exec_instr(&pattern), expected);

        let input = Value::Blob(vec![1, 2, 3, 4, 5]);
        let pattern = Value::Blob(vec![3, 4]);
        let expected = Value::Integer(3);
        assert_eq!(input.exec_instr(&pattern), expected);

        let input = Value::Blob(vec![1, 2, 3, 4, 5]);
        let pattern = Value::Blob(vec![3, 2]);
        let expected = Value::Integer(0);
        assert_eq!(input.exec_instr(&pattern), expected);

        let input = Value::Blob(vec![0x61, 0x62, 0x63, 0x64, 0x65]);
        let pattern = Value::build_text("cd");
        let expected = Value::Integer(3);
        assert_eq!(input.exec_instr(&pattern), expected);

        let input = Value::build_text("abcde");
        let pattern = Value::Blob(vec![0x63, 0x64]);
        let expected = Value::Integer(3);
        assert_eq!(input.exec_instr(&pattern), expected);
    }

    #[test]
    fn test_exec_sign() {
        let input = Value::Integer(42);
        let expected = Some(Value::Integer(1));
        assert_eq!(input.exec_sign(), expected);

        let input = Value::Integer(-42);
        let expected = Some(Value::Integer(-1));
        assert_eq!(input.exec_sign(), expected);

        let input = Value::Integer(0);
        let expected = Some(Value::Integer(0));
        assert_eq!(input.exec_sign(), expected);

        let input = Value::Float(0.0);
        let expected = Some(Value::Integer(0));
        assert_eq!(input.exec_sign(), expected);

        let input = Value::Float(0.1);
        let expected = Some(Value::Integer(1));
        assert_eq!(input.exec_sign(), expected);

        let input = Value::Float(42.0);
        let expected = Some(Value::Integer(1));
        assert_eq!(input.exec_sign(), expected);

        let input = Value::Float(-42.0);
        let expected = Some(Value::Integer(-1));
        assert_eq!(input.exec_sign(), expected);

        let input = Value::build_text("abc");
        let expected = Some(Value::Null);
        assert_eq!(input.exec_sign(), expected);

        let input = Value::build_text("42");
        let expected = Some(Value::Integer(1));
        assert_eq!(input.exec_sign(), expected);

        let input = Value::build_text("-42");
        let expected = Some(Value::Integer(-1));
        assert_eq!(input.exec_sign(), expected);

        let input = Value::build_text("0");
        let expected = Some(Value::Integer(0));
        assert_eq!(input.exec_sign(), expected);

        let input = Value::Blob(b"abc".to_vec());
        let expected = Some(Value::Null);
        assert_eq!(input.exec_sign(), expected);

        let input = Value::Blob(b"42".to_vec());
        let expected = Some(Value::Integer(1));
        assert_eq!(input.exec_sign(), expected);

        let input = Value::Blob(b"-42".to_vec());
        let expected = Some(Value::Integer(-1));
        assert_eq!(input.exec_sign(), expected);

        let input = Value::Blob(b"0".to_vec());
        let expected = Some(Value::Integer(0));
        assert_eq!(input.exec_sign(), expected);

        let input = Value::Null;
        let expected = Some(Value::Null);
        assert_eq!(input.exec_sign(), expected);
    }

    #[test]
    fn test_exec_zeroblob() {
        let input = Value::Integer(0);
        let expected = Value::Blob(vec![]);
        assert_eq!(input.exec_zeroblob(), expected);

        let input = Value::Null;
        let expected = Value::Blob(vec![]);
        assert_eq!(input.exec_zeroblob(), expected);

        let input = Value::Integer(4);
        let expected = Value::Blob(vec![0; 4]);
        assert_eq!(input.exec_zeroblob(), expected);

        let input = Value::Integer(-1);
        let expected = Value::Blob(vec![]);
        assert_eq!(input.exec_zeroblob(), expected);

        let input = Value::build_text("5");
        let expected = Value::Blob(vec![0; 5]);
        assert_eq!(input.exec_zeroblob(), expected);

        let input = Value::build_text("-5");
        let expected = Value::Blob(vec![]);
        assert_eq!(input.exec_zeroblob(), expected);

        let input = Value::build_text("text");
        let expected = Value::Blob(vec![]);
        assert_eq!(input.exec_zeroblob(), expected);

        let input = Value::Float(2.6);
        let expected = Value::Blob(vec![0; 2]);
        assert_eq!(input.exec_zeroblob(), expected);

        let input = Value::Blob(vec![1]);
        let expected = Value::Blob(vec![]);
        assert_eq!(input.exec_zeroblob(), expected);
    }

    #[test]
    fn test_execute_sqlite_version() {
        let version_integer = 3046001;
        let expected = "3.46.1";
        assert_eq!(execute_sqlite_version(version_integer), expected);
    }

    #[test]
    fn test_replace() {
        let input_str = Value::build_text("bob");
        let pattern_str = Value::build_text("b");
        let replace_str = Value::build_text("a");
        let expected_str = Value::build_text("aoa");
        assert_eq!(
            Value::exec_replace(&input_str, &pattern_str, &replace_str),
            expected_str
        );

        let input_str = Value::build_text("bob");
        let pattern_str = Value::build_text("b");
        let replace_str = Value::build_text("");
        let expected_str = Value::build_text("o");
        assert_eq!(
            Value::exec_replace(&input_str, &pattern_str, &replace_str),
            expected_str
        );

        let input_str = Value::build_text("bob");
        let pattern_str = Value::build_text("b");
        let replace_str = Value::build_text("abc");
        let expected_str = Value::build_text("abcoabc");
        assert_eq!(
            Value::exec_replace(&input_str, &pattern_str, &replace_str),
            expected_str
        );

        let input_str = Value::build_text("bob");
        let pattern_str = Value::build_text("a");
        let replace_str = Value::build_text("b");
        let expected_str = Value::build_text("bob");
        assert_eq!(
            Value::exec_replace(&input_str, &pattern_str, &replace_str),
            expected_str
        );

        let input_str = Value::build_text("bob");
        let pattern_str = Value::build_text("");
        let replace_str = Value::build_text("a");
        let expected_str = Value::build_text("bob");
        assert_eq!(
            Value::exec_replace(&input_str, &pattern_str, &replace_str),
            expected_str
        );

        let input_str = Value::build_text("bob");
        let pattern_str = Value::Null;
        let replace_str = Value::build_text("a");
        let expected_str = Value::Null;
        assert_eq!(
            Value::exec_replace(&input_str, &pattern_str, &replace_str),
            expected_str
        );

        let input_str = Value::build_text("bo5");
        let pattern_str = Value::Integer(5);
        let replace_str = Value::build_text("a");
        let expected_str = Value::build_text("boa");
        assert_eq!(
            Value::exec_replace(&input_str, &pattern_str, &replace_str),
            expected_str
        );

        let input_str = Value::build_text("bo5.0");
        let pattern_str = Value::Float(5.0);
        let replace_str = Value::build_text("a");
        let expected_str = Value::build_text("boa");
        assert_eq!(
            Value::exec_replace(&input_str, &pattern_str, &replace_str),
            expected_str
        );

        let input_str = Value::build_text("bo5");
        let pattern_str = Value::Float(5.0);
        let replace_str = Value::build_text("a");
        let expected_str = Value::build_text("bo5");
        assert_eq!(
            Value::exec_replace(&input_str, &pattern_str, &replace_str),
            expected_str
        );

        let input_str = Value::build_text("bo5.0");
        let pattern_str = Value::Float(5.0);
        let replace_str = Value::Float(6.0);
        let expected_str = Value::build_text("bo6.0");
        assert_eq!(
            Value::exec_replace(&input_str, &pattern_str, &replace_str),
            expected_str
        );

        // todo: change this test to use (0.1 + 0.2) instead of 0.3 when decimals are implemented.
        let input_str = Value::build_text("tes3");
        let pattern_str = Value::Integer(3);
        let replace_str = Value::Float(0.3);
        let expected_str = Value::build_text("tes0.3");
        assert_eq!(
            Value::exec_replace(&input_str, &pattern_str, &replace_str),
            expected_str
        );
    }

    #[test]
    fn test_likely() {
        let input = Value::build_text("limbo");
        let expected = Value::build_text("limbo");
        assert_eq!(input.exec_likely(), expected);

        let input = Value::Integer(100);
        let expected = Value::Integer(100);
        assert_eq!(input.exec_likely(), expected);

        let input = Value::Float(12.34);
        let expected = Value::Float(12.34);
        assert_eq!(input.exec_likely(), expected);

        let input = Value::Null;
        let expected = Value::Null;
        assert_eq!(input.exec_likely(), expected);

        let input = Value::Blob(vec![1, 2, 3, 4]);
        let expected = Value::Blob(vec![1, 2, 3, 4]);
        assert_eq!(input.exec_likely(), expected);
    }

    #[test]
    fn test_likelihood() {
        let value = Value::build_text("limbo");
        let prob = Value::Float(0.5);
        assert_eq!(value.exec_likelihood(&prob), value);

        let value = Value::build_text("database");
        let prob = Value::Float(0.9375);
        assert_eq!(value.exec_likelihood(&prob), value);

        let value = Value::Integer(100);
        let prob = Value::Float(1.0);
        assert_eq!(value.exec_likelihood(&prob), value);

        let value = Value::Float(12.34);
        let prob = Value::Float(0.5);
        assert_eq!(value.exec_likelihood(&prob), value);

        let value = Value::Null;
        let prob = Value::Float(0.5);
        assert_eq!(value.exec_likelihood(&prob), value);

        let value = Value::Blob(vec![1, 2, 3, 4]);
        let prob = Value::Float(0.5);
        assert_eq!(value.exec_likelihood(&prob), value);

        let prob = Value::build_text("0.5");
        assert_eq!(value.exec_likelihood(&prob), value);

        let prob = Value::Null;
        assert_eq!(value.exec_likelihood(&prob), value);
    }

    #[test]
    fn test_bitfield() {
        let mut bitfield = Bitfield::<4>::new();
        for i in 0..256 {
            bitfield.set(i);
            assert!(bitfield.get(i));
            for j in 0..i {
                assert!(bitfield.get(j));
            }
            for j in i + 1..256 {
                assert!(!bitfield.get(j));
            }
        }
        for i in 0..256 {
            bitfield.unset(i);
            assert!(!bitfield.get(i));
        }
    }
}<|MERGE_RESOLUTION|>--- conflicted
+++ resolved
@@ -11,13 +11,10 @@
 use crate::types::{ImmutableRecord, Text};
 use crate::util::normalize_ident;
 use crate::{
-<<<<<<< HEAD
-    error::{LimboError, SQLITE_CONSTRAINT, SQLITE_CONSTRAINT_CHECK, SQLITE_CONSTRAINT_PRIMARYKEY},
-=======
     error::{
-        LimboError, SQLITE_CONSTRAINT, SQLITE_CONSTRAINT_NOTNULL, SQLITE_CONSTRAINT_PRIMARYKEY,
+        LimboError, SQLITE_CONSTRAINT, SQLITE_CONSTRAINT_CHECK, SQLITE_CONSTRAINT_NOTNULL,
+        SQLITE_CONSTRAINT_PRIMARYKEY,
     },
->>>>>>> b07e95b8
     ext::ExtValue,
     function::{AggFunc, ExtFunc, MathFunc, MathFuncArity, ScalarFunc, VectorFunc},
     functions::{
@@ -1629,15 +1626,15 @@
                 description
             )));
         }
-<<<<<<< HEAD
         SQLITE_CONSTRAINT_CHECK => {
             return Err(LimboError::Constraint(format!(
                 "CHECK constraint failed: {} (19)",
-=======
+                description
+            )));
+        }
         SQLITE_CONSTRAINT_NOTNULL => {
             return Err(LimboError::Constraint(format!(
                 "NOTNULL constraint failed: {} (19)",
->>>>>>> b07e95b8
                 description
             )));
         }
