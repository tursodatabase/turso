//! The virtual database engine (VDBE).
//!
//! The VDBE is a register-based virtual machine that execute bytecode
//! instructions that represent SQL statements. When an application prepares
//! an SQL statement, the statement is compiled into a sequence of bytecode
//! instructions that perform the needed operations, such as reading or
//! writing to a b-tree, sorting, or aggregating data.
//!
//! The instruction set of the VDBE is similar to SQLite's instruction set,
//! but with the exception that bytecodes that perform I/O operations are
//! return execution back to the caller instead of blocking. This is because
//! Limbo is designed for applications that need high concurrency such as
//! serverless runtimes. In addition, asynchronous I/O makes storage
//! disaggregation easier.
//!
//! You can find a full list of SQLite opcodes at:
//!
//! https://www.sqlite.org/opcode.html

pub mod builder;
pub mod execute;
pub mod explain;
pub mod insn;
pub mod likeop;
pub mod sorter;

use crate::{
    error::LimboError,
    fast_lock::SpinLock,
    function::{AggFunc, FuncCtx},
    storage::{pager::PagerCacheflushStatus, sqlite3_ondisk::SmallVec},
    translate::plan::TableReferences,
};

use crate::{
    storage::{btree::BTreeCursor, pager::Pager, sqlite3_ondisk::DatabaseHeader},
    translate::plan::ResultSetColumn,
    types::{AggContext, Cursor, CursorResult, ImmutableRecord, SeekKey, SeekOp, Value},
    vdbe::{builder::CursorType, insn::Insn},
};

#[cfg(feature = "json")]
use crate::json::JsonCacheCell;
use crate::{Connection, MvStore, Result, TransactionState};
use builder::CursorKey;
use execute::{InsnFunction, InsnFunctionStepResult, OpIdxDeleteState};

use rand::{
    distributions::{Distribution, Uniform},
    Rng,
};
use regex::Regex;
use std::ptr::NonNull;
use std::{
    cell::{Cell, RefCell},
    collections::HashMap,
    num::NonZero,
    ops::Deref,
    rc::{Rc, Weak},
    sync::Arc,
};

/// We use labels to indicate that we want to jump to whatever the instruction offset
/// will be at runtime, because the offset cannot always be determined when the jump
/// instruction is created.
///
/// In some cases, we want to jump to EXACTLY a specific instruction.
/// - Example: a condition is not met, so we want to jump to wherever Halt is.
/// In other cases, we don't care what the exact instruction is, but we know that we
/// want to jump to whatever comes AFTER a certain instruction.
/// - Example: a Next instruction will want to jump to "whatever the start of the loop is",
/// but it doesn't care what instruction that is.
///
/// The reason this distinction is important is that we might reorder instructions that are
/// constant at compile time, and when we do that, we need to change the offsets of any impacted
/// jump instructions, so the instruction that comes immediately after "next Insn" might have changed during the reordering.
#[derive(Debug, Clone, Copy, PartialEq, Eq, Hash)]
pub enum JumpTarget {
    ExactlyThisInsn,
    AfterThisInsn,
}

#[derive(Debug, Clone, Copy, PartialEq, Eq, Hash)]
/// Represents a target for a jump instruction.
/// Stores 32-bit ints to keep the enum word-sized.
pub enum BranchOffset {
    /// A label is a named location in the program.
    /// If there are references to it, it must always be resolved to an Offset
    /// via program.resolve_label().
    Label(u32),
    /// An offset is a direct index into the instruction list.
    Offset(InsnReference),
    /// A placeholder is a temporary value to satisfy the compiler.
    /// It must be set later.
    Placeholder,
}

impl BranchOffset {
    /// Returns true if the branch offset is a label.
    pub fn is_label(&self) -> bool {
        matches!(self, BranchOffset::Label(_))
    }

    /// Returns true if the branch offset is an offset.
    pub fn is_offset(&self) -> bool {
        matches!(self, BranchOffset::Offset(_))
    }

    /// Returns the offset value. Panics if the branch offset is a label or placeholder.
    pub fn to_offset_int(&self) -> InsnReference {
        match self {
            BranchOffset::Label(v) => unreachable!("Unresolved label: {}", v),
            BranchOffset::Offset(v) => *v,
            BranchOffset::Placeholder => unreachable!("Unresolved placeholder"),
        }
    }

    /// Returns the branch offset as a signed integer.
    /// Used in explain output, where we don't want to panic in case we have an unresolved
    /// label or placeholder.
    pub fn to_debug_int(&self) -> i32 {
        match self {
            BranchOffset::Label(v) => *v as i32,
            BranchOffset::Offset(v) => *v as i32,
            BranchOffset::Placeholder => i32::MAX,
        }
    }

    /// Adds an integer value to the branch offset.
    /// Returns a new branch offset.
    /// Panics if the branch offset is a label or placeholder.
    pub fn add<N: Into<u32>>(self, n: N) -> BranchOffset {
        BranchOffset::Offset(self.to_offset_int() + n.into())
    }

    pub fn sub<N: Into<u32>>(self, n: N) -> BranchOffset {
        BranchOffset::Offset(self.to_offset_int() - n.into())
    }
}

pub type CursorID = usize;

pub type PageIdx = usize;

// Index of insn in list of insns
type InsnReference = u32;

#[derive(Debug)]
pub enum StepResult {
    Done,
    IO,
    Row,
    Interrupt,
    Busy,
}

/// If there is I/O, the instruction is restarted.
/// Evaluate a Result<CursorResult<T>>, if IO return Ok(StepResult::IO).
#[macro_export]
macro_rules! return_if_io {
    ($expr:expr) => {
        match $expr? {
            CursorResult::Ok(v) => v,
            CursorResult::IO => return Ok(StepResult::IO),
        }
    };
}

struct RegexCache {
    like: HashMap<String, Regex>,
    glob: HashMap<String, Regex>,
}

impl RegexCache {
    fn new() -> Self {
        Self {
            like: HashMap::new(),
            glob: HashMap::new(),
        }
    }
}

struct Bitfield<const N: usize>([u64; N]);

impl<const N: usize> Bitfield<N> {
    fn new() -> Self {
        Self([0; N])
    }

    fn set(&mut self, bit: usize) {
        assert!(bit < N * 64, "bit out of bounds");
        self.0[bit / 64] |= 1 << (bit % 64);
    }

    fn unset(&mut self, bit: usize) {
        assert!(bit < N * 64, "bit out of bounds");
        self.0[bit / 64] &= !(1 << (bit % 64));
    }

    fn get(&self, bit: usize) -> bool {
        assert!(bit < N * 64, "bit out of bounds");
        (self.0[bit / 64] & (1 << (bit % 64))) != 0
    }
}

#[derive(Copy, Clone, PartialEq, Eq)]
/// The commit state of the program.
/// There are two states:
/// - Ready: The program is ready to run the next instruction, or has shut down after
/// the last instruction.
/// - Committing: The program is committing a write transaction. It is waiting for the pager to finish flushing the cache to disk,
/// primarily to the WAL, but also possibly checkpointing the WAL to the database file.
enum CommitState {
    Ready,
    Committing,
}

#[derive(Debug, Clone)]
pub enum Register {
    Value(Value),
    Aggregate(AggContext),
    Record(ImmutableRecord),
}

/// A row is a the list of registers that hold the values for a filtered row. This row is a pointer, therefore
/// after stepping again, row will be invalidated to be sure it doesn't point to somewhere unexpected.
#[derive(Debug)]
pub struct Row {
    values: *const Register,
    count: usize,
}

/// The program state describes the environment in which the program executes.
pub struct ProgramState {
    pub pc: InsnReference,
    cursors: RefCell<Vec<Option<Cursor>>>,
    registers: Vec<Register>,
    pub(crate) result_row: Option<Row>,
    last_compare: Option<std::cmp::Ordering>,
    deferred_seeks: Vec<Option<(CursorID, CursorID)>>,
    ended_coroutine: Bitfield<4>, // flag to indicate that a coroutine has ended (key is the yield register. currently we assume that the yield register is always between 0-255, YOLO)
    /// Indicate whether an [Insn::Once] instruction at a given program counter position has already been executed, well, once.
    once: SmallVec<u32, 4>,
    regex_cache: RegexCache,
    pub(crate) mv_tx_id: Option<crate::mvcc::database::TxID>,
    interrupted: bool,
    parameters: HashMap<NonZero<usize>, Value>,
    commit_state: CommitState,
    #[cfg(feature = "json")]
    json_cache: JsonCacheCell,
    op_idx_delete_state: Option<OpIdxDeleteState>,
}

impl ProgramState {
    pub fn new(max_registers: usize, max_cursors: usize) -> Self {
        let cursors: RefCell<Vec<Option<Cursor>>> =
            RefCell::new((0..max_cursors).map(|_| None).collect());
        let registers = vec![Register::Value(Value::Null); max_registers];
        Self {
            pc: 0,
            cursors,
            registers,
            result_row: None,
            last_compare: None,
            deferred_seeks: vec![None; max_cursors],
            ended_coroutine: Bitfield::new(),
            once: SmallVec::<u32, 4>::new(),
            regex_cache: RegexCache::new(),
            mv_tx_id: None,
            interrupted: false,
            parameters: HashMap::new(),
            commit_state: CommitState::Ready,
            #[cfg(feature = "json")]
            json_cache: JsonCacheCell::new(),
            op_idx_delete_state: None,
        }
    }

    pub fn column_count(&self) -> usize {
        self.registers.len()
    }

    pub fn column(&self, i: usize) -> Option<String> {
        Some(format!("{:?}", self.registers[i]))
    }

    pub fn interrupt(&mut self) {
        self.interrupted = true;
    }

    pub fn is_interrupted(&self) -> bool {
        self.interrupted
    }

    pub fn bind_at(&mut self, index: NonZero<usize>, value: Value) {
        self.parameters.insert(index, value);
    }

    pub fn get_parameter(&self, index: NonZero<usize>) -> Value {
        self.parameters.get(&index).cloned().unwrap_or(Value::Null)
    }

    pub fn reset(&mut self) {
        self.pc = 0;
        self.cursors.borrow_mut().iter_mut().for_each(|c| *c = None);
        self.registers
            .iter_mut()
            .for_each(|r| *r = Register::Value(Value::Null));
        self.last_compare = None;
        self.deferred_seeks.iter_mut().for_each(|s| *s = None);
        self.ended_coroutine.0 = [0; 4];
        self.regex_cache.like.clear();
        self.interrupted = false;
        self.parameters.clear();
        #[cfg(feature = "json")]
        self.json_cache.clear()
    }

    pub fn get_cursor<'a>(&'a self, cursor_id: CursorID) -> std::cell::RefMut<'a, Cursor> {
        let cursors = self.cursors.borrow_mut();
        std::cell::RefMut::map(cursors, |c| {
            c.get_mut(cursor_id)
                .unwrap_or_else(|| panic!("cursor id {} out of bounds", cursor_id))
                .as_mut()
                .unwrap_or_else(|| panic!("cursor id {} is None", cursor_id))
        })
    }
}

impl Register {
    pub fn get_owned_value(&self) -> &Value {
        match self {
            Register::Value(v) => v,
            _ => unreachable!(),
        }
    }
}

#[macro_export]
macro_rules! must_be_btree_cursor {
    ($cursor_id:expr, $cursor_ref:expr, $state:expr, $insn_name:expr) => {{
        let (_, cursor_type) = $cursor_ref.get($cursor_id).unwrap();
        let cursor = match cursor_type {
            CursorType::BTreeTable(_) => $state.get_cursor($cursor_id),
            CursorType::BTreeIndex(_) => $state.get_cursor($cursor_id),
            CursorType::Pseudo(_) => panic!("{} on pseudo cursor", $insn_name),
            CursorType::Sorter => panic!("{} on sorter cursor", $insn_name),
            CursorType::VirtualTable(_) => panic!("{} on virtual table cursor", $insn_name),
        };
        cursor
    }};
}

#[derive(Debug)]
pub struct Program {
    pub max_registers: usize,
    pub insns: Vec<(Insn, InsnFunction)>,
    pub cursor_ref: Vec<(Option<CursorKey>, CursorType)>,
    pub database_header: Arc<SpinLock<DatabaseHeader>>,
    pub comments: Option<Vec<(InsnReference, &'static str)>>,
    pub parameters: crate::parameters::Parameters,
    pub connection: Weak<Connection>,
    pub n_change: Cell<i64>,
    pub change_cnt_on: bool,
    pub result_columns: Vec<ResultSetColumn>,
<<<<<<< HEAD
    pub table_references: Vec<TableReference>,
    pub prev_program: Cell<Option<NonNull<Program>>>,
    pub next_program: Cell<Option<NonNull<Program>>>,
=======
    pub table_references: TableReferences,
>>>>>>> a0d017c9
}

impl Program {
    pub fn step(
        &self,
        state: &mut ProgramState,
        mv_store: Option<Rc<MvStore>>,
        pager: Rc<Pager>,
    ) -> Result<StepResult> {
        loop {
            if state.is_interrupted() {
                return Ok(StepResult::Interrupt);
            }
            // invalidate row
            let _ = state.result_row.take();
            let (insn, insn_function) = &self.insns[state.pc as usize];
            trace_insn(self, state.pc as InsnReference, insn);
            let res = insn_function(self, state, insn, &pager, mv_store.as_ref())?;
            match res {
                InsnFunctionStepResult::Step => {}
                InsnFunctionStepResult::Done => return Ok(StepResult::Done),
                InsnFunctionStepResult::IO => return Ok(StepResult::IO),
                InsnFunctionStepResult::Row => return Ok(StepResult::Row),
                InsnFunctionStepResult::Interrupt => return Ok(StepResult::Interrupt),
                InsnFunctionStepResult::Busy => return Ok(StepResult::Busy),
            }
        }
    }

    pub fn commit_txn(
        &self,
        pager: Rc<Pager>,
        program_state: &mut ProgramState,
        mv_store: Option<&Rc<MvStore>>,
    ) -> Result<StepResult> {
        if let Some(mv_store) = mv_store {
            let conn = self.connection.upgrade().unwrap();
            let auto_commit = conn.auto_commit.get();
            if auto_commit {
                let mut mv_transactions = conn.mv_transactions.borrow_mut();
                for tx_id in mv_transactions.iter() {
                    mv_store.commit_tx(*tx_id).unwrap();
                }
                mv_transactions.clear();
            }
            Ok(StepResult::Done)
        } else {
            let connection = self
                .connection
                .upgrade()
                .expect("only weak ref to connection?");
            let auto_commit = connection.auto_commit.get();
            tracing::trace!("Halt auto_commit {}", auto_commit);
            if program_state.commit_state == CommitState::Committing {
                self.step_end_write_txn(&pager, &mut program_state.commit_state, connection.deref())
            } else if auto_commit {
                let current_state = connection.transaction_state.get();
                match current_state {
                    TransactionState::Write => self.step_end_write_txn(
                        &pager,
                        &mut program_state.commit_state,
                        connection.deref(),
                    ),
                    TransactionState::Read => {
                        connection.transaction_state.replace(TransactionState::None);
                        pager.end_read_tx()?;
                        Ok(StepResult::Done)
                    }
                    TransactionState::None => Ok(StepResult::Done),
                }
            } else {
                if self.change_cnt_on {
                    if let Some(conn) = self.connection.upgrade() {
                        conn.set_changes(self.n_change.get());
                    }
                }
                Ok(StepResult::Done)
            }
        }
    }

    fn step_end_write_txn(
        &self,
        pager: &Rc<Pager>,
        commit_state: &mut CommitState,
        connection: &Connection,
    ) -> Result<StepResult> {
        let cacheflush_status = pager.end_tx()?;
        match cacheflush_status {
            PagerCacheflushStatus::Done(_) => {
                if self.change_cnt_on {
                    if let Some(conn) = self.connection.upgrade() {
                        conn.set_changes(self.n_change.get());
                    }
                }
                connection.transaction_state.replace(TransactionState::None);
                *commit_state = CommitState::Ready;
            }
            PagerCacheflushStatus::IO => {
                tracing::trace!("Cacheflush IO");
                *commit_state = CommitState::Committing;
                return Ok(StepResult::IO);
            }
        }
        Ok(StepResult::Done)
    }

    #[rustfmt::skip]
    pub fn explain(&self) -> String {
        let mut buff = String::with_capacity(1024);
        buff.push_str("addr  opcode             p1    p2    p3    p4             p5  comment\n");
        buff.push_str("----  -----------------  ----  ----  ----  -------------  --  -------\n");
        let mut indent_count: usize = 0;
        let indent = "  ";
        let mut prev_insn: Option<&Insn> = None;
        for (addr, (insn, _)) in self.insns.iter().enumerate() {
            indent_count = get_indent_count(indent_count, insn, prev_insn);
            print_insn(
                self,
                addr as InsnReference,
                insn,
                indent.repeat(indent_count),
                &mut buff,
            );
            buff.push('\n');
            prev_insn = Some(insn);
        }
        buff
    }
}

impl Drop for Program {
    fn drop(&mut self) {
        if let Some(conn_rc) = self.connection.upgrade() {
            conn_rc.untrack_program(self);
        }
    }
}

fn get_new_rowid<R: Rng>(cursor: &mut BTreeCursor, mut rng: R) -> Result<CursorResult<i64>> {
    match cursor.seek_to_last()? {
        CursorResult::Ok(()) => {}
        CursorResult::IO => return Ok(CursorResult::IO),
    }
    let mut rowid = cursor
        .rowid()?
        .unwrap_or(0) // if BTree is empty - use 0 as initial value for rowid
        .checked_add(1) // add 1 but be careful with overflows
        .unwrap_or(i64::MAX); // in case of overflow - use i64::MAX
    if rowid > i64::MAX.try_into().unwrap() {
        let distribution = Uniform::from(1..=i64::MAX);
        let max_attempts = 100;
        for count in 0..max_attempts {
            rowid = distribution.sample(&mut rng).try_into().unwrap();
            match cursor.seek(SeekKey::TableRowId(rowid), SeekOp::EQ)? {
                CursorResult::Ok(false) => break, // Found a non-existing rowid
                CursorResult::Ok(true) => {
                    if count == max_attempts - 1 {
                        return Err(LimboError::InternalError(
                            "Failed to generate a new rowid".to_string(),
                        ));
                    } else {
                        continue; // Try next random rowid
                    }
                }
                CursorResult::IO => return Ok(CursorResult::IO),
            }
        }
    }
    Ok(CursorResult::Ok(rowid.try_into().unwrap()))
}

fn make_record(registers: &[Register], start_reg: &usize, count: &usize) -> ImmutableRecord {
    ImmutableRecord::from_registers(&registers[*start_reg..*start_reg + *count])
}

#[tracing::instrument(skip(program), level = tracing::Level::TRACE)]
fn trace_insn(program: &Program, addr: InsnReference, insn: &Insn) {
    if !tracing::enabled!(tracing::Level::TRACE) {
        return;
    }
    tracing::trace!(
        "{}",
        explain::insn_to_str(
            program,
            addr,
            insn,
            String::new(),
            program.comments.as_ref().and_then(|comments| comments
                .iter()
                .find(|(offset, _)| *offset == addr)
                .map(|(_, comment)| comment)
                .copied())
        )
    );
}

fn print_insn(program: &Program, addr: InsnReference, insn: &Insn, indent: String, w: &mut String) {
    let s = explain::insn_to_str(
        program,
        addr,
        insn,
        indent,
        program.comments.as_ref().and_then(|comments| {
            comments
                .iter()
                .find(|(offset, _)| *offset == addr)
                .map(|(_, comment)| comment)
                .copied()
        }),
    );
    w.push_str(&s);
}

fn get_indent_count(indent_count: usize, curr_insn: &Insn, prev_insn: Option<&Insn>) -> usize {
    let indent_count = if let Some(insn) = prev_insn {
        match insn {
            Insn::Rewind { .. }
            | Insn::Last { .. }
            | Insn::SorterSort { .. }
            | Insn::SeekGE { .. }
            | Insn::SeekGT { .. }
            | Insn::SeekLE { .. }
            | Insn::SeekLT { .. } => indent_count + 1,

            _ => indent_count,
        }
    } else {
        indent_count
    };

    match curr_insn {
        Insn::Next { .. } | Insn::SorterNext { .. } | Insn::Prev { .. } => indent_count - 1,
        _ => indent_count,
    }
}

pub trait FromValueRow<'a> {
    fn from_value(value: &'a Value) -> Result<Self>
    where
        Self: Sized + 'a;
}

impl<'a> FromValueRow<'a> for i64 {
    fn from_value(value: &'a Value) -> Result<Self> {
        match value {
            Value::Integer(i) => Ok(*i),
            _ => Err(LimboError::ConversionError("Expected integer value".into())),
        }
    }
}

impl<'a> FromValueRow<'a> for f64 {
    fn from_value(value: &'a Value) -> Result<Self> {
        match value {
            Value::Float(f) => Ok(*f),
            _ => Err(LimboError::ConversionError("Expected integer value".into())),
        }
    }
}

impl<'a> FromValueRow<'a> for String {
    fn from_value(value: &'a Value) -> Result<Self> {
        match value {
            Value::Text(s) => Ok(s.as_str().to_string()),
            _ => Err(LimboError::ConversionError("Expected text value".into())),
        }
    }
}

impl<'a> FromValueRow<'a> for &'a str {
    fn from_value(value: &'a Value) -> Result<Self> {
        match value {
            Value::Text(s) => Ok(s.as_str()),
            _ => Err(LimboError::ConversionError("Expected text value".into())),
        }
    }
}

impl<'a> FromValueRow<'a> for &'a Value {
    fn from_value(value: &'a Value) -> Result<Self> {
        Ok(value)
    }
}

impl Row {
    pub fn get<'a, T: FromValueRow<'a> + 'a>(&'a self, idx: usize) -> Result<T> {
        let value = unsafe { self.values.add(idx).as_ref().unwrap() };
        let value = match value {
            Register::Value(owned_value) => owned_value,
            _ => unreachable!("a row should be formed of values only"),
        };
        T::from_value(value)
    }

    pub fn get_value<'a>(&'a self, idx: usize) -> &'a Value {
        let value = unsafe { self.values.add(idx).as_ref().unwrap() };
        match value {
            Register::Value(owned_value) => owned_value,
            _ => unreachable!("a row should be formed of values only"),
        }
    }

    pub fn get_values(&self) -> impl Iterator<Item = &Value> {
        let values = unsafe { std::slice::from_raw_parts(self.values, self.count) };
        // This should be ownedvalues
        // TODO: add check for this
        values.iter().map(|v| v.get_owned_value())
    }

    pub fn len(&self) -> usize {
        self.count
    }
}<|MERGE_RESOLUTION|>--- conflicted
+++ resolved
@@ -363,13 +363,9 @@
     pub n_change: Cell<i64>,
     pub change_cnt_on: bool,
     pub result_columns: Vec<ResultSetColumn>,
-<<<<<<< HEAD
-    pub table_references: Vec<TableReference>,
+    pub table_references: TableReferences,
     pub prev_program: Cell<Option<NonNull<Program>>>,
     pub next_program: Cell<Option<NonNull<Program>>>,
-=======
-    pub table_references: TableReferences,
->>>>>>> a0d017c9
 }
 
 impl Program {
