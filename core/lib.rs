#![allow(clippy::arc_with_non_send_sync)]

mod assert;
mod error;
mod ext;
mod fast_lock;
mod function;
mod functions;
mod incremental;
mod info;
mod io;
#[cfg(feature = "json")]
mod json;
pub mod mvcc;
mod parameters;
mod pragma;
mod pseudo;
pub mod result;
mod schema;
#[cfg(feature = "series")]
mod series;
pub mod state_machine;
pub mod storage;
#[allow(dead_code)]
#[cfg(feature = "time")]
mod time;
mod translate;
pub mod types;
mod util;
#[cfg(feature = "uuid")]
mod uuid;
mod vdbe;
mod vector;
mod vtab;

#[cfg(feature = "fuzz")]
pub mod numeric;

#[cfg(not(feature = "fuzz"))]
mod numeric;

use crate::incremental::view::AllViewsTxState;
use crate::storage::encryption::CipherMode;
use crate::translate::pragma::TURSO_CDC_DEFAULT_TABLE_NAME;
#[cfg(all(feature = "fs", feature = "conn_raw_api"))]
use crate::types::{WalFrameInfo, WalState};
#[cfg(feature = "fs")]
use crate::util::{OpenMode, OpenOptions};
use crate::vdbe::metrics::ConnectionMetrics;
use crate::vtab::VirtualTable;
use core::str;
pub use error::{CompletionError, LimboError};
pub use io::clock::{Clock, Instant};
#[cfg(all(feature = "fs", target_family = "unix"))]
pub use io::UnixIO;
#[cfg(all(feature = "fs", target_os = "linux", feature = "io_uring"))]
pub use io::UringIO;
pub use io::{
    Buffer, Completion, CompletionType, File, MemoryIO, OpenFlags, PlatformIO, SyscallIO,
    WriteCompletion, IO,
};
use parking_lot::RwLock;
use schema::Schema;
use std::{
    borrow::Cow,
    cell::{Cell, RefCell},
    collections::HashMap,
    fmt::{self, Display},
    num::NonZero,
    ops::Deref,
    rc::Rc,
    sync::{
        atomic::{AtomicUsize, Ordering},
        Arc, LazyLock, Mutex, Weak,
    },
};
#[cfg(feature = "fs")]
use storage::database::DatabaseFile;
pub use storage::database::IOContext;
pub use storage::encryption::{EncryptionContext, EncryptionKey};
use storage::page_cache::PageCache;
use storage::pager::{AtomicDbState, DbState};
use storage::sqlite3_ondisk::PageSize;
pub use storage::{
    buffer_pool::BufferPool,
    database::DatabaseStorage,
    pager::PageRef,
    pager::{Page, Pager},
    wal::{CheckpointMode, CheckpointResult, Wal, WalFile, WalFileShared},
};
use tracing::{instrument, Level};
use turso_macros::match_ignore_ascii_case;
use turso_parser::{ast, ast::Cmd, parser::Parser};
use types::IOResult;
pub use types::RefValue;
pub use types::Value;
use util::parse_schema_rows;
pub use util::IOExt;
pub use vdbe::{builder::QueryMode, explain::EXPLAIN_COLUMNS, explain::EXPLAIN_QUERY_PLAN_COLUMNS};

/// Configuration for database features
#[derive(Debug, Clone, Copy, PartialEq, Eq)]
pub struct DatabaseOpts {
    pub enable_mvcc: bool,
    pub enable_indexes: bool,
    pub enable_views: bool,
    pub enable_strict: bool,
}

impl Default for DatabaseOpts {
    fn default() -> Self {
        Self {
            enable_mvcc: false,
            enable_indexes: true,
            enable_views: false,
            enable_strict: false,
        }
    }
}

impl DatabaseOpts {
    pub fn new() -> Self {
        Self::default()
    }

    pub fn with_mvcc(mut self, enable: bool) -> Self {
        self.enable_mvcc = enable;
        self
    }

    pub fn with_indexes(mut self, enable: bool) -> Self {
        self.enable_indexes = enable;
        self
    }

    pub fn with_views(mut self, enable: bool) -> Self {
        self.enable_views = enable;
        self
    }

    pub fn with_strict(mut self, enable: bool) -> Self {
        self.enable_strict = enable;
        self
    }
}

pub type Result<T, E = LimboError> = std::result::Result<T, E>;

#[derive(Clone, Copy, PartialEq, Eq, Debug)]
enum TransactionState {
    Write { schema_did_change: bool },
    Read,
    PendingUpgrade,
    None,
}

#[derive(Clone, Copy, PartialEq, Eq, Debug)]
pub enum SyncMode {
    Off = 0,
    Full = 2,
}

pub(crate) type MvStore = mvcc::MvStore<mvcc::LocalClock>;

pub(crate) type MvCursor = mvcc::cursor::MvccLazyCursor<mvcc::LocalClock>;

/// The database manager ensures that there is a single, shared
/// `Database` object per a database file. We need because it is not safe
/// to have multiple independent WAL files open because coordination
/// happens at process-level POSIX file advisory locks.
static DATABASE_MANAGER: LazyLock<Mutex<HashMap<String, Weak<Database>>>> =
    LazyLock::new(|| Mutex::new(HashMap::new()));

/// The `Database` object contains per database file state that is shared
/// between multiple connections.
pub struct Database {
    mv_store: Option<Arc<MvStore>>,
    schema: Mutex<Arc<Schema>>,
    db_file: Arc<dyn DatabaseStorage>,
    path: String,
    wal_path: String,
    pub io: Arc<dyn IO>,
    buffer_pool: Arc<BufferPool>,
    // Shared structures of a Database are the parts that are common to multiple threads that might
    // create DB connections.
    _shared_page_cache: Arc<RwLock<PageCache>>,
    shared_wal: Arc<RwLock<WalFileShared>>,
    db_state: Arc<AtomicDbState>,
    init_lock: Arc<Mutex<()>>,
    open_flags: OpenFlags,
    builtin_syms: RefCell<SymbolTable>,
    opts: DatabaseOpts,
    n_connections: AtomicUsize,
}

unsafe impl Send for Database {}
unsafe impl Sync for Database {}

impl fmt::Debug for Database {
    fn fmt(&self, f: &mut fmt::Formatter<'_>) -> fmt::Result {
        let mut debug_struct = f.debug_struct("Database");
        debug_struct
            .field("path", &self.path)
            .field("open_flags", &self.open_flags);

        // Database state information
        let db_state_value = match self.db_state.get() {
            DbState::Uninitialized => "uninitialized".to_string(),
            DbState::Initializing => "initializing".to_string(),
            DbState::Initialized => "initialized".to_string(),
        };
        debug_struct.field("db_state", &db_state_value);

        let mv_store_status = if self.mv_store.is_some() {
            "present"
        } else {
            "none"
        };
        debug_struct.field("mv_store", &mv_store_status);

        let init_lock_status = if self.init_lock.try_lock().is_ok() {
            "unlocked"
        } else {
            "locked"
        };
        debug_struct.field("init_lock", &init_lock_status);

        let wal_status = match self.shared_wal.try_read() {
            Some(wal) if wal.enabled.load(Ordering::Relaxed) => "enabled",
            Some(_) => "disabled",
            None => "locked_for_write",
        };
        debug_struct.field("wal_state", &wal_status);

        // Page cache info (just basic stats, not full contents)
        let cache_info = match self._shared_page_cache.try_read() {
            Some(cache) => format!("( capacity {}, used: {} )", cache.capacity(), cache.len()),
            None => "locked".to_string(),
        };
        debug_struct.field("page_cache", &cache_info);

        debug_struct.field(
            "n_connections",
            &self
                .n_connections
                .load(std::sync::atomic::Ordering::Relaxed),
        );
        debug_struct.finish()
    }
}

impl Database {
    #[cfg(feature = "fs")]
    pub fn open_file(
        io: Arc<dyn IO>,
        path: &str,
        enable_mvcc: bool,
        enable_indexes: bool,
    ) -> Result<Arc<Database>> {
        Self::open_file_with_flags(
            io,
            path,
            OpenFlags::default(),
            DatabaseOpts::new()
                .with_mvcc(enable_mvcc)
                .with_indexes(enable_indexes),
        )
    }

    #[cfg(feature = "fs")]
    pub fn open_file_with_flags(
        io: Arc<dyn IO>,
        path: &str,
        flags: OpenFlags,
        opts: DatabaseOpts,
    ) -> Result<Arc<Database>> {
        let file = io.open_file(path, flags, true)?;
        let db_file = Arc::new(DatabaseFile::new(file));
        Self::open_with_flags(io, path, db_file, flags, opts)
    }

    #[allow(clippy::arc_with_non_send_sync)]
    pub fn open(
        io: Arc<dyn IO>,
        path: &str,
        db_file: Arc<dyn DatabaseStorage>,
        enable_mvcc: bool,
        enable_indexes: bool,
    ) -> Result<Arc<Database>> {
        Self::open_with_flags(
            io,
            path,
            db_file,
            OpenFlags::default(),
            DatabaseOpts::new()
                .with_mvcc(enable_mvcc)
                .with_indexes(enable_indexes),
        )
    }

    #[allow(clippy::arc_with_non_send_sync)]
    pub fn open_with_flags(
        io: Arc<dyn IO>,
        path: &str,
        db_file: Arc<dyn DatabaseStorage>,
        flags: OpenFlags,
        opts: DatabaseOpts,
    ) -> Result<Arc<Database>> {
        // turso-sync-engine create 2 databases with different names in the same IO if MemoryIO is used
        // in this case we need to bypass registry (as this is MemoryIO DB) but also preserve original distinction in names (e.g. :memory:-draft and :memory:-synced)
        if path.starts_with(":memory:") {
            return Self::open_with_flags_bypass_registry_internal(
                io,
                path,
                &format!("{path}-wal"),
                db_file,
                flags,
                opts,
            );
        }

        let mut registry = DATABASE_MANAGER.lock().unwrap();

        let canonical_path = std::fs::canonicalize(path)
            .ok()
            .and_then(|p| p.to_str().map(|s| s.to_string()))
            .unwrap_or_else(|| path.to_string());

        if let Some(db) = registry.get(&canonical_path).and_then(Weak::upgrade) {
            return Ok(db);
        }
        let db = Self::open_with_flags_bypass_registry_internal(
            io,
            path,
            &format!("{path}-wal"),
            db_file,
            flags,
            opts,
        )?;
        registry.insert(canonical_path, Arc::downgrade(&db));
        Ok(db)
    }

    #[allow(clippy::arc_with_non_send_sync)]
    #[cfg(all(feature = "fs", feature = "conn_raw_api"))]
    pub fn open_with_flags_bypass_registry(
        io: Arc<dyn IO>,
        path: &str,
        wal_path: &str,
        db_file: Arc<dyn DatabaseStorage>,
        flags: OpenFlags,
        opts: DatabaseOpts,
    ) -> Result<Arc<Database>> {
        Self::open_with_flags_bypass_registry_internal(io, path, wal_path, db_file, flags, opts)
    }

    #[allow(clippy::arc_with_non_send_sync)]
    fn open_with_flags_bypass_registry_internal(
        io: Arc<dyn IO>,
        path: &str,
        wal_path: &str,
        db_file: Arc<dyn DatabaseStorage>,
        flags: OpenFlags,
        opts: DatabaseOpts,
    ) -> Result<Arc<Database>> {
        let shared_wal = WalFileShared::open_shared_if_exists(&io, wal_path)?;

        let mv_store = if opts.enable_mvcc {
            Some(Arc::new(MvStore::new(
                mvcc::LocalClock::new(),
                mvcc::persistent_storage::Storage::new_noop(),
            )))
        } else {
            None
        };

        let db_size = db_file.size()?;
        let db_state = if db_size == 0 {
            DbState::Uninitialized
        } else {
            DbState::Initialized
        };

        let shared_page_cache = Arc::new(RwLock::new(PageCache::default()));
        let syms = SymbolTable::new();
        let arena_size = if std::env::var("TESTING").is_ok_and(|v| v.eq_ignore_ascii_case("true")) {
            BufferPool::TEST_ARENA_SIZE
        } else {
            BufferPool::DEFAULT_ARENA_SIZE
        };
        // opts is now passed as parameter
        let db = Arc::new(Database {
            mv_store,
            path: path.to_string(),
            wal_path: wal_path.to_string(),
            schema: Mutex::new(Arc::new(Schema::new(opts.enable_indexes))),
            _shared_page_cache: shared_page_cache.clone(),
            shared_wal,
            db_file,
            builtin_syms: syms.into(),
            io: io.clone(),
            open_flags: flags,
            db_state: Arc::new(AtomicDbState::new(db_state)),
            init_lock: Arc::new(Mutex::new(())),
            opts,
            buffer_pool: BufferPool::begin_init(&io, arena_size),
            n_connections: AtomicUsize::new(0),
        });
        db.register_global_builtin_extensions()
            .expect("unable to register global extensions");

        // Check: https://github.com/tursodatabase/turso/pull/1761#discussion_r2154013123
        if db_state.is_initialized() {
            // parse schema
            let conn = db.connect()?;

            let syms = conn.syms.borrow();
            let pager = conn.pager.borrow().clone();

            db.with_schema_mut(|schema| {
                let header_schema_cookie = pager
                    .io
                    .block(|| pager.with_header(|header| header.schema_cookie.get()))?;
                schema.schema_version = header_schema_cookie;
                let result = schema
                    .make_from_btree(None, pager.clone(), &syms)
                    .or_else(|e| {
                        pager.end_read_tx()?;
                        Err(e)
                    });
                if let Err(LimboError::ExtensionError(e)) = result {
                    // this means that a vtab exists and we no longer have the module loaded. we print
                    // a warning to the user to load the module
                    eprintln!("Warning: {e}");
                }
                Ok(())
            })?;
        }
        Ok(db)
    }

    #[instrument(skip_all, level = Level::INFO)]
    pub fn connect(self: &Arc<Database>) -> Result<Arc<Connection>> {
        let pager = self.init_pager(None)?;

        let page_size = pager.page_size.get().expect("page size not set");

        let default_cache_size = pager
            .io
            .block(|| pager.with_header(|header| header.default_page_cache_size))
            .unwrap_or_default()
            .get();

        let conn = Arc::new(Connection {
            _db: self.clone(),
            pager: RefCell::new(Rc::new(pager)),
            schema: RefCell::new(
                self.schema
                    .lock()
                    .map_err(|_| LimboError::SchemaLocked)?
                    .clone(),
            ),
            database_schemas: RefCell::new(std::collections::HashMap::new()),
            auto_commit: Cell::new(true),
            mv_transactions: RefCell::new(Vec::new()),
            transaction_state: Cell::new(TransactionState::None),
            last_insert_rowid: Cell::new(0),
            last_change: Cell::new(0),
            total_changes: Cell::new(0),
            syms: RefCell::new(SymbolTable::new()),
            _shared_cache: false,
            cache_size: Cell::new(default_cache_size),
            page_size: Cell::new(page_size),
            wal_auto_checkpoint_disabled: Cell::new(false),
            capture_data_changes: RefCell::new(CaptureDataChangesMode::Off),
            closed: Cell::new(false),
            attached_databases: RefCell::new(DatabaseCatalog::new()),
            query_only: Cell::new(false),
            mv_tx_id: Cell::new(None),
            view_transaction_states: AllViewsTxState::new(),
            metrics: RefCell::new(ConnectionMetrics::new()),
            is_nested_stmt: Cell::new(false),
            encryption_key: RefCell::new(None),
            encryption_cipher_mode: Cell::new(None),
            sync_mode: Cell::new(SyncMode::Full),
        });
        self.n_connections
            .fetch_add(1, std::sync::atomic::Ordering::Relaxed);
        let builtin_syms = self.builtin_syms.borrow();
        // add built-in extensions symbols to the connection to prevent having to load each time
        conn.syms.borrow_mut().extend(&builtin_syms);
        Ok(conn)
    }

    pub fn is_readonly(&self) -> bool {
        self.open_flags.contains(OpenFlags::ReadOnly)
    }

    /// If we do not have a physical WAL file, but we know the database file is initialized on disk,
    /// we need to read the page_size from the database header.
    fn read_page_size_from_db_header(&self) -> Result<PageSize> {
        turso_assert!(
            self.db_state.is_initialized(),
            "read_page_size_from_db_header called on uninitialized database"
        );
        turso_assert!(
            PageSize::MIN % 512 == 0,
            "header read must be a multiple of 512 for O_DIRECT"
        );
        let buf = Arc::new(Buffer::new_temporary(PageSize::MIN as usize));
        let c = Completion::new_read(buf.clone(), move |_res| {});
        let c = self.db_file.read_header(c)?;
        self.io.wait_for_completion(c)?;
        let page_size = u16::from_be_bytes(buf.as_slice()[16..18].try_into().unwrap());
        let page_size = PageSize::new_from_header_u16(page_size)?;
        Ok(page_size)
    }

    /// Read the page size in order of preference:
    /// 1. From the WAL header if it exists and is initialized
    /// 2. From the database header if the database is initialized
    ///
    /// Otherwise, fall back to, in order of preference:
    /// 1. From the requested page size if it is provided
    /// 2. PageSize::default(), i.e. 4096
    fn determine_actual_page_size(
        &self,
        shared_wal: &WalFileShared,
        requested_page_size: Option<usize>,
    ) -> Result<PageSize> {
        if shared_wal.enabled.load(Ordering::Relaxed) {
            let size_in_wal = shared_wal.page_size();
            if size_in_wal != 0 {
                let Some(page_size) = PageSize::new(size_in_wal) else {
                    bail_corrupt_error!("invalid page size in WAL: {size_in_wal}");
                };
                return Ok(page_size);
            }
        }
        if self.db_state.is_initialized() {
            Ok(self.read_page_size_from_db_header()?)
        } else {
            let Some(size) = requested_page_size else {
                return Ok(PageSize::default());
            };
            let Some(page_size) = PageSize::new(size as u32) else {
                bail_corrupt_error!("invalid requested page size: {size}");
            };
            Ok(page_size)
        }
    }

    fn init_pager(&self, requested_page_size: Option<usize>) -> Result<Pager> {
        // Check if WAL is enabled
        let shared_wal = self.shared_wal.read();
        if shared_wal.enabled.load(Ordering::Relaxed) {
            let page_size = self.determine_actual_page_size(&shared_wal, requested_page_size)?;
            drop(shared_wal);

            let buffer_pool = self.buffer_pool.clone();
            if self.db_state.is_initialized() {
                buffer_pool.finalize_with_page_size(page_size.get() as usize)?;
            }

            let db_state = self.db_state.clone();
            let wal = Rc::new(RefCell::new(WalFile::new(
                self.io.clone(),
                self.shared_wal.clone(),
                buffer_pool.clone(),
            )));
            let pager = Pager::new(
                self.db_file.clone(),
                Some(wal),
                self.io.clone(),
                Arc::new(RwLock::new(PageCache::default())),
                buffer_pool.clone(),
                db_state,
                self.init_lock.clone(),
            )?;
            pager.page_size.set(Some(page_size));
            return Ok(pager);
        }
        let page_size = self.determine_actual_page_size(&shared_wal, requested_page_size)?;
        drop(shared_wal);

        let buffer_pool = self.buffer_pool.clone();

        if self.db_state.is_initialized() {
            buffer_pool.finalize_with_page_size(page_size.get() as usize)?;
        }

        // No existing WAL; create one.
        let db_state = self.db_state.clone();
        let mut pager = Pager::new(
            self.db_file.clone(),
            None,
            self.io.clone(),
            Arc::new(RwLock::new(PageCache::default())),
            buffer_pool.clone(),
            db_state,
            Arc::new(Mutex::new(())),
        )?;

        pager.page_size.set(Some(page_size));
        let file = self
            .io
            .open_file(&self.wal_path, OpenFlags::Create, false)?;

        // Enable WAL in the existing shared instance
        {
            let mut shared_wal = self.shared_wal.write();
            shared_wal.create(file)?;
        }

        let wal = Rc::new(RefCell::new(WalFile::new(
            self.io.clone(),
            self.shared_wal.clone(),
            buffer_pool,
        )));
        pager.set_wal(wal);

        Ok(pager)
    }

    #[cfg(feature = "fs")]
    pub fn io_for_path(path: &str) -> Result<Arc<dyn IO>> {
        use crate::util::MEMORY_PATH;
        let io: Arc<dyn IO> = match path.trim() {
            MEMORY_PATH => Arc::new(MemoryIO::new()),
            _ => Arc::new(PlatformIO::new()?),
        };
        Ok(io)
    }

    #[cfg(feature = "fs")]
    pub fn io_for_vfs<S: AsRef<str> + std::fmt::Display>(vfs: S) -> Result<Arc<dyn IO>> {
        let vfsmods = ext::add_builtin_vfs_extensions(None)?;
        let io: Arc<dyn IO> = match vfsmods
            .iter()
            .find(|v| v.0 == vfs.as_ref())
            .map(|v| v.1.clone())
        {
            Some(vfs) => vfs,
            None => match vfs.as_ref() {
                "memory" => Arc::new(MemoryIO::new()),
                "syscall" => Arc::new(SyscallIO::new()?),
                #[cfg(all(target_os = "linux", feature = "io_uring"))]
                "io_uring" => Arc::new(UringIO::new()?),
                other => {
                    return Err(LimboError::InvalidArgument(format!("no such VFS: {other}")));
                }
            },
        };
        Ok(io)
    }

    /// Open a new database file with optionally specifying a VFS without an existing database
    /// connection and symbol table to register extensions.
    #[cfg(feature = "fs")]
    #[allow(clippy::arc_with_non_send_sync)]
    pub fn open_new<S>(
        path: &str,
        vfs: Option<S>,
        flags: OpenFlags,
        opts: DatabaseOpts,
    ) -> Result<(Arc<dyn IO>, Arc<Database>)>
    where
        S: AsRef<str> + std::fmt::Display,
    {
        let io = vfs
            .map(|vfs| Self::io_for_vfs(vfs))
            .or_else(|| Some(Self::io_for_path(path)))
            .transpose()?
            .unwrap();
        let db = Self::open_file_with_flags(io.clone(), path, flags, opts)?;
        Ok((io, db))
    }

    #[inline]
    pub(crate) fn with_schema_mut<T>(&self, f: impl FnOnce(&mut Schema) -> Result<T>) -> Result<T> {
        let mut schema_ref = self.schema.lock().map_err(|_| LimboError::SchemaLocked)?;
        let schema = Arc::make_mut(&mut *schema_ref);
        f(schema)
    }
    pub(crate) fn clone_schema(&self) -> Result<Arc<Schema>> {
        let schema = self.schema.lock().map_err(|_| LimboError::SchemaLocked)?;
        Ok(schema.clone())
    }

    pub(crate) fn update_schema_if_newer(&self, another: Arc<Schema>) -> Result<()> {
        let mut schema = self.schema.lock().map_err(|_| LimboError::SchemaLocked)?;
        if schema.schema_version < another.schema_version {
            tracing::debug!(
                "DB schema is outdated: {} < {}",
                schema.schema_version,
                another.schema_version
            );
            *schema = another;
        } else {
            tracing::debug!(
                "DB schema is up to date: {} >= {}",
                schema.schema_version,
                another.schema_version
            );
        }
        Ok(())
    }

    pub fn get_mv_store(&self) -> Option<&Arc<MvStore>> {
        self.mv_store.as_ref()
    }

    pub fn experimental_views_enabled(&self) -> bool {
        self.opts.enable_views
    }

    pub fn experimental_strict_enabled(&self) -> bool {
        self.opts.enable_strict
    }
}

#[derive(Debug, Clone, Eq, PartialEq)]
pub enum CaptureDataChangesMode {
    Off,
    Id { table: String },
    Before { table: String },
    After { table: String },
    Full { table: String },
}

impl CaptureDataChangesMode {
    pub fn parse(value: &str) -> Result<CaptureDataChangesMode> {
        let (mode, table) = value
            .split_once(",")
            .unwrap_or((value, TURSO_CDC_DEFAULT_TABLE_NAME));
        match mode {
            "off" => Ok(CaptureDataChangesMode::Off),
            "id" => Ok(CaptureDataChangesMode::Id { table: table.to_string() }),
            "before" => Ok(CaptureDataChangesMode::Before { table: table.to_string() }),
            "after" => Ok(CaptureDataChangesMode::After { table: table.to_string() }),
            "full" => Ok(CaptureDataChangesMode::Full { table: table.to_string() }),
            _ => Err(LimboError::InvalidArgument(
                "unexpected pragma value: expected '<mode>' or '<mode>,<cdc-table-name>' parameter where mode is one of off|id|before|after|full".to_string(),
            ))
        }
    }
    pub fn has_updates(&self) -> bool {
        matches!(self, CaptureDataChangesMode::Full { .. })
    }
    pub fn has_after(&self) -> bool {
        matches!(
            self,
            CaptureDataChangesMode::After { .. } | CaptureDataChangesMode::Full { .. }
        )
    }
    pub fn has_before(&self) -> bool {
        matches!(
            self,
            CaptureDataChangesMode::Before { .. } | CaptureDataChangesMode::Full { .. }
        )
    }
    pub fn mode_name(&self) -> &str {
        match self {
            CaptureDataChangesMode::Off => "off",
            CaptureDataChangesMode::Id { .. } => "id",
            CaptureDataChangesMode::Before { .. } => "before",
            CaptureDataChangesMode::After { .. } => "after",
            CaptureDataChangesMode::Full { .. } => "full",
        }
    }
    pub fn table(&self) -> Option<&str> {
        match self {
            CaptureDataChangesMode::Off => None,
            CaptureDataChangesMode::Id { table }
            | CaptureDataChangesMode::Before { table }
            | CaptureDataChangesMode::After { table }
            | CaptureDataChangesMode::Full { table } => Some(table.as_str()),
        }
    }
}

// Optimized for fast get() operations and supports unlimited attached databases.
struct DatabaseCatalog {
    name_to_index: HashMap<String, usize>,
    allocated: Vec<u64>,
    index_to_data: HashMap<usize, (Arc<Database>, Rc<Pager>)>,
}

#[allow(unused)]
impl DatabaseCatalog {
    fn new() -> Self {
        Self {
            name_to_index: HashMap::new(),
            index_to_data: HashMap::new(),
            allocated: vec![3], // 0 | 1, as those are reserved for main and temp
        }
    }

    fn get_database_by_index(&self, index: usize) -> Option<Arc<Database>> {
        self.index_to_data
            .get(&index)
            .map(|(db, _pager)| db.clone())
    }

    fn get_database_by_name(&self, s: &str) -> Option<(usize, Arc<Database>)> {
        match self.name_to_index.get(s) {
            None => None,
            Some(idx) => self
                .index_to_data
                .get(idx)
                .map(|(db, _pager)| (*idx, db.clone())),
        }
    }

    fn get_pager_by_index(&self, idx: &usize) -> Rc<Pager> {
        let (_db, pager) = self
            .index_to_data
            .get(idx)
            .expect("If we are looking up a database by index, it must exist.");
        pager.clone()
    }

    fn add(&mut self, s: &str) -> usize {
        assert_eq!(self.name_to_index.get(s), None);

        let index = self.allocate_index();
        self.name_to_index.insert(s.to_string(), index);
        index
    }

    fn insert(&mut self, s: &str, data: (Arc<Database>, Rc<Pager>)) -> usize {
        let idx = self.add(s);
        self.index_to_data.insert(idx, data);
        idx
    }

    fn remove(&mut self, s: &str) -> Option<usize> {
        if let Some(index) = self.name_to_index.remove(s) {
            // Should be impossible to remove main or temp.
            assert!(index >= 2);
            self.deallocate_index(index);
            self.index_to_data.remove(&index);
            Some(index)
        } else {
            None
        }
    }

    #[inline(always)]
    fn deallocate_index(&mut self, index: usize) {
        let word_idx = index / 64;
        let bit_idx = index % 64;

        if word_idx < self.allocated.len() {
            self.allocated[word_idx] &= !(1u64 << bit_idx);
        }
    }

    fn allocate_index(&mut self) -> usize {
        for word_idx in 0..self.allocated.len() {
            let word = self.allocated[word_idx];

            if word != u64::MAX {
                let free_bit = Self::find_first_zero_bit(word);
                let index = word_idx * 64 + free_bit;

                self.allocated[word_idx] |= 1u64 << free_bit;

                return index;
            }
        }

        // Need to expand bitmap
        let word_idx = self.allocated.len();
        self.allocated.push(1u64); // Mark first bit as allocated
        word_idx * 64
    }

    #[inline(always)]
    fn find_first_zero_bit(word: u64) -> usize {
        // Invert to find first zero as first one
        let inverted = !word;

        // Use trailing zeros count (compiles to single instruction on most CPUs)
        inverted.trailing_zeros() as usize
    }
}

pub struct Connection {
    _db: Arc<Database>,
    pager: RefCell<Rc<Pager>>,
    schema: RefCell<Arc<Schema>>,
    /// Per-database schema cache (database_index -> schema)
    /// Loaded lazily to avoid copying all schemas on connection open
    database_schemas: RefCell<std::collections::HashMap<usize, Arc<Schema>>>,
    /// Whether to automatically commit transaction
    auto_commit: Cell<bool>,
    /// Transactions that are in progress.
    mv_transactions: RefCell<Vec<crate::mvcc::database::TxID>>,
    transaction_state: Cell<TransactionState>,
    last_insert_rowid: Cell<i64>,
    last_change: Cell<i64>,
    total_changes: Cell<i64>,
    syms: RefCell<SymbolTable>,
    _shared_cache: bool,
    cache_size: Cell<i32>,
    /// page size used for an uninitialized database or the next vacuum command.
    /// it's not always equal to the current page size of the database
    page_size: Cell<PageSize>,
    /// Disable automatic checkpoint behaviour when DB is shutted down or WAL reach certain size
    /// Client still can manually execute PRAGMA wal_checkpoint(...) commands
    wal_auto_checkpoint_disabled: Cell<bool>,
    capture_data_changes: RefCell<CaptureDataChangesMode>,
    closed: Cell<bool>,
    /// Attached databases
    attached_databases: RefCell<DatabaseCatalog>,
    query_only: Cell<bool>,
    pub(crate) mv_tx_id: Cell<Option<crate::mvcc::database::TxID>>,

    /// Per-connection view transaction states for uncommitted changes. This represents
    /// one entry per view that was touched in the transaction.
    view_transaction_states: AllViewsTxState,
    /// Connection-level metrics aggregation
    pub metrics: RefCell<ConnectionMetrics>,
    /// Whether the connection is executing a statement initiated by another statement.
    /// Generally this is only true for ParseSchema.
    is_nested_stmt: Cell<bool>,
    encryption_key: RefCell<Option<EncryptionKey>>,
    encryption_cipher_mode: Cell<Option<CipherMode>>,
    sync_mode: Cell<SyncMode>,
}

impl Drop for Connection {
    fn drop(&mut self) {
        if !self.closed.get() {
            // if connection wasn't properly closed, decrement the connection counter
            self._db
                .n_connections
                .fetch_sub(1, std::sync::atomic::Ordering::Relaxed);
        }
    }
}

impl Connection {
    #[instrument(skip_all, level = Level::INFO)]
    pub fn prepare(self: &Arc<Connection>, sql: impl AsRef<str>) -> Result<Statement> {
        if self.closed.get() {
            return Err(LimboError::InternalError("Connection closed".to_string()));
        }
        if sql.as_ref().is_empty() {
            return Err(LimboError::InvalidArgument(
                "The supplied SQL string contains no statements".to_string(),
            ));
        }

        let sql = sql.as_ref();
        tracing::trace!("Preparing: {}", sql);
        let mut parser = Parser::new(sql.as_bytes());
        let cmd = parser.next_cmd()?;
        let syms = self.syms.borrow();
        let cmd = cmd.expect("Successful parse on nonempty input string should produce a command");
        let byte_offset_end = parser.offset();
        let input = str::from_utf8(&sql.as_bytes()[..byte_offset_end])
            .unwrap()
            .trim();
        self.maybe_update_schema()?;
        let pager = self.pager.borrow().clone();
        let mode = QueryMode::new(&cmd);
        let (Cmd::Stmt(stmt) | Cmd::Explain(stmt) | Cmd::ExplainQueryPlan(stmt)) = cmd;
        let program = translate::translate(
            self.schema.borrow().deref(),
            stmt,
            pager.clone(),
            self.clone(),
            &syms,
            mode,
            input,
        )?;
        Ok(Statement::new(
            program,
            self._db.mv_store.clone(),
            pager,
            mode,
        ))
    }

    /// Parse schema from scratch if version of schema for the connection differs from the schema cookie in the root page
    /// This function must be called outside of any transaction because internally it will start transaction session by itself
    #[allow(dead_code)]
    fn maybe_reparse_schema(self: &Arc<Connection>) -> Result<()> {
        let pager = self.pager.borrow().clone();

        // first, quickly read schema_version from the root page in order to check if schema changed
        pager.begin_read_tx()?;
        let on_disk_schema_version = pager
            .io
            .block(|| pager.with_header(|header| header.schema_cookie));

        let on_disk_schema_version = match on_disk_schema_version {
            Ok(db_schema_version) => db_schema_version.get(),
            Err(LimboError::Page1NotAlloc) => {
                // this means this is a fresh db, so return a schema version of 0
                0
            }
            Err(err) => {
                pager.end_read_tx().expect("read txn must be finished");
                return Err(err);
            }
        };
        pager.end_read_tx().expect("read txn must be finished");

        let db_schema_version = self._db.schema.lock().unwrap().schema_version;
        tracing::debug!(
            "path: {}, db_schema_version={} vs on_disk_schema_version={}",
            self._db.path,
            db_schema_version,
            on_disk_schema_version
        );
        // if schema_versions matches - exit early
        if db_schema_version == on_disk_schema_version {
            return Ok(());
        }
        // maybe_reparse_schema must be called outside of any transaction
        turso_assert!(
            self.transaction_state.get() == TransactionState::None,
            "unexpected start transaction"
        );
        // start read transaction manually, because we will read schema cookie once again and
        // we must be sure that it will consistent with schema content
        //
        // from now on we must be very careful with errors propagation
        // in order to not accidentally keep read transaction opened
        pager.begin_read_tx()?;
        self.transaction_state.replace(TransactionState::Read);

        let reparse_result = self.reparse_schema();

        let previous = self.transaction_state.replace(TransactionState::None);
        turso_assert!(
            matches!(previous, TransactionState::None | TransactionState::Read),
            "unexpected end transaction state"
        );
        // close opened transaction if it was kept open
        // (in most cases, it will be automatically closed if stmt was executed properly)
        if previous == TransactionState::Read {
            pager.end_read_tx().expect("read txn must be finished");
        }

        reparse_result?;

        let schema = self.schema.borrow().clone();
        self._db.update_schema_if_newer(schema)
    }

    fn reparse_schema(self: &Arc<Connection>) -> Result<()> {
        let pager = self.pager.borrow().clone();

        // read cookie before consuming statement program - otherwise we can end up reading cookie with closed transaction state
        let cookie = pager
            .io
            .block(|| pager.with_header(|header| header.schema_cookie))?
            .get();

        // create fresh schema as some objects can be deleted
        let mut fresh = Schema::new(self.schema.borrow().indexes_enabled);
        fresh.schema_version = cookie;

        // Preserve existing views to avoid expensive repopulation.
        // TODO: We may not need to do this if we materialize our views.
        let existing_views = self.schema.borrow().incremental_views.clone();

        // TODO: this is hack to avoid a cyclical problem with schema reprepare
        // The problem here is that we prepare a statement here, but when the statement tries
        // to execute it, it first checks the schema cookie to see if it needs to reprepare the statement.
        // But in this occasion it will always reprepare, and we get an error. So we trick the statement by swapping our schema
        // with a new clean schema that has the same header cookie.
        self.with_schema_mut(|schema| {
            *schema = fresh.clone();
        });

        let stmt = self.prepare("SELECT * FROM sqlite_schema")?;

        // TODO: This function below is synchronous, make it async
        parse_schema_rows(stmt, &mut fresh, &self.syms.borrow(), None, existing_views)?;

        tracing::debug!(
            "reparse_schema: schema_version={}, tables={:?}",
            fresh.schema_version,
            fresh.tables.keys()
        );
        self.with_schema_mut(|schema| {
            *schema = fresh;
        });
        Result::Ok(())
    }

    #[instrument(skip_all, level = Level::INFO)]
    pub fn prepare_execute_batch(self: &Arc<Connection>, sql: impl AsRef<str>) -> Result<()> {
        if self.closed.get() {
            return Err(LimboError::InternalError("Connection closed".to_string()));
        }
        if sql.as_ref().is_empty() {
            return Err(LimboError::InvalidArgument(
                "The supplied SQL string contains no statements".to_string(),
            ));
        }
        self.maybe_update_schema()?;
        let sql = sql.as_ref();
        tracing::trace!("Preparing and executing batch: {}", sql);
        let mut parser = Parser::new(sql.as_bytes());
        while let Some(cmd) = parser.next_cmd()? {
            let syms = self.syms.borrow();
            let pager = self.pager.borrow().clone();
            let byte_offset_end = parser.offset();
            let input = str::from_utf8(&sql.as_bytes()[..byte_offset_end])
                .unwrap()
                .trim();
            let mode = QueryMode::new(&cmd);
            let (Cmd::Stmt(stmt) | Cmd::Explain(stmt) | Cmd::ExplainQueryPlan(stmt)) = cmd;
            let program = translate::translate(
                self.schema.borrow().deref(),
                stmt,
                pager.clone(),
                self.clone(),
                &syms,
                mode,
                input,
            )?;
            Statement::new(program, self._db.mv_store.clone(), pager.clone(), mode)
                .run_ignore_rows()?;
        }
        Ok(())
    }

    #[instrument(skip_all, level = Level::INFO)]
    pub fn query(self: &Arc<Connection>, sql: impl AsRef<str>) -> Result<Option<Statement>> {
        if self.closed.get() {
            return Err(LimboError::InternalError("Connection closed".to_string()));
        }
        let sql = sql.as_ref();
        self.maybe_update_schema()?;
        tracing::trace!("Querying: {}", sql);
        let mut parser = Parser::new(sql.as_bytes());
        let cmd = parser.next_cmd()?;
        let byte_offset_end = parser.offset();
        let input = str::from_utf8(&sql.as_bytes()[..byte_offset_end])
            .unwrap()
            .trim();
        match cmd {
            Some(cmd) => self.run_cmd(cmd, input),
            None => Ok(None),
        }
    }

    #[instrument(skip_all, level = Level::INFO)]
    pub(crate) fn run_cmd(
        self: &Arc<Connection>,
        cmd: Cmd,
        input: &str,
    ) -> Result<Option<Statement>> {
        if self.closed.get() {
            return Err(LimboError::InternalError("Connection closed".to_string()));
        }

        // self.maybe_update_schema()?;
        let syms = self.syms.borrow();
        let pager = self.pager.borrow().clone();
        let mode = QueryMode::new(&cmd);
        let (Cmd::Stmt(stmt) | Cmd::Explain(stmt) | Cmd::ExplainQueryPlan(stmt)) = cmd;
        let program = translate::translate(
            self.schema.borrow().deref(),
            stmt.clone(),
            pager.clone(),
            self.clone(),
            &syms,
            mode,
            input,
        )?;
        let stmt = Statement::new(program, self._db.mv_store.clone(), pager, mode);
        Ok(Some(stmt))
    }

    pub fn query_runner<'a>(self: &'a Arc<Connection>, sql: &'a [u8]) -> QueryRunner<'a> {
        QueryRunner::new(self, sql)
    }

    /// Execute will run a query from start to finish taking ownership of I/O because it will run pending I/Os if it didn't finish.
    /// TODO: make this api async
    #[instrument(skip_all, level = Level::INFO)]
    pub fn execute(self: &Arc<Connection>, sql: impl AsRef<str>) -> Result<()> {
        if self.closed.get() {
            return Err(LimboError::InternalError("Connection closed".to_string()));
        }
        let sql = sql.as_ref();
        self.maybe_update_schema()?;
        let mut parser = Parser::new(sql.as_bytes());
        while let Some(cmd) = parser.next_cmd()? {
            let syms = self.syms.borrow();
            let pager = self.pager.borrow().clone();
            let byte_offset_end = parser.offset();
            let input = str::from_utf8(&sql.as_bytes()[..byte_offset_end])
                .unwrap()
                .trim();
            let mode = QueryMode::new(&cmd);
            let (Cmd::Stmt(stmt) | Cmd::Explain(stmt) | Cmd::ExplainQueryPlan(stmt)) = cmd;
            let program = translate::translate(
                self.schema.borrow().deref(),
                stmt,
                pager.clone(),
                self.clone(),
                &syms,
                mode,
                input,
            )?;
            Statement::new(program, self._db.mv_store.clone(), pager.clone(), mode)
                .run_ignore_rows()?;
        }
        Ok(())
    }

    #[cfg(feature = "fs")]
    pub fn from_uri(
        uri: &str,
        use_indexes: bool,
        mvcc: bool,
        views: bool,
        strict: bool,
    ) -> Result<(Arc<dyn IO>, Arc<Connection>)> {
        use crate::util::MEMORY_PATH;
        let opts = OpenOptions::parse(uri)?;
        let flags = opts.get_flags()?;
        if opts.path == MEMORY_PATH || matches!(opts.mode, OpenMode::Memory) {
            let io = Arc::new(MemoryIO::new());
            let db = Database::open_file_with_flags(
                io.clone(),
                MEMORY_PATH,
                flags,
                DatabaseOpts::new()
                    .with_mvcc(mvcc)
                    .with_indexes(use_indexes)
                    .with_views(views)
                    .with_strict(strict),
            )?;
            let conn = db.connect()?;
            return Ok((io, conn));
        }
        let (io, db) = Database::open_new(
            &opts.path,
            opts.vfs.as_ref(),
            flags,
            DatabaseOpts::new()
                .with_mvcc(mvcc)
                .with_indexes(use_indexes)
                .with_views(views)
                .with_strict(strict),
        )?;
        if let Some(modeof) = opts.modeof {
            let perms = std::fs::metadata(modeof)?;
            std::fs::set_permissions(&opts.path, perms.permissions())?;
        }
        let conn = db.connect()?;
        if let Some(cipher) = opts.cipher {
            let _ = conn.pragma_update("cipher", format!("'{cipher}'"));
        }
        if let Some(hexkey) = opts.hexkey {
            let _ = conn.pragma_update("hexkey", format!("'{hexkey}'"));
        }
        Ok((io, conn))
    }

    #[cfg(feature = "fs")]
    fn from_uri_attached(
        uri: &str,
        db_opts: DatabaseOpts,
        io: Arc<dyn IO>,
    ) -> Result<Arc<Database>> {
        let mut opts = OpenOptions::parse(uri)?;
        // FIXME: for now, only support read only attach
        opts.mode = OpenMode::ReadOnly;
        let flags = opts.get_flags()?;
        let io = opts.vfs.map(Database::io_for_vfs).unwrap_or(Ok(io))?;
        let db = Database::open_file_with_flags(io.clone(), &opts.path, flags, db_opts)?;
        if let Some(modeof) = opts.modeof {
            let perms = std::fs::metadata(modeof)?;
            std::fs::set_permissions(&opts.path, perms.permissions())?;
        }
        Ok(db)
    }

    pub fn maybe_update_schema(&self) -> Result<()> {
        let current_schema_version = self.schema.borrow().schema_version;
        let schema = self
            ._db
            .schema
            .lock()
            .map_err(|_| LimboError::SchemaLocked)?;
        if matches!(self.transaction_state.get(), TransactionState::None)
            && current_schema_version != schema.schema_version
        {
            //  if current_schema_version != schema.schema_version {
            self.schema.replace(schema.clone());
        }

        Ok(())
    }

    /// Read schema version at current transaction
    #[cfg(all(feature = "fs", feature = "conn_raw_api"))]
    pub fn read_schema_version(&self) -> Result<u32> {
        let pager = self.pager.borrow();
        let was_in_tx = self.transaction_state.get() != TransactionState::None;
        if !was_in_tx {
            pager.begin_read_tx()?;
        }

        let result = pager
            .io
            .block(|| pager.with_header(|header| header.schema_cookie));

        if !was_in_tx {
            pager.end_read_tx()?;
        }

        match result {
            Ok(version) => Ok(version.get()),
            Err(LimboError::Page1NotAlloc) => Ok(0),
            Err(e) => Err(e),
        }
    }

    /// Update schema version to the new value within opened write transaction
    ///
    /// New version of the schema must be strictly greater than previous one - otherwise method will panic
    /// Write transaction must be opened in advance - otherwise method will panic
    #[cfg(all(feature = "fs", feature = "conn_raw_api"))]
    pub fn write_schema_version(self: &Arc<Connection>, version: u32) -> Result<()> {
        let TransactionState::Write { .. } = self.transaction_state.get() else {
            return Err(LimboError::InternalError(
                "write_schema_version must be called from within Write transaction".to_string(),
            ));
        };
        let pager = self.pager.borrow();
        pager.io.block(|| {
            pager.with_header_mut(|header| {
                turso_assert!(
                    header.schema_cookie.get() < version,
                    "cookie can't go back in time"
                );
                self.transaction_state.replace(TransactionState::Write {
                    schema_did_change: true,
                });
                self.with_schema_mut(|schema| schema.schema_version = version);
                header.schema_cookie = version.into();
            })
        })?;
        self.reparse_schema()?;
        Ok(())
    }

    /// Try to read page with given ID with fixed WAL watermark position
    /// This method return false if page is not found (so, this is probably new page created after watermark position which wasn't checkpointed to the DB file yet)
    #[cfg(all(feature = "fs", feature = "conn_raw_api"))]
    pub fn try_wal_watermark_read_page(
        &self,
        page_idx: u32,
        page: &mut [u8],
        frame_watermark: Option<u64>,
    ) -> Result<bool> {
        let pager = self.pager.borrow();
        let (page_ref, c) = match pager.read_page_no_cache(page_idx as usize, frame_watermark, true)
        {
            Ok(result) => result,
            // on windows, zero read will trigger UnexpectedEof
            #[cfg(target_os = "windows")]
            Err(LimboError::CompletionError(CompletionError::IOError(
                std::io::ErrorKind::UnexpectedEof,
            ))) => return Ok(false),
            Err(err) => return Err(err),
        };

        pager.io.wait_for_completion(c)?;

        let content = page_ref.get_contents();
        // empty read - attempt to read absent page
        if content.buffer.is_empty() {
            return Ok(false);
        }
        page.copy_from_slice(content.as_ptr());
        Ok(true)
    }

    /// Return unique set of page numbers changes after WAL watermark position in the current WAL session
    /// (so, if concurrent connection wrote something to the WAL - this method will not see this change)
    #[cfg(all(feature = "fs", feature = "conn_raw_api"))]
    pub fn wal_changed_pages_after(&self, frame_watermark: u64) -> Result<Vec<u32>> {
        self.pager.borrow().wal_changed_pages_after(frame_watermark)
    }

    #[cfg(all(feature = "fs", feature = "conn_raw_api"))]
    pub fn wal_state(&self) -> Result<WalState> {
        self.pager.borrow().wal_state()
    }

    #[cfg(all(feature = "fs", feature = "conn_raw_api"))]
    pub fn wal_get_frame(&self, frame_no: u64, frame: &mut [u8]) -> Result<WalFrameInfo> {
        use crate::storage::sqlite3_ondisk::parse_wal_frame_header;

        let c = self.pager.borrow().wal_get_frame(frame_no, frame)?;
        self._db.io.wait_for_completion(c)?;
        let (header, _) = parse_wal_frame_header(frame);
        Ok(WalFrameInfo {
            page_no: header.page_number,
            db_size: header.db_size,
        })
    }

    /// Insert `frame` (header included) at the position `frame_no` in the WAL
    /// If WAL already has frame at that position - turso-db will compare content of the page and either report conflict or return OK
    /// If attempt to write frame at the position `frame_no` will create gap in the WAL - method will return error
    #[cfg(all(feature = "fs", feature = "conn_raw_api"))]
    pub fn wal_insert_frame(&self, frame_no: u64, frame: &[u8]) -> Result<WalFrameInfo> {
        self.pager.borrow().wal_insert_frame(frame_no, frame)
    }

    /// Start WAL session by initiating read+write transaction for this connection
    #[cfg(all(feature = "fs", feature = "conn_raw_api"))]
    pub fn wal_insert_begin(&self) -> Result<()> {
        let pager = self.pager.borrow();
        match pager.begin_read_tx()? {
            result::LimboResult::Busy => return Err(LimboError::Busy),
            result::LimboResult::Ok => {}
        }
        match pager.io.block(|| pager.begin_write_tx()).inspect_err(|_| {
            pager.end_read_tx().expect("read txn must be closed");
        })? {
            result::LimboResult::Busy => {
                pager.end_read_tx().expect("read txn must be closed");
                return Err(LimboError::Busy);
            }
            result::LimboResult::Ok => {}
        }

        // start write transaction and disable auto-commit mode as SQL can be executed within WAL session (at caller own risk)
        self.transaction_state.replace(TransactionState::Write {
            schema_did_change: false,
        });
        self.auto_commit.replace(false);

        Ok(())
    }

    /// Finish WAL session by ending read+write transaction taken in the [Self::wal_insert_begin] method
    /// All frames written after last commit frame (db_size > 0) within the session will be rolled back
    #[cfg(all(feature = "fs", feature = "conn_raw_api"))]
    pub fn wal_insert_end(self: &Arc<Connection>, force_commit: bool) -> Result<()> {
        {
            let pager = self.pager.borrow();

            let Some(wal) = pager.wal.as_ref() else {
                return Err(LimboError::InternalError(
                    "wal_insert_end called without a wal".to_string(),
                ));
            };

            let commit_err = if force_commit {
                pager
                    .io
                    .block(|| pager.commit_dirty_pages(true, self.get_sync_mode()))
                    .err()
            } else {
                None
            };

            self.auto_commit.replace(true);
            self.transaction_state.replace(TransactionState::None);
            {
                let wal = wal.borrow_mut();
                wal.end_write_tx();
                wal.end_read_tx();
            }

            let rollback_err = if !force_commit {
                // remove all non-commited changes in case if WAL session left some suffix without commit frame
                pager.rollback(false, self, true).err()
            } else {
                None
            };
            if let Some(err) = commit_err.or(rollback_err) {
                return Err(err);
            }
        }

        // let's re-parse schema from scratch if schema cookie changed compared to the our in-memory view of schema
        self.maybe_reparse_schema()?;
        Ok(())
    }

    /// Flush dirty pages to disk.
    pub fn cacheflush(&self) -> Result<Vec<Completion>> {
        if self.closed.get() {
            return Err(LimboError::InternalError("Connection closed".to_string()));
        }
        self.pager.borrow().cacheflush()
    }

    pub fn clear_page_cache(&self) -> Result<()> {
        self.pager.borrow().clear_page_cache();
        Ok(())
    }

    pub fn checkpoint(&self, mode: CheckpointMode) -> Result<CheckpointResult> {
        if self.closed.get() {
            return Err(LimboError::InternalError("Connection closed".to_string()));
        }
        self.pager.borrow().wal_checkpoint(mode)
    }

    /// Close a connection and checkpoint.
    pub fn close(&self) -> Result<()> {
        if self.closed.get() {
            return Ok(());
        }
        self.closed.set(true);

        match self.transaction_state.get() {
            TransactionState::None => {
                // No active transaction
            }
            _ => {
                let pager = self.pager.borrow();
                pager.io.block(|| {
                    pager.end_tx(
                        true, // rollback = true for close
                        self,
                    )
                })?;
                self.transaction_state.set(TransactionState::None);
            }
        }

        if self
            ._db
            .n_connections
            .fetch_sub(1, std::sync::atomic::Ordering::Relaxed)
            .eq(&1)
        {
            self.pager
                .borrow()
                .checkpoint_shutdown(self.wal_auto_checkpoint_disabled.get())?;
        };
        Ok(())
    }

    pub fn wal_auto_checkpoint_disable(&self) {
        self.wal_auto_checkpoint_disabled.set(true);
    }

    pub fn last_insert_rowid(&self) -> i64 {
        self.last_insert_rowid.get()
    }

    fn update_last_rowid(&self, rowid: i64) {
        self.last_insert_rowid.set(rowid);
    }

    pub fn set_changes(&self, nchange: i64) {
        self.last_change.set(nchange);
        let prev_total_changes = self.total_changes.get();
        self.total_changes.set(prev_total_changes + nchange);
    }

    pub fn changes(&self) -> i64 {
        self.last_change.get()
    }

    pub fn total_changes(&self) -> i64 {
        self.total_changes.get()
    }

    pub fn get_cache_size(&self) -> i32 {
        self.cache_size.get()
    }
    pub fn set_cache_size(&self, size: i32) {
        self.cache_size.set(size);
    }

    pub fn get_capture_data_changes(&self) -> std::cell::Ref<'_, CaptureDataChangesMode> {
        self.capture_data_changes.borrow()
    }
    pub fn set_capture_data_changes(&self, opts: CaptureDataChangesMode) {
        self.capture_data_changes.replace(opts);
    }
    pub fn get_page_size(&self) -> PageSize {
        self.page_size.get()
    }

    pub fn get_database_canonical_path(&self) -> String {
        if self._db.path == ":memory:" {
            // For in-memory databases, SQLite shows empty string
            String::new()
        } else {
            // For file databases, try show the full absolute path if that doesn't fail
            match std::fs::canonicalize(&self._db.path) {
                Ok(abs_path) => abs_path.to_string_lossy().to_string(),
                Err(_) => self._db.path.to_string(),
            }
        }
    }

    /// Check if a specific attached database is read only or not, by its index
    pub fn is_readonly(&self, index: usize) -> bool {
        if index == 0 {
            self._db.is_readonly()
        } else {
            let db = self
                .attached_databases
                .borrow()
                .get_database_by_index(index);
            db.expect("Should never have called this without being sure the database exists")
                .is_readonly()
        }
    }

    /// Reset the page size for the current connection.
    ///
    /// Specifying a new page size does not change the page size immediately.
    /// Instead, the new page size is remembered and is used to set the page size when the database
    /// is first created, if it does not already exist when the page_size pragma is issued,
    /// or at the next VACUUM command that is run on the same database connection while not in WAL mode.
    pub fn reset_page_size(&self, size: u32) -> Result<()> {
        let Some(size) = PageSize::new(size) else {
            return Ok(());
        };

        self.page_size.set(size);
        if self._db.db_state.get() != DbState::Uninitialized {
            return Ok(());
        }

        {
            let mut shared_wal = self._db.shared_wal.write();
            shared_wal.enabled.store(false, Ordering::Relaxed);
            shared_wal.file = None;
        }
        self.pager.borrow_mut().clear_page_cache();
        let pager = self._db.init_pager(Some(size.get() as usize))?;
        self.pager.replace(Rc::new(pager));
        self.pager.borrow().set_initial_page_size(size);

        Ok(())
    }

    #[cfg(feature = "fs")]
    pub fn open_new(&self, path: &str, vfs: &str) -> Result<(Arc<dyn IO>, Arc<Database>)> {
        Database::open_with_vfs(&self._db, path, vfs)
    }

    pub fn list_vfs(&self) -> Vec<String> {
        #[allow(unused_mut)]
        let mut all_vfs = vec![String::from("memory")];
        #[cfg(feature = "fs")]
        {
            #[cfg(target_family = "unix")]
            {
                all_vfs.push("syscall".to_string());
            }
            #[cfg(all(target_os = "linux", feature = "io_uring"))]
            {
                all_vfs.push("io_uring".to_string());
            }
            all_vfs.extend(crate::ext::list_vfs_modules());
        }
        all_vfs
    }

    pub fn get_auto_commit(&self) -> bool {
        self.auto_commit.get()
    }

    pub fn parse_schema_rows(self: &Arc<Connection>) -> Result<()> {
        if self.closed.get() {
            return Err(LimboError::InternalError("Connection closed".to_string()));
        }
        let rows = self
            .query("SELECT * FROM sqlite_schema")?
            .expect("query must be parsed to statement");
        let syms = self.syms.borrow();
        self.with_schema_mut(|schema| {
            let existing_views = schema.incremental_views.clone();
            if let Err(LimboError::ExtensionError(e)) =
                parse_schema_rows(rows, schema, &syms, None, existing_views)
            {
                // this means that a vtab exists and we no longer have the module loaded. we print
                // a warning to the user to load the module
                eprintln!("Warning: {e}");
            }
        });
        Ok(())
    }

    // Clearly there is something to improve here, Vec<Vec<Value>> isn't a couple of tea
    /// Query the current rows/values of `pragma_name`.
    pub fn pragma_query(self: &Arc<Connection>, pragma_name: &str) -> Result<Vec<Vec<Value>>> {
        if self.closed.get() {
            return Err(LimboError::InternalError("Connection closed".to_string()));
        }
        let pragma = format!("PRAGMA {pragma_name}");
        let mut stmt = self.prepare(pragma)?;
        stmt.run_collect_rows()
    }

    /// Set a new value to `pragma_name`.
    ///
    /// Some pragmas will return the updated value which cannot be retrieved
    /// with this method.
    pub fn pragma_update<V: Display>(
        self: &Arc<Connection>,
        pragma_name: &str,
        pragma_value: V,
    ) -> Result<Vec<Vec<Value>>> {
        if self.closed.get() {
            return Err(LimboError::InternalError("Connection closed".to_string()));
        }
        let pragma = format!("PRAGMA {pragma_name} = {pragma_value}");
        let mut stmt = self.prepare(pragma)?;
        stmt.run_collect_rows()
    }

    pub fn experimental_views_enabled(&self) -> bool {
        self._db.experimental_views_enabled()
    }

    pub fn experimental_strict_enabled(&self) -> bool {
        self._db.experimental_strict_enabled()
    }

    /// Query the current value(s) of `pragma_name` associated to
    /// `pragma_value`.
    ///
    /// This method can be used with query-only pragmas which need an argument
    /// (e.g. `table_info('one_tbl')`) or pragmas which returns value(s)
    /// (e.g. `integrity_check`).
    pub fn pragma<V: Display>(
        self: &Arc<Connection>,
        pragma_name: &str,
        pragma_value: V,
    ) -> Result<Vec<Vec<Value>>> {
        if self.closed.get() {
            return Err(LimboError::InternalError("Connection closed".to_string()));
        }
        let pragma = format!("PRAGMA {pragma_name}({pragma_value})");
        let mut stmt = self.prepare(pragma)?;
        let mut results = Vec::new();
        loop {
            match stmt.step()? {
                vdbe::StepResult::Row => {
                    let row: Vec<Value> = stmt.row().unwrap().get_values().cloned().collect();
                    results.push(row);
                }
                vdbe::StepResult::Interrupt | vdbe::StepResult::Busy => {
                    return Err(LimboError::Busy);
                }
                _ => break,
            }
        }

        Ok(results)
    }

    #[inline]
    pub fn with_schema_mut<T>(&self, f: impl FnOnce(&mut Schema) -> T) -> T {
        let mut schema_ref = self.schema.borrow_mut();
        let schema = Arc::make_mut(&mut *schema_ref);
        f(schema)
    }

    pub fn is_db_initialized(&self) -> bool {
        self._db.db_state.is_initialized()
    }

    fn get_pager_from_database_index(&self, index: &usize) -> Rc<Pager> {
        if *index < 2 {
            self.pager.borrow().clone()
        } else {
            self.attached_databases.borrow().get_pager_by_index(index)
        }
    }

    #[cfg(feature = "fs")]
    fn is_attached(&self, alias: &str) -> bool {
        self.attached_databases
            .borrow()
            .name_to_index
            .contains_key(alias)
    }

    /// Attach a database file with the given alias name
    #[cfg(not(feature = "fs"))]
    pub(crate) fn attach_database(&self, _path: &str, _alias: &str) -> Result<()> {
        return Err(LimboError::InvalidArgument(format!(
            "attach not available in this build (no-fs)"
        )));
    }

    /// Attach a database file with the given alias name
    #[cfg(feature = "fs")]
    pub(crate) fn attach_database(&self, path: &str, alias: &str) -> Result<()> {
        if self.closed.get() {
            return Err(LimboError::InternalError("Connection closed".to_string()));
        }

        if self.is_attached(alias) {
            return Err(LimboError::InvalidArgument(format!(
                "database {alias} is already in use"
            )));
        }

        // Check for reserved database names
        if alias.eq_ignore_ascii_case("main") || alias.eq_ignore_ascii_case("temp") {
            return Err(LimboError::InvalidArgument(format!(
                "reserved name {alias} is already in use"
            )));
        }

        let use_indexes = self
            ._db
            .schema
            .lock()
            .map_err(|_| LimboError::SchemaLocked)?
            .indexes_enabled();
        let use_mvcc = self._db.mv_store.is_some();
        let use_views = self._db.experimental_views_enabled();
        let use_strict = self._db.experimental_strict_enabled();

        let db_opts = DatabaseOpts::new()
            .with_mvcc(use_mvcc)
            .with_indexes(use_indexes)
            .with_views(use_views)
            .with_strict(use_strict);
        let db = Self::from_uri_attached(path, db_opts, self._db.io.clone())?;
        let pager = Rc::new(db.init_pager(None)?);

        self.attached_databases
            .borrow_mut()
            .insert(alias, (db, pager));

        Ok(())
    }

    // Detach a database by alias name
    fn detach_database(&self, alias: &str) -> Result<()> {
        if self.closed.get() {
            return Err(LimboError::InternalError("Connection closed".to_string()));
        }

        if alias == "main" || alias == "temp" {
            return Err(LimboError::InvalidArgument(format!(
                "cannot detach database: {alias}"
            )));
        }

        // Remove from attached databases
        let mut attached_dbs = self.attached_databases.borrow_mut();
        if attached_dbs.remove(alias).is_none() {
            return Err(LimboError::InvalidArgument(format!(
                "no such database: {alias}"
            )));
        }

        Ok(())
    }

    // Get an attached database by alias name
    fn get_attached_database(&self, alias: &str) -> Option<(usize, Arc<Database>)> {
        self.attached_databases.borrow().get_database_by_name(alias)
    }

    /// List all attached database aliases
    pub fn list_attached_databases(&self) -> Vec<String> {
        self.attached_databases
            .borrow()
            .name_to_index
            .keys()
            .cloned()
            .collect()
    }

    /// Resolve database ID from a qualified name
    pub(crate) fn resolve_database_id(&self, qualified_name: &ast::QualifiedName) -> Result<usize> {
        use crate::util::normalize_ident;

        // Check if this is a qualified name (database.table) or unqualified
        if let Some(db_name) = &qualified_name.db_name {
            let db_name_normalized = normalize_ident(db_name.as_str());
            let name_bytes = db_name_normalized.as_bytes();
            match_ignore_ascii_case!(match name_bytes {
                b"main" => Ok(0),
                b"temp" => Ok(1),
                _ => {
                    // Look up attached database
                    if let Some((idx, _attached_db)) =
                        self.get_attached_database(&db_name_normalized)
                    {
                        Ok(idx)
                    } else {
                        Err(LimboError::InvalidArgument(format!(
                            "no such database: {db_name_normalized}"
                        )))
                    }
                }
            })
        } else {
            // Unqualified table name - use main database
            Ok(0)
        }
    }

    /// Access schema for a database using a closure pattern to avoid cloning
    pub(crate) fn with_schema<T>(&self, database_id: usize, f: impl FnOnce(&Schema) -> T) -> T {
        if database_id == 0 {
            // Main database - use connection's schema which should be kept in sync
            let schema = self.schema.borrow();
            f(&schema)
        } else if database_id == 1 {
            // Temp database - uses same schema as main for now, but this will change later.
            let schema = self.schema.borrow();
            f(&schema)
        } else {
            // Attached database - check cache first, then load from database
            let mut schemas = self.database_schemas.borrow_mut();

            if let Some(cached_schema) = schemas.get(&database_id) {
                return f(cached_schema);
            }

            // Schema not cached, load it lazily from the attached database
            let attached_dbs = self.attached_databases.borrow();
            let (db, _pager) = attached_dbs
                .index_to_data
                .get(&database_id)
                .expect("Database ID should be valid after resolve_database_id");

            let schema = db
                .schema
                .lock()
                .expect("Schema lock should not fail")
                .clone();

            // Cache the schema for future use
            schemas.insert(database_id, schema.clone());

            f(&schema)
        }
    }

    // Get the canonical path for a database given its Database object
    fn get_canonical_path_for_database(db: &Database) -> String {
        if db.path == ":memory:" {
            // For in-memory databases, SQLite shows empty string
            String::new()
        } else {
            // For file databases, try to show the full absolute path if that doesn't fail
            match std::fs::canonicalize(&db.path) {
                Ok(abs_path) => abs_path.to_string_lossy().to_string(),
                Err(_) => db.path.to_string(),
            }
        }
    }

    /// List all databases (main + attached) with their sequence numbers, names, and file paths
    /// Returns a vector of tuples: (seq_number, name, file_path)
    pub fn list_all_databases(&self) -> Vec<(usize, String, String)> {
        let mut databases = Vec::new();

        // Add main database (always seq=0, name="main")
        let main_path = Self::get_canonical_path_for_database(&self._db);
        databases.push((0, "main".to_string(), main_path));

        // Add attached databases
        let attached_dbs = self.attached_databases.borrow();
        for (alias, &seq_number) in attached_dbs.name_to_index.iter() {
            let file_path = if let Some((db, _pager)) = attached_dbs.index_to_data.get(&seq_number)
            {
                Self::get_canonical_path_for_database(db)
            } else {
                String::new()
            };
            databases.push((seq_number, alias.clone(), file_path));
        }

        // Sort by sequence number to ensure consistent ordering
        databases.sort_by_key(|&(seq, _, _)| seq);
        databases
    }

    pub fn get_pager(&self) -> Rc<Pager> {
        self.pager.borrow().clone()
    }

    pub fn get_query_only(&self) -> bool {
        self.query_only.get()
    }

    pub fn set_query_only(&self, value: bool) {
        self.query_only.set(value);
    }

    pub fn get_sync_mode(&self) -> SyncMode {
        self.sync_mode.get()
    }

    pub fn set_sync_mode(&self, mode: SyncMode) {
        self.sync_mode.set(mode);
    }

    /// Creates a HashSet of modules that have been loaded
    pub fn get_syms_vtab_mods(&self) -> std::collections::HashSet<String> {
        self.syms.borrow().vtab_modules.keys().cloned().collect()
    }

    pub fn set_encryption_key(&self, key: EncryptionKey) -> Result<()> {
        tracing::trace!("setting encryption key for connection");
        *self.encryption_key.borrow_mut() = Some(key.clone());
        self.set_encryption_context()
    }

    pub fn set_encryption_cipher(&self, cipher_mode: CipherMode) -> Result<()> {
        tracing::trace!("setting encryption cipher for connection");
        self.encryption_cipher_mode.replace(Some(cipher_mode));
        self.set_encryption_context()
    }

    pub fn get_encryption_cipher_mode(&self) -> Option<CipherMode> {
        self.encryption_cipher_mode.get()
    }

    // if both key and cipher are set, set encryption context on pager
    fn set_encryption_context(&self) -> Result<()> {
        let key_ref = self.encryption_key.borrow();
        let Some(key) = key_ref.as_ref() else {
            return Ok(());
        };
        let Some(cipher_mode) = self.encryption_cipher_mode.get() else {
            return Ok(());
        };
        tracing::trace!("setting encryption ctx for connection");
        let pager = self.pager.borrow();
        if pager.is_encryption_ctx_set() {
            return Err(LimboError::InvalidArgument(
                "cannot reset encryption attributes if already set in the session".to_string(),
            ));
        }
        pager.set_encryption_context(cipher_mode, key)
    }
}

pub struct Statement {
    program: vdbe::Program,
    state: vdbe::ProgramState,
    mv_store: Option<Arc<MvStore>>,
    pager: Rc<Pager>,
    /// Whether the statement accesses the database.
    /// Used to determine whether we need to check for schema changes when
    /// starting a transaction.
    accesses_db: bool,
    /// indicates if the statement is a NORMAL/EXPLAIN/EXPLAIN QUERY PLAN
    query_mode: QueryMode,
    /// Flag to show if the statement was busy
    busy: bool,
}

impl Statement {
    pub fn new(
        program: vdbe::Program,
        mv_store: Option<Arc<MvStore>>,
        pager: Rc<Pager>,
        query_mode: QueryMode,
    ) -> Self {
        let accesses_db = program.accesses_db;
<<<<<<< HEAD
        let state = vdbe::ProgramState::new(
            match query_mode {
                QueryMode::Normal => program.max_registers,
                QueryMode::Explain => EXPLAIN_COLUMNS.len(),
                QueryMode::ExplainQueryPlan => EXPLAIN_QUERY_PLAN_COLUMNS.len(),
            },
            program.cursor_ref.len(),
        );
        let schema_version = program.connection.schema.borrow().schema_version;

=======
        let (max_registers, cursor_count) = match query_mode {
            QueryMode::Normal => (program.max_registers, program.cursor_ref.len()),
            QueryMode::Explain => (EXPLAIN_COLUMNS.len(), 0),
            QueryMode::ExplainQueryPlan => (EXPLAIN_QUERY_PLAN_COLUMNS.len(), 0),
        };
        let state = vdbe::ProgramState::new(max_registers, cursor_count);
>>>>>>> b1420904
        Self {
            program,
            state,
            mv_store,
            pager,
            accesses_db,
            query_mode,
            busy: false,
        }
    }
    pub fn get_query_mode(&self) -> QueryMode {
        self.query_mode
    }

    pub fn n_change(&self) -> i64 {
        self.program.n_change.get()
    }

    pub fn set_mv_tx_id(&mut self, mv_tx_id: Option<u64>) {
        self.program.connection.mv_tx_id.set(mv_tx_id);
    }

    pub fn interrupt(&mut self) {
        self.state.interrupt();
    }

    pub fn step(&mut self) -> Result<StepResult> {
        let res = if !self.accesses_db {
            self.program.step(
                &mut self.state,
                self.mv_store.clone(),
                self.pager.clone(),
                self.query_mode,
            )
        } else {
            const MAX_SCHEMA_RETRY: usize = 50;
            let mut res = self.program.step(
                &mut self.state,
                self.mv_store.clone(),
                self.pager.clone(),
                self.query_mode,
            );
            for attempt in 0..MAX_SCHEMA_RETRY {
                // Only reprepare if we still need to update schema
                if !matches!(res, Err(LimboError::SchemaUpdated)) {
                    break;
                }
                tracing::debug!("reprepare: attempt={}", attempt);
                self.reprepare()?;
                res = self.program.step(
                    &mut self.state,
                    self.mv_store.clone(),
                    self.pager.clone(),
                    self.query_mode,
                );
            }
            res
        };

        // Aggregate metrics when statement completes
        if matches!(res, Ok(StepResult::Done)) {
            let mut conn_metrics = self.program.connection.metrics.borrow_mut();
            conn_metrics.record_statement(self.state.metrics.clone());
            self.busy = false;
        } else {
            self.busy = true;
        }

        res
    }

    pub(crate) fn run_ignore_rows(&mut self) -> Result<()> {
        loop {
            match self.step()? {
                vdbe::StepResult::Done => return Ok(()),
                vdbe::StepResult::IO => self.run_once()?,
                vdbe::StepResult::Row => continue,
                vdbe::StepResult::Interrupt | vdbe::StepResult::Busy => {
                    return Err(LimboError::Busy)
                }
            }
        }
    }

    pub(crate) fn run_collect_rows(&mut self) -> Result<Vec<Vec<Value>>> {
        let mut values = Vec::new();
        loop {
            match self.step()? {
                vdbe::StepResult::Done => return Ok(values),
                vdbe::StepResult::IO => self.run_once()?,
                vdbe::StepResult::Row => {
                    values.push(self.row().unwrap().get_values().cloned().collect());
                    continue;
                }
                vdbe::StepResult::Interrupt | vdbe::StepResult::Busy => {
                    return Err(LimboError::Busy)
                }
            }
        }
    }

    #[instrument(skip_all, level = Level::DEBUG)]
    fn reprepare(&mut self) -> Result<()> {
        tracing::trace!("repreparing statement");
        let conn = self.program.connection.clone();
        *conn.schema.borrow_mut() = conn._db.clone_schema()?;
        self.program = {
            let mut parser = Parser::new(self.program.sql.as_bytes());
            let cmd = parser.next_cmd()?;
            let cmd = cmd.expect("Same SQL string should be able to be parsed");

            let syms = conn.syms.borrow();
            let mode = self.query_mode;
            debug_assert_eq!(QueryMode::new(&cmd), mode,);
            let (Cmd::Stmt(stmt) | Cmd::Explain(stmt) | Cmd::ExplainQueryPlan(stmt)) = cmd;
            translate::translate(
                conn.schema.borrow().deref(),
                stmt,
                self.pager.clone(),
                conn.clone(),
                &syms,
                mode,
                &self.program.sql,
            )?
        };

        // Save parameters before they are reset
        let parameters = std::mem::take(&mut self.state.parameters);
        let (max_registers, cursor_count) = match self.query_mode {
            QueryMode::Normal => (self.program.max_registers, self.program.cursor_ref.len()),
            QueryMode::Explain => (EXPLAIN_COLUMNS.len(), 0),
            QueryMode::ExplainQueryPlan => (EXPLAIN_QUERY_PLAN_COLUMNS.len(), 0),
        };
        self._reset(Some(max_registers), Some(cursor_count));
        // Load the parameters back into the state
        self.state.parameters = parameters;
        Ok(())
    }

    pub fn run_once(&self) -> Result<()> {
        let res = self.pager.io.step();
        if self.program.connection.is_nested_stmt.get() {
            return res;
        }
        if res.is_err() {
            if let Some(io) = &self.state.io_completions {
                io.abort();
            }
            let state = self.program.connection.transaction_state.get();
            if let TransactionState::Write { .. } = state {
                let end_tx_res = self.pager.end_tx(true, &self.program.connection)?;
                self.program
                    .connection
                    .transaction_state
                    .set(TransactionState::None);
                assert!(
                    matches!(end_tx_res, IOResult::Done(_)),
                    "end_tx should not return IO as it should just end txn without flushing anything. Got {end_tx_res:?}"
                );
            }
        }
        res
    }

    pub fn num_columns(&self) -> usize {
        match self.query_mode {
            QueryMode::Normal => self.program.result_columns.len(),
            QueryMode::Explain => EXPLAIN_COLUMNS.len(),
            QueryMode::ExplainQueryPlan => EXPLAIN_QUERY_PLAN_COLUMNS.len(),
        }
    }

    pub fn get_column_name(&self, idx: usize) -> Cow<str> {
        match self.query_mode {
            QueryMode::Normal => {
                let column = &self.program.result_columns.get(idx).expect("No column");
                match column.name(&self.program.table_references) {
                    Some(name) => Cow::Borrowed(name),
                    None => Cow::Owned(column.expr.to_string()),
                }
            }
            QueryMode::Explain => Cow::Borrowed(EXPLAIN_COLUMNS[idx]),
            QueryMode::ExplainQueryPlan => Cow::Borrowed(EXPLAIN_QUERY_PLAN_COLUMNS[idx]),
        }
    }

    pub fn get_column_type(&self, idx: usize) -> Option<String> {
        let column = &self.program.result_columns.get(idx).expect("No column");
        match &column.expr {
            turso_parser::ast::Expr::Column {
                table,
                column: column_idx,
                ..
            } => {
                let table_ref = self
                    .program
                    .table_references
                    .find_table_by_internal_id(*table)?;
                let table_column = table_ref.get_column_at(*column_idx)?;
                match &table_column.ty {
                    crate::schema::Type::Integer => Some("INTEGER".to_string()),
                    crate::schema::Type::Real => Some("REAL".to_string()),
                    crate::schema::Type::Text => Some("TEXT".to_string()),
                    crate::schema::Type::Blob => Some("BLOB".to_string()),
                    crate::schema::Type::Numeric => Some("NUMERIC".to_string()),
                    crate::schema::Type::Null => None,
                }
            }
            _ => None,
        }
    }

    pub fn parameters(&self) -> &parameters::Parameters {
        &self.program.parameters
    }

    pub fn parameters_count(&self) -> usize {
        self.program.parameters.count()
    }

    pub fn parameter_index(&self, name: &str) -> Option<NonZero<usize>> {
        self.program.parameters.index(name)
    }

    pub fn bind_at(&mut self, index: NonZero<usize>, value: Value) {
        self.state.bind_at(index, value);
    }

    pub fn clear_bindings(&mut self) {
        self.state.clear_bindings();
    }

    pub fn reset(&mut self) {
        self._reset(None, None);
    }

    pub fn _reset(&mut self, max_registers: Option<usize>, max_cursors: Option<usize>) {
        self.state.reset(max_registers, max_cursors);
        self.busy = false;
    }

    pub fn row(&self) -> Option<&Row> {
        self.state.result_row.as_ref()
    }

    pub fn get_sql(&self) -> &str {
        &self.program.sql
    }

    pub fn is_busy(&self) -> bool {
        self.busy
    }
}

pub type Row = vdbe::Row;

pub type StepResult = vdbe::StepResult;

#[derive(Default)]
pub struct SymbolTable {
    pub functions: HashMap<String, Arc<function::ExternalFunc>>,
    pub vtabs: HashMap<String, Arc<VirtualTable>>,
    pub vtab_modules: HashMap<String, Rc<crate::ext::VTabImpl>>,
}

impl std::fmt::Debug for SymbolTable {
    fn fmt(&self, f: &mut std::fmt::Formatter<'_>) -> std::fmt::Result {
        f.debug_struct("SymbolTable")
            .field("functions", &self.functions)
            .finish()
    }
}

fn is_shared_library(path: &std::path::Path) -> bool {
    path.extension()
        .is_some_and(|ext| ext == "so" || ext == "dylib" || ext == "dll")
}

pub fn resolve_ext_path(extpath: &str) -> Result<std::path::PathBuf> {
    let path = std::path::Path::new(extpath);
    if !path.exists() {
        if is_shared_library(path) {
            return Err(LimboError::ExtensionError(format!(
                "Extension file not found: {extpath}"
            )));
        };
        let maybe = path.with_extension(std::env::consts::DLL_EXTENSION);
        maybe
            .exists()
            .then_some(maybe)
            .ok_or(LimboError::ExtensionError(format!(
                "Extension file not found: {extpath}"
            )))
    } else {
        Ok(path.to_path_buf())
    }
}

impl SymbolTable {
    pub fn new() -> Self {
        Self {
            functions: HashMap::new(),
            vtabs: HashMap::new(),
            vtab_modules: HashMap::new(),
        }
    }
    pub fn resolve_function(
        &self,
        name: &str,
        _arg_count: usize,
    ) -> Option<Arc<function::ExternalFunc>> {
        self.functions.get(name).cloned()
    }

    pub fn extend(&mut self, other: &SymbolTable) {
        for (name, func) in &other.functions {
            self.functions.insert(name.clone(), func.clone());
        }
        for (name, vtab) in &other.vtabs {
            self.vtabs.insert(name.clone(), vtab.clone());
        }
        for (name, module) in &other.vtab_modules {
            self.vtab_modules.insert(name.clone(), module.clone());
        }
    }
}

pub struct QueryRunner<'a> {
    parser: Parser<'a>,
    conn: &'a Arc<Connection>,
    statements: &'a [u8],
    last_offset: usize,
}

impl<'a> QueryRunner<'a> {
    pub(crate) fn new(conn: &'a Arc<Connection>, statements: &'a [u8]) -> Self {
        Self {
            parser: Parser::new(statements),
            conn,
            statements,
            last_offset: 0,
        }
    }
}

impl Iterator for QueryRunner<'_> {
    type Item = Result<Option<Statement>>;

    fn next(&mut self) -> Option<Self::Item> {
        match self.parser.next_cmd() {
            Ok(Some(cmd)) => {
                let byte_offset_end = self.parser.offset();
                let input = str::from_utf8(&self.statements[self.last_offset..byte_offset_end])
                    .unwrap()
                    .trim();
                self.last_offset = byte_offset_end;
                Some(self.conn.run_cmd(cmd, input))
            }
            Ok(None) => None,
            Err(err) => Some(Result::Err(LimboError::from(err))),
        }
    }
}<|MERGE_RESOLUTION|>--- conflicted
+++ resolved
@@ -2077,25 +2077,12 @@
         query_mode: QueryMode,
     ) -> Self {
         let accesses_db = program.accesses_db;
-<<<<<<< HEAD
-        let state = vdbe::ProgramState::new(
-            match query_mode {
-                QueryMode::Normal => program.max_registers,
-                QueryMode::Explain => EXPLAIN_COLUMNS.len(),
-                QueryMode::ExplainQueryPlan => EXPLAIN_QUERY_PLAN_COLUMNS.len(),
-            },
-            program.cursor_ref.len(),
-        );
-        let schema_version = program.connection.schema.borrow().schema_version;
-
-=======
         let (max_registers, cursor_count) = match query_mode {
             QueryMode::Normal => (program.max_registers, program.cursor_ref.len()),
             QueryMode::Explain => (EXPLAIN_COLUMNS.len(), 0),
             QueryMode::ExplainQueryPlan => (EXPLAIN_QUERY_PLAN_COLUMNS.len(), 0),
         };
         let state = vdbe::ProgramState::new(max_registers, cursor_count);
->>>>>>> b1420904
         Self {
             program,
             state,
