--- conflicted
+++ resolved
@@ -1,11 +1,6 @@
 use std::{cmp::Ordering, str::FromStr as _};
 
-<<<<<<< HEAD
-use tracing::Level;
 use turso_parser::{ast::Expr, error::ParseError};
-=======
-use turso_parser::ast::Expr;
->>>>>>> 42de657b
 
 use crate::{
     translate::{
