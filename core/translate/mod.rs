//! The VDBE bytecode code generator.
//!
//! This module is responsible for translating the SQL AST into a sequence of
//! instructions for the VDBE. The VDBE is a register-based virtual machine that
//! executes bytecode instructions. This code generator is responsible for taking
//! the SQL AST and generating the corresponding VDBE instructions. For example,
//! a SELECT statement will be translated into a sequence of instructions that
//! will read rows from the database and filter them according to a WHERE clause.

pub(crate) mod aggregation;
pub(crate) mod alter;
pub(crate) mod analyze;
pub(crate) mod attach;
pub(crate) mod collate;
mod compound_select;
pub(crate) mod delete;
pub(crate) mod display;
pub(crate) mod emitter;
pub(crate) mod expr;
pub(crate) mod group_by;
pub(crate) mod index;
pub(crate) mod insert;
pub(crate) mod integrity_check;
pub(crate) mod logical;
pub(crate) mod main_loop;
pub(crate) mod optimizer;
pub(crate) mod order_by;
pub(crate) mod plan;
pub(crate) mod planner;
pub(crate) mod pragma;
pub(crate) mod result_row;
pub(crate) mod rollback;
pub(crate) mod schema;
pub(crate) mod select;
pub(crate) mod subquery;
pub(crate) mod transaction;
pub(crate) mod update;
pub(crate) mod upsert;
mod values;
pub(crate) mod view;
mod window;

use crate::schema::Schema;
use crate::storage::pager::Pager;
use crate::translate::delete::translate_delete;
use crate::translate::emitter::Resolver;
use crate::vdbe::builder::{ProgramBuilder, ProgramBuilderOpts, QueryMode};
use crate::vdbe::Program;
use crate::{bail_parse_error, Connection, Result, SymbolTable};
use alter::translate_alter_table;
use analyze::translate_analyze;
use index::{translate_create_index, translate_drop_index};
use insert::translate_insert;
use rollback::translate_rollback;
use schema::{translate_create_table, translate_create_virtual_table, translate_drop_table};
use select::translate_select;
use std::sync::Arc;
use tracing::{instrument, Level};
use transaction::{translate_tx_begin, translate_tx_commit};
use turso_parser::ast::{self, Indexed};
use update::translate_update;

#[instrument(skip_all, level = Level::DEBUG)]
#[allow(clippy::too_many_arguments)]
pub fn translate(
    schema: &Schema,
    stmt: ast::Stmt,
    pager: Arc<Pager>,
    connection: Arc<Connection>,
    syms: &SymbolTable,
    query_mode: QueryMode,
    input: &str,
) -> Result<Program> {
    tracing::trace!("querying {}", input);
    let change_cnt_on = matches!(
        stmt,
        ast::Stmt::CreateIndex { .. }
            | ast::Stmt::Delete { .. }
            | ast::Stmt::Insert { .. }
            | ast::Stmt::Update { .. }
    );

    let mut program = ProgramBuilder::new(
        query_mode,
        connection.get_capture_data_changes().clone(),
        // These options will be extended whithin each translate program
        ProgramBuilderOpts {
            num_cursors: 1,
            approx_num_insns: 32,
            approx_num_labels: 2,
        },
    );

    program.prologue();
    let resolver = Resolver::new(schema, syms);

    program = match stmt {
        // There can be no nesting with pragma, so lift it up here
        ast::Stmt::Pragma { name, body } => {
            pragma::translate_pragma(&resolver, &name, body, pager, connection.clone(), program)?
        }
        stmt => translate_inner(stmt, &resolver, program, &connection, input)?,
    };

    program.epilogue(schema);

    Ok(program.build(connection, change_cnt_on, input))
}

// TODO: for now leaving the return value as a Program. But ideally to support nested parsing of arbitraty
// statements, we would have to return a program builder instead
/// Translate SQL statement into bytecode program.
pub fn translate_inner(
    stmt: ast::Stmt,
    resolver: &Resolver,
    program: ProgramBuilder,
    connection: &Arc<Connection>,
    input: &str,
) -> Result<ProgramBuilder> {
    let is_write = matches!(
        stmt,
        ast::Stmt::AlterTable { .. }
            | ast::Stmt::CreateIndex { .. }
            | ast::Stmt::CreateTable { .. }
            | ast::Stmt::CreateTrigger { .. }
            | ast::Stmt::CreateView { .. }
            | ast::Stmt::CreateMaterializedView { .. }
            | ast::Stmt::CreateVirtualTable(..)
            | ast::Stmt::Delete { .. }
            | ast::Stmt::DropIndex { .. }
            | ast::Stmt::DropTable { .. }
            | ast::Stmt::DropView { .. }
            | ast::Stmt::Reindex { .. }
            | ast::Stmt::Update { .. }
            | ast::Stmt::Insert { .. }
    );

    if is_write && connection.get_query_only() {
        bail_parse_error!("Cannot execute write statement in query_only mode")
    }

    let is_select = matches!(stmt, ast::Stmt::Select { .. });

    let mut program = match stmt {
        ast::Stmt::AlterTable(alter) => {
            translate_alter_table(alter, resolver, program, connection, input)?
        }
        ast::Stmt::Analyze { name } => translate_analyze(name, resolver, program)?,
        ast::Stmt::Attach { expr, db_name, key } => {
            attach::translate_attach(&expr, resolver, &db_name, &key, program)?
        }
        ast::Stmt::Begin { typ, name } => translate_tx_begin(typ, name, resolver.schema, program)?,
        ast::Stmt::Commit { name } => translate_tx_commit(name, program)?,
        ast::Stmt::CreateIndex {
            unique,
            if_not_exists,
            idx_name,
            tbl_name,
            columns,
            where_clause,
        } => translate_create_index(
            (unique, if_not_exists),
<<<<<<< HEAD
            &idx_name.name,
            &tbl_name,
=======
            resolver,
            idx_name.name.as_str(),
            tbl_name.as_str(),
>>>>>>> fda1b895
            &columns,
            program,
            connection,
            where_clause,
        )?,
        ast::Stmt::CreateTable {
            temporary,
            if_not_exists,
            tbl_name,
            body,
        } => translate_create_table(
            tbl_name,
            resolver,
            temporary,
            if_not_exists,
            body,
            program,
            connection,
        )?,
        ast::Stmt::CreateTrigger { .. } => bail_parse_error!("CREATE TRIGGER not supported yet"),
        ast::Stmt::CreateView {
            view_name,
            select,
            columns,
            ..
        } => view::translate_create_view(
<<<<<<< HEAD
            schema,
            &view_name.name,
=======
            view_name.name.as_str(),
            resolver,
>>>>>>> fda1b895
            &select,
            &columns,
            connection.clone(),
            program,
        )?,
        ast::Stmt::CreateMaterializedView {
            view_name, select, ..
        } => view::translate_create_materialized_view(
<<<<<<< HEAD
            schema,
            &view_name.name,
=======
            view_name.name.as_str(),
            resolver,
>>>>>>> fda1b895
            &select,
            connection.clone(),
            program,
        )?,
        ast::Stmt::CreateVirtualTable(vtab) => {
            translate_create_virtual_table(vtab, resolver, program)?
        }
        ast::Stmt::Delete {
            tbl_name,
            where_clause,
            limit,
            returning,
            indexed,
            order_by,
            with,
        } => {
            if with.is_some() {
                bail_parse_error!("WITH clause is not supported in DELETE");
            }
            if indexed.is_some_and(|i| matches!(i, Indexed::IndexedBy(_))) {
                bail_parse_error!("INDEXED BY clause is not supported in DELETE");
            }
            if !order_by.is_empty() {
                bail_parse_error!("ORDER BY clause is not supported in DELETE");
            }
            translate_delete(
                &tbl_name,
                resolver,
                where_clause,
                limit,
                returning,
                program,
                connection,
            )?
        }
        ast::Stmt::Detach { name } => attach::translate_detach(&name, resolver, program)?,
        ast::Stmt::DropIndex {
            if_exists,
            idx_name,
        } => translate_drop_index(idx_name.name.as_str(), resolver, if_exists, program)?,
        ast::Stmt::DropTable {
            if_exists,
            tbl_name,
        } => translate_drop_table(tbl_name, resolver, if_exists, program)?,
        ast::Stmt::DropTrigger { .. } => bail_parse_error!("DROP TRIGGER not supported yet"),
        ast::Stmt::DropView {
            if_exists,
            view_name,
        } => {
            view::translate_drop_view(resolver.schema, view_name.name.as_str(), if_exists, program)?
        }
        ast::Stmt::Pragma { .. } => {
            bail_parse_error!("PRAGMA statement cannot be evaluated in a nested context")
        }
        ast::Stmt::Reindex { .. } => bail_parse_error!("REINDEX not supported yet"),
        ast::Stmt::Release { .. } => bail_parse_error!("RELEASE not supported yet"),
        ast::Stmt::Rollback {
            tx_name,
            savepoint_name,
        } => translate_rollback(program, tx_name, savepoint_name)?,
        ast::Stmt::Savepoint { .. } => bail_parse_error!("SAVEPOINT not supported yet"),
        ast::Stmt::Select(select) => {
            translate_select(
                select,
                resolver,
                program,
                plan::QueryDestination::ResultRows,
                connection,
            )?
            .program
        }
        ast::Stmt::Update(mut update) => {
            translate_update(&mut update, resolver, program, connection)?
        }
        ast::Stmt::Vacuum { .. } => bail_parse_error!("VACUUM not supported yet"),
        ast::Stmt::Insert {
            with,
            or_conflict,
            tbl_name,
            columns,
            body,
            returning,
        } => translate_insert(
            with,
            resolver,
            or_conflict,
            tbl_name,
            columns,
            body,
            returning,
            program,
            connection,
        )?,
    };

    // Indicate write operations so that in the epilogue we can emit the correct type of transaction
    if is_write {
        program.begin_write_operation();
    }

    // Indicate read operations so that in the epilogue we can emit the correct type of transaction
    if is_select && !program.table_references.is_empty() {
        program.begin_read_operation();
    }

    Ok(program)
}<|MERGE_RESOLUTION|>--- conflicted
+++ resolved
@@ -160,14 +160,9 @@
             where_clause,
         } => translate_create_index(
             (unique, if_not_exists),
-<<<<<<< HEAD
+            resolver,
             &idx_name.name,
             &tbl_name,
-=======
-            resolver,
-            idx_name.name.as_str(),
-            tbl_name.as_str(),
->>>>>>> fda1b895
             &columns,
             program,
             connection,
@@ -194,13 +189,8 @@
             columns,
             ..
         } => view::translate_create_view(
-<<<<<<< HEAD
-            schema,
             &view_name.name,
-=======
-            view_name.name.as_str(),
-            resolver,
->>>>>>> fda1b895
+            resolver,
             &select,
             &columns,
             connection.clone(),
@@ -209,13 +199,8 @@
         ast::Stmt::CreateMaterializedView {
             view_name, select, ..
         } => view::translate_create_materialized_view(
-<<<<<<< HEAD
-            schema,
             &view_name.name,
-=======
-            view_name.name.as_str(),
-            resolver,
->>>>>>> fda1b895
+            resolver,
             &select,
             connection.clone(),
             program,
