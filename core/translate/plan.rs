use std::{cmp::Ordering, sync::Arc};
use turso_parser::ast::{self, FrameBound, FrameClause, FrameExclude, FrameMode, SortOrder};

use crate::{
    function::AggFunc,
<<<<<<< HEAD
    schema::{BTreeTable, Column, FromClauseSubquery, Index, Table},
    translate::optimizer::constraints::SeekRangeConstraint,
=======
    schema::{BTreeTable, Column, FromClauseSubquery, Index, Schema, Table},
>>>>>>> 35b584f0
    vdbe::{
        builder::{CursorKey, CursorType, ProgramBuilder},
        insn::{IdxInsertFlags, Insn},
        BranchOffset, CursorID,
    },
    Result, VirtualTable,
};
use crate::{schema::Type, types::SeekOp};

use turso_parser::ast::TableInternalId;

use super::{emitter::OperationMode, planner::determine_where_to_eval_term};

#[derive(Debug, Clone)]
pub struct ResultSetColumn {
    pub expr: ast::Expr,
    pub alias: Option<String>,
    // TODO: encode which aggregates (e.g. index bitmask of plan.aggregates) are present in this column
    pub contains_aggregates: bool,
}

impl ResultSetColumn {
    pub fn name<'a>(&'a self, tables: &'a TableReferences) -> Option<&'a str> {
        if let Some(alias) = &self.alias {
            return Some(alias);
        }
        match &self.expr {
            ast::Expr::Column { table, column, .. } => {
                let table_ref = tables.find_table_by_internal_id(*table).unwrap();
                table_ref.get_column_at(*column).unwrap().name.as_deref()
            }
            ast::Expr::RowId { table, .. } => {
                // If there is a rowid alias column, use its name
                let table_ref = tables.find_table_by_internal_id(*table).unwrap();
                if let Table::BTree(table) = &table_ref {
                    if let Some(rowid_alias_column) = table.get_rowid_alias_column() {
                        if let Some(name) = &rowid_alias_column.1.name {
                            return Some(name);
                        }
                    }
                }

                // If there is no rowid alias, use "rowid".
                Some("rowid")
            }
            _ => None,
        }
    }
}

#[derive(Debug, Clone)]
pub struct GroupBy {
    pub exprs: Vec<ast::Expr>,
    /// sort order, if a sorter is required (= the columns aren't already in the correct order)
    pub sort_order: Option<Vec<SortOrder>>,
    /// having clause split into a vec at 'AND' boundaries.
    pub having: Option<Vec<ast::Expr>>,
}

/// In a query plan, WHERE clause conditions and JOIN conditions are all folded into a vector of WhereTerm.
/// This is done so that we can evaluate the conditions at the correct loop depth.
/// We also need to keep track of whether the condition came from an OUTER JOIN. Take this example:
/// SELECT * FROM users u LEFT JOIN products p ON u.id = 5.
/// Even though the condition only refers to 'u', we CANNOT evaluate it at the users loop, because we need to emit NULL
/// values for the columns of 'p', for EVERY row in 'u', instead of completely skipping any rows in 'u' where the condition is false.
#[derive(Debug, Clone)]
pub struct WhereTerm {
    /// The original condition expression.
    pub expr: ast::Expr,
    /// Is this condition originally from an OUTER JOIN, and if so, what is the internal ID of the [TableReference] that it came from?
    /// The ID is always the right-hand-side table of the OUTER JOIN.
    /// If `from_outer_join` is Some, we need to evaluate this term at the loop of the the corresponding table,
    /// regardless of which tables it references.
    /// We also cannot e.g. short circuit the entire query in the optimizer if the condition is statically false.
    pub from_outer_join: Option<TableInternalId>,
    /// Whether the condition has been consumed by the optimizer in some way, and it should not be evaluated
    /// in the normal place where WHERE terms are evaluated.
    /// A term may have been consumed e.g. if:
    /// - it has been converted into a constraint in a seek key
    /// - it has been removed due to being trivially true or false
    pub consumed: bool,
}

impl WhereTerm {
    pub fn should_eval_before_loop(&self, join_order: &[JoinOrderMember]) -> bool {
        if self.consumed {
            return false;
        }
        let Ok(eval_at) = self.eval_at(join_order) else {
            return false;
        };
        eval_at == EvalAt::BeforeLoop
    }

    pub fn should_eval_at_loop(&self, loop_idx: usize, join_order: &[JoinOrderMember]) -> bool {
        if self.consumed {
            return false;
        }
        let Ok(eval_at) = self.eval_at(join_order) else {
            return false;
        };
        eval_at == EvalAt::Loop(loop_idx)
    }

    fn eval_at(&self, join_order: &[JoinOrderMember]) -> Result<EvalAt> {
        determine_where_to_eval_term(self, join_order)
    }
}

impl From<Expr> for WhereTerm {
    fn from(value: Expr) -> Self {
        Self {
            expr: value,
            from_outer_join: None,
            consumed: false,
        }
    }
}

use crate::ast::Expr;
use crate::util::exprs_are_equivalent;

/// The loop index where to evaluate the condition.
/// For example, in `SELECT * FROM u JOIN p WHERE u.id = 5`, the condition can already be evaluated at the first loop (idx 0),
/// because that is the rightmost table that it references.
///
/// Conditions like 1=2 can be evaluated before the main loop is opened, because they are constant.
/// In theory we should be able to statically analyze them all and reduce them to a single boolean value,
/// but that is not implemented yet.
#[derive(Debug, Clone, PartialEq, Eq, Copy)]
pub enum EvalAt {
    Loop(usize),
    BeforeLoop,
}

#[allow(clippy::non_canonical_partial_ord_impl)]
impl PartialOrd for EvalAt {
    fn partial_cmp(&self, other: &Self) -> Option<Ordering> {
        match (self, other) {
            (EvalAt::Loop(a), EvalAt::Loop(b)) => a.partial_cmp(b),
            (EvalAt::BeforeLoop, EvalAt::BeforeLoop) => Some(Ordering::Equal),
            (EvalAt::BeforeLoop, _) => Some(Ordering::Less),
            (_, EvalAt::BeforeLoop) => Some(Ordering::Greater),
        }
    }
}

impl Ord for EvalAt {
    fn cmp(&self, other: &Self) -> Ordering {
        self.partial_cmp(other)
            .expect("total ordering not implemented for EvalAt")
    }
}

/// A query plan is either a SELECT or a DELETE (for now)
#[derive(Debug, Clone)]
pub enum Plan {
    Select(SelectPlan),
    CompoundSelect {
        left: Vec<(SelectPlan, ast::CompoundOperator)>,
        right_most: SelectPlan,
        limit: Option<Box<Expr>>,
        offset: Option<Box<Expr>>,
        order_by: Option<Vec<(ast::Expr, SortOrder)>>,
    },
    Delete(DeletePlan),
    Update(UpdatePlan),
}

/// The destination of the results of a query.
/// Typically, the results of a query are returned to the caller.
/// However, there are some cases where the results are not returned to the caller,
/// but rather are yielded to a parent query via coroutine, or stored in a temp table,
/// later used by the parent query.
#[derive(Debug, Clone)]
pub enum QueryDestination {
    /// The results of the query are returned to the caller.
    ResultRows,
    /// The results of the query are yielded to a parent query via coroutine.
    CoroutineYield {
        /// The register that holds the program offset that handles jumping to/from the coroutine.
        yield_reg: usize,
        /// The index of the first instruction in the bytecode that implements the coroutine.
        coroutine_implementation_start: BranchOffset,
    },
    /// The results of the query are stored in an ephemeral index,
    /// later used by the parent query.
    EphemeralIndex {
        /// The cursor ID of the ephemeral index that will be used to store the results.
        cursor_id: CursorID,
        /// The index that will be used to store the results.
        index: Arc<Index>,
        /// Whether this is a delete operation that will remove the index entries
        is_delete: bool,
    },
    /// The results of the query are stored in an ephemeral table,
    /// later used by the parent query.
    EphemeralTable {
        /// The cursor ID of the ephemeral table that will be used to store the results.
        cursor_id: CursorID,
        /// The table that will be used to store the results.
        table: Arc<BTreeTable>,
    },
}

impl QueryDestination {
    pub fn placeholder_for_subquery() -> Self {
        QueryDestination::CoroutineYield {
            yield_reg: usize::MAX, // will be set later in bytecode emission
            coroutine_implementation_start: BranchOffset::Placeholder, // will be set later in bytecode emission
        }
    }
}

#[derive(Debug, Default, Clone, Copy, PartialEq, Eq)]
pub struct JoinOrderMember {
    /// The internal ID of the[TableReference]
    pub table_id: TableInternalId,
    /// The index of the table in the original join order.
    /// This is used to index into e.g. [TableReferences::joined_tables()]
    pub original_idx: usize,
    /// Whether this member is the right side of an OUTER JOIN
    pub is_outer: bool,
}

#[derive(Debug, Clone, PartialEq)]

/// Whether a column is DISTINCT or not.
pub enum Distinctness {
    /// The column is not a DISTINCT column.
    NonDistinct,
    /// The column is a DISTINCT column,
    /// and includes a translation context for handling duplicates.
    Distinct { ctx: Option<DistinctCtx> },
}

impl Distinctness {
    pub fn from_ast(distinctness: Option<&ast::Distinctness>) -> Self {
        match distinctness {
            Some(ast::Distinctness::Distinct) => Self::Distinct { ctx: None },
            Some(ast::Distinctness::All) => Self::NonDistinct,
            None => Self::NonDistinct,
        }
    }
    pub fn is_distinct(&self) -> bool {
        matches!(self, Distinctness::Distinct { .. })
    }
}

/// Translation context for handling DISTINCT columns.
#[derive(Debug, Clone, PartialEq)]
pub struct DistinctCtx {
    /// The cursor ID for the ephemeral index opened for the purpose of deduplicating results.
    pub cursor_id: usize,
    /// The index name for the ephemeral index, needed to lookup the cursor ID.
    pub ephemeral_index_name: String,
    /// The label for the on conflict branch.
    /// When a duplicate is found, the program will jump to the offset this label points to.
    pub label_on_conflict: BranchOffset,
}

impl DistinctCtx {
    pub fn emit_deduplication_insns(
        &self,
        program: &mut ProgramBuilder,
        num_regs: usize,
        start_reg: usize,
    ) {
        program.emit_insn(Insn::Found {
            cursor_id: self.cursor_id,
            target_pc: self.label_on_conflict,
            record_reg: start_reg,
            num_regs,
        });
        let record_reg = program.alloc_register();
        program.emit_insn(Insn::MakeRecord {
            start_reg,
            count: num_regs,
            dest_reg: record_reg,
            index_name: Some(self.ephemeral_index_name.to_string()),
            affinity_str: None,
        });
        program.emit_insn(Insn::IdxInsert {
            cursor_id: self.cursor_id,
            record_reg,
            unpacked_start: None,
            unpacked_count: None,
            flags: IdxInsertFlags::new(),
        });
    }
}

#[derive(Debug, Clone)]
pub struct SelectPlan {
    pub table_references: TableReferences,
    /// The order in which the tables are joined. Tables have usize Ids (their index in joined_tables)
    pub join_order: Vec<JoinOrderMember>,
    /// the columns inside SELECT ... FROM
    pub result_columns: Vec<ResultSetColumn>,
    /// where clause split into a vec at 'AND' boundaries. all join conditions also get shoved in here,
    /// and we keep track of which join they came from (mainly for OUTER JOIN processing)
    pub where_clause: Vec<WhereTerm>,
    /// group by clause
    pub group_by: Option<GroupBy>,
    /// order by clause
    pub order_by: Vec<(Box<ast::Expr>, SortOrder)>,
    /// all the aggregates collected from the result columns, order by, and (TODO) having clauses
    pub aggregates: Vec<Aggregate>,
    /// limit clause
    pub limit: Option<Box<Expr>>,
    /// offset clause
    pub offset: Option<Box<Expr>>,
    /// query contains a constant condition that is always false
    pub contains_constant_false_condition: bool,
    /// the destination of the resulting rows from this plan.
    pub query_destination: QueryDestination,
    /// whether the query is DISTINCT
    pub distinctness: Distinctness,
    /// values: https://sqlite.org/syntax/select-core.html
    pub values: Vec<Vec<Expr>>,
    /// The window definition and all window functions associated with it. There is at most one
    /// window per SELECT. If the original query contains more, they are pushed down into subqueries.
    pub window: Option<Window>,
}

impl SelectPlan {
    pub fn joined_tables(&self) -> &[JoinedTable] {
        self.table_references.joined_tables()
    }

    pub fn agg_args_count(&self) -> usize {
        self.aggregates.iter().map(|agg| agg.args.len()).sum()
    }

    /// Reference: https://github.com/sqlite/sqlite/blob/5db695197b74580c777b37ab1b787531f15f7f9f/src/select.c#L8613
    ///
    /// Checks to see if the query is of the format `SELECT count(*) FROM <tbl>`
    pub fn is_simple_count(&self) -> bool {
        if !self.where_clause.is_empty()
            || self.aggregates.len() != 1
            || matches!(
                self.query_destination,
                QueryDestination::CoroutineYield { .. }
            )
            || self.table_references.joined_tables().len() != 1
            || !self.table_references.outer_query_refs().is_empty()
            || self.result_columns.len() != 1
            || self.group_by.is_some()
            || self.contains_constant_false_condition
        // TODO: (pedrocarlo) maybe can optimize to use the count optmization with more columns
        {
            return false;
        }
        let table_ref = self.table_references.joined_tables().first().unwrap();
        if !matches!(table_ref.table, crate::schema::Table::BTree(..)) {
            return false;
        }
        let agg = self.aggregates.first().unwrap();
        if !matches!(agg.func, AggFunc::Count0) {
            return false;
        }

        let count = ast::Expr::FunctionCall {
            name: ast::Name::exact("count".to_string()),
            distinctness: None,
            args: vec![],
            order_by: vec![],
            filter_over: ast::FunctionTail {
                filter_clause: None,
                over_clause: None,
            },
        };
        let count_star = ast::Expr::FunctionCallStar {
            name: ast::Name::exact("count".to_string()),
            filter_over: ast::FunctionTail {
                filter_clause: None,
                over_clause: None,
            },
        };
        let result_col_expr = &self.result_columns.first().unwrap().expr;
        if *result_col_expr != count && *result_col_expr != count_star {
            return false;
        }
        true
    }
}

#[allow(dead_code)]
#[derive(Debug, Clone)]
pub struct DeletePlan {
    pub table_references: TableReferences,
    /// the columns inside SELECT ... FROM
    pub result_columns: Vec<ResultSetColumn>,
    /// where clause split into a vec at 'AND' boundaries.
    pub where_clause: Vec<WhereTerm>,
    /// order by clause
    pub order_by: Vec<(Box<ast::Expr>, SortOrder)>,
    /// limit clause
    pub limit: Option<Box<Expr>>,
    /// offset clause
    pub offset: Option<Box<Expr>>,
    /// query contains a constant condition that is always false
    pub contains_constant_false_condition: bool,
    /// Indexes that must be updated by the delete operation.
    pub indexes: Vec<Arc<Index>>,
}

#[derive(Debug, Clone)]
pub struct UpdatePlan {
    pub table_references: TableReferences,
    // (colum index, new value) pairs
    pub set_clauses: Vec<(usize, Box<ast::Expr>)>,
    pub where_clause: Vec<WhereTerm>,
    pub order_by: Vec<(Box<ast::Expr>, SortOrder)>,
    pub limit: Option<Box<Expr>>,
    pub offset: Option<Box<Expr>>,
    // TODO: optional RETURNING clause
    pub returning: Option<Vec<ResultSetColumn>>,
    // whether the WHERE clause is always false
    pub contains_constant_false_condition: bool,
    pub indexes_to_update: Vec<Arc<Index>>,
    // If the table's rowid alias is used, gather all the target rowids into an ephemeral table, and then use that table as the single JoinedTable for the actual UPDATE loop.
    pub ephemeral_plan: Option<SelectPlan>,
    // For ALTER TABLE turso-db emits appropriate DDL statement in the "updates" cell of CDC table
    // This field is present only for update plan created for ALTER TABLE when CDC mode has "updates" values
    pub cdc_update_alter_statement: Option<String>,
}

#[derive(Clone, Copy, Debug, PartialEq, Eq)]
pub enum IterationDirection {
    Forwards,
    Backwards,
}

pub fn select_star(tables: &[JoinedTable], out_columns: &mut Vec<ResultSetColumn>) {
    for table in tables.iter() {
        out_columns.extend(
            table
                .columns()
                .iter()
                .enumerate()
                .filter(|(_, col)| !col.hidden)
                .filter(|(_, col)| {
                    // If we are joining with USING, we need to deduplicate the columns from the right table
                    // that are also present in the USING clause.
                    if let Some(join_info) = &table.join_info {
                        !join_info.using.iter().any(|using_col| {
                            col.name
                                .as_ref()
                                .is_some_and(|name| name.eq_ignore_ascii_case(using_col.as_str()))
                        })
                    } else {
                        true
                    }
                })
                .map(|(i, col)| ResultSetColumn {
                    alias: None,
                    expr: ast::Expr::Column {
                        database: None,
                        table: table.internal_id,
                        column: i,
                        is_rowid_alias: col.is_rowid_alias,
                    },
                    contains_aggregates: false,
                }),
        );
    }
}

/// Join information for a table reference.
#[derive(Debug, Clone)]
pub struct JoinInfo {
    /// Whether this is an OUTER JOIN.
    pub outer: bool,
    /// The USING clause for the join, if any. NATURAL JOIN is transformed into USING (col1, col2, ...).
    pub using: Vec<ast::Name>,
}

/// A joined table in the query plan.
/// For example,
/// ```sql
/// SELECT * FROM users u JOIN products p JOIN (SELECT * FROM users) sub;
/// ```
/// has three table references where
/// - all have [Operation::Scan]
/// - identifiers are `t`, `p`, `sub`
/// - `t` and `p` are [Table::BTree] while `sub` is [Table::FromClauseSubquery]
/// - join_info is None for the first table reference, and Some(JoinInfo { outer: false, using: None }) for the second and third table references
#[derive(Debug, Clone)]
pub struct JoinedTable {
    /// The operation that this table reference performs.
    pub op: Operation,
    /// Table object, which contains metadata about the table, e.g. columns.
    pub table: Table,
    /// The name of the table as referred to in the query, either the literal name or an alias e.g. "users" or "u"
    pub identifier: String,
    /// Internal ID of the table reference, used in e.g. [Expr::Column] to refer to this table.
    pub internal_id: TableInternalId,
    /// The join info for this table reference, if it is the right side of a join (which all except the first table reference have)
    pub join_info: Option<JoinInfo>,
    /// Bitmask of columns that are referenced in the query.
    /// Used to decide whether a covering index can be used.
    pub col_used_mask: ColumnUsedMask,
    /// The index of the database. "main" is always zero.
    pub database_id: usize,
}

#[derive(Debug, Clone)]
pub struct OuterQueryReference {
    /// The name of the table as referred to in the query, either the literal name or an alias e.g. "users" or "u"
    pub identifier: String,
    /// Internal ID of the table reference, used in e.g. [Expr::Column] to refer to this table.
    pub internal_id: TableInternalId,
    /// Table object, which contains metadata about the table, e.g. columns.
    pub table: Table,
    /// Bitmask of columns that are referenced in the query.
    /// Used to track dependencies, so that it can be resolved
    /// when a WHERE clause subquery should be evaluated;
    /// i.e., if the subquery depends on tables T and U,
    /// then both T and U need to be in scope for the subquery to be evaluated.
    pub col_used_mask: ColumnUsedMask,
}

impl OuterQueryReference {
    /// Returns the columns of the table that this outer query reference refers to.
    pub fn columns(&self) -> &[Column] {
        self.table.columns()
    }

    /// Marks a column as used; used means that the column is referenced in the query.
    pub fn mark_column_used(&mut self, column_index: usize) {
        self.col_used_mask.set(column_index);
    }

    /// Whether the OuterQueryReference is used by the current query scope.
    /// This is used primarily to determine at what loop depth a subquery should be evaluated.
    pub fn is_used(&self) -> bool {
        !self.col_used_mask.is_empty()
    }
}

#[derive(Debug, Clone)]
/// A collection of table references in a given SQL statement.
///
/// `TableReferences::joined_tables` is the list of tables that are joined together.
/// Example: SELECT * FROM t JOIN u JOIN v -- the joined tables are t, u and v.
///
/// `TableReferences::outer_query_refs` are references to tables outside the current scope.
/// Example: SELECT * FROM t WHERE EXISTS (SELECT * FROM u WHERE u.foo = t.foo)
/// -- here, 'u' is an outer query reference for the subquery (SELECT * FROM u WHERE u.foo = t.foo),
/// since that query does not declare 't' in its FROM clause.
///
///
/// Typically a query will only have joined tables, but the following may have outer query references:
/// - CTEs that refer to other preceding CTEs
/// - Correlated subqueries, i.e. subqueries that depend on the outer scope
pub struct TableReferences {
    /// Tables that are joined together in this query scope.
    joined_tables: Vec<JoinedTable>,
    /// Tables from outer scopes that are referenced in this query scope.
    outer_query_refs: Vec<OuterQueryReference>,
}

impl TableReferences {
    pub fn new(
        joined_tables: Vec<JoinedTable>,
        outer_query_refs: Vec<OuterQueryReference>,
    ) -> Self {
        Self {
            joined_tables,
            outer_query_refs,
        }
    }
    pub fn new_empty() -> Self {
        Self {
            joined_tables: Vec::new(),
            outer_query_refs: Vec::new(),
        }
    }

    pub fn is_empty(&self) -> bool {
        self.joined_tables.is_empty() && self.outer_query_refs.is_empty()
    }

    /// Add a new [JoinedTable] to the query plan.
    pub fn add_joined_table(&mut self, joined_table: JoinedTable) {
        self.joined_tables.push(joined_table);
    }

    /// Returns an immutable reference to the [JoinedTable]s in the query plan.
    pub fn joined_tables(&self) -> &[JoinedTable] {
        &self.joined_tables
    }

    /// Returns a mutable reference to the [JoinedTable]s in the query plan.
    pub fn joined_tables_mut(&mut self) -> &mut Vec<JoinedTable> {
        &mut self.joined_tables
    }

    /// Returns an immutable reference to the [OuterQueryReference]s in the query plan.
    pub fn outer_query_refs(&self) -> &[OuterQueryReference] {
        &self.outer_query_refs
    }

    /// Returns an immutable reference to the [OuterQueryReference] with the given internal ID.
    pub fn find_outer_query_ref_by_internal_id(
        &self,
        internal_id: TableInternalId,
    ) -> Option<&OuterQueryReference> {
        self.outer_query_refs
            .iter()
            .find(|t| t.internal_id == internal_id)
    }

    /// Returns a mutable reference to the [OuterQueryReference] with the given internal ID.
    pub fn find_outer_query_ref_by_internal_id_mut(
        &mut self,
        internal_id: TableInternalId,
    ) -> Option<&mut OuterQueryReference> {
        self.outer_query_refs
            .iter_mut()
            .find(|t| t.internal_id == internal_id)
    }

    /// Returns an immutable reference to the [Table] with the given internal ID.
    pub fn find_table_by_internal_id(&self, internal_id: TableInternalId) -> Option<&Table> {
        self.joined_tables
            .iter()
            .find(|t| t.internal_id == internal_id)
            .map(|t| &t.table)
            .or_else(|| {
                self.outer_query_refs
                    .iter()
                    .find(|t| t.internal_id == internal_id)
                    .map(|t| &t.table)
            })
    }

    /// Returns an immutable reference to the [Table] with the given identifier,
    /// where identifier is either the literal name of the table or an alias.
    pub fn find_table_by_identifier(&self, identifier: &str) -> Option<&Table> {
        self.joined_tables
            .iter()
            .find(|t| t.identifier == identifier)
            .map(|t| &t.table)
            .or_else(|| {
                self.outer_query_refs
                    .iter()
                    .find(|t| t.identifier == identifier)
                    .map(|t| &t.table)
            })
    }

    /// Returns an immutable reference to the [OuterQueryReference] with the given identifier,
    /// where identifier is either the literal name of the table or an alias.
    pub fn find_outer_query_ref_by_identifier(
        &self,
        identifier: &str,
    ) -> Option<&OuterQueryReference> {
        self.outer_query_refs
            .iter()
            .find(|t| t.identifier == identifier)
    }

    /// Returns the internal ID and immutable reference to the [Table] with the given identifier,
    pub fn find_table_and_internal_id_by_identifier(
        &self,
        identifier: &str,
    ) -> Option<(TableInternalId, &Table)> {
        self.joined_tables
            .iter()
            .find(|t| t.identifier == identifier)
            .map(|t| (t.internal_id, &t.table))
            .or_else(|| {
                self.outer_query_refs
                    .iter()
                    .find(|t| t.identifier == identifier)
                    .map(|t| (t.internal_id, &t.table))
            })
    }

    /// Returns an immutable reference to the [JoinedTable] with the given internal ID.
    pub fn find_joined_table_by_internal_id(
        &self,
        internal_id: TableInternalId,
    ) -> Option<&JoinedTable> {
        self.joined_tables
            .iter()
            .find(|t| t.internal_id == internal_id)
    }

    /// Returns a mutable reference to the [JoinedTable] with the given internal ID.
    pub fn find_joined_table_by_internal_id_mut(
        &mut self,
        internal_id: TableInternalId,
    ) -> Option<&mut JoinedTable> {
        self.joined_tables
            .iter_mut()
            .find(|t| t.internal_id == internal_id)
    }

    /// Marks a column as used; used means that the column is referenced in the query.
    pub fn mark_column_used(&mut self, internal_id: TableInternalId, column_index: usize) {
        if let Some(joined_table) = self.find_joined_table_by_internal_id_mut(internal_id) {
            joined_table.mark_column_used(column_index);
        } else if let Some(outer_query_ref) =
            self.find_outer_query_ref_by_internal_id_mut(internal_id)
        {
            outer_query_ref.mark_column_used(column_index);
        } else {
            panic!("table with internal id {internal_id} not found in table references");
        }
    }

    pub fn contains_table(&self, table: &Table) -> bool {
        self.joined_tables.iter().any(|t| t.table == *table)
            || self.outer_query_refs.iter().any(|t| t.table == *table)
    }

    pub fn extend(&mut self, other: TableReferences) {
        self.joined_tables.extend(other.joined_tables);
        self.outer_query_refs.extend(other.outer_query_refs);
    }
}

#[derive(Clone, Debug, Default, PartialEq, Eq)]
#[repr(transparent)]
pub struct ColumnUsedMask(u128);

impl ColumnUsedMask {
    pub fn set(&mut self, index: usize) {
        assert!(
            index < 128,
            "ColumnUsedMask only supports up to 128 columns"
        );
        self.0 |= 1 << index;
    }

    pub fn get(&self, index: usize) -> bool {
        assert!(
            index < 128,
            "ColumnUsedMask only supports up to 128 columns"
        );
        self.0 & (1 << index) != 0
    }

    pub fn contains_all_set_bits_of(&self, other: &Self) -> bool {
        self.0 & other.0 == other.0
    }

    pub fn is_empty(&self) -> bool {
        self.0 == 0
    }
}

#[derive(Clone, Debug)]
#[allow(clippy::large_enum_variant)]
pub enum Operation {
    // Scan operation
    // This operation is used to scan a table.
    Scan(Scan),
    // Search operation
    // This operation is used to search for a row in a table using an index
    // (i.e. a primary key or a secondary index)
    Search(Search),
}

impl Operation {
    pub fn default_scan_for(table: &Table) -> Self {
        match table {
            Table::BTree(_) => Operation::Scan(Scan::BTreeTable {
                iter_dir: IterationDirection::Forwards,
                index: None,
            }),
            Table::Virtual(_) => Operation::Scan(Scan::VirtualTable {
                idx_num: -1,
                idx_str: None,
                constraints: Vec::new(),
            }),
            Table::FromClauseSubquery(_) => Operation::Scan(Scan::Subquery),
        }
    }

    pub fn index(&self) -> Option<&Arc<Index>> {
        match self {
            Operation::Scan(Scan::BTreeTable { index, .. }) => index.as_ref(),
            Operation::Scan(_) => None,
            Operation::Search(Search::RowidEq { .. }) => None,
            Operation::Search(Search::Seek { index, .. }) => index.as_ref(),
        }
    }

    pub fn returns_max_1_row(&self) -> bool {
        match self {
            Operation::Scan(_) => false,
            Operation::Search(Search::RowidEq { .. }) => true,
            Operation::Search(Search::Seek { index, seek_def }) => {
                let Some(index) = index else {
                    return false;
                };
                index.unique && seek_def.start.op.eq_only()
            }
        }
    }
}

impl JoinedTable {
    /// Returns the btree table for this table reference, if it is a BTreeTable.
    pub fn btree(&self) -> Option<Arc<BTreeTable>> {
        match &self.table {
            Table::BTree(_) => self.table.btree(),
            _ => None,
        }
    }
    pub fn virtual_table(&self) -> Option<Arc<VirtualTable>> {
        match &self.table {
            Table::Virtual(_) => self.table.virtual_table(),
            _ => None,
        }
    }

    /// Creates a new TableReference for a subquery.
    pub fn new_subquery(
        identifier: String,
        plan: SelectPlan,
        join_info: Option<JoinInfo>,
        internal_id: TableInternalId,
    ) -> Self {
        let columns = plan
            .result_columns
            .iter()
            .map(|rc| Column {
                name: rc.name(&plan.table_references).map(String::from),
                ty: Type::Blob, // FIXME: infer proper type
                ty_str: "BLOB".to_string(),
                is_rowid_alias: false,
                primary_key: false,
                notnull: false,
                default: None,
                unique: false,
                collation: None, // FIXME: infer collation from subquery
                hidden: false,
            })
            .collect();

        let table = Table::FromClauseSubquery(FromClauseSubquery {
            name: identifier.clone(),
            plan: Box::new(plan),
            columns,
            result_columns_start_reg: None,
        });
        Self {
            op: Operation::default_scan_for(&table),
            table,
            identifier,
            internal_id,
            join_info,
            col_used_mask: ColumnUsedMask::default(),
            database_id: 0,
        }
    }

    pub fn columns(&self) -> &[Column] {
        self.table.columns()
    }

    /// Mark a column as used in the query.
    /// This is used to determine whether a covering index can be used.
    pub fn mark_column_used(&mut self, index: usize) {
        self.col_used_mask.set(index);
    }

    /// Open the necessary cursors for this table reference.
    /// Generally a table cursor is always opened unless a SELECT query can use a covering index.
    /// An index cursor is opened if an index is used in any way for reading data from the table.
    pub fn open_cursors(
        &self,
        program: &mut ProgramBuilder,
        mode: OperationMode,
        schema: &Schema,
    ) -> Result<(Option<CursorID>, Option<CursorID>)> {
        let index = self.op.index();
        match &self.table {
            Table::BTree(btree) => {
                let use_covering_index = self.utilizes_covering_index();
                let index_is_ephemeral = index.is_some_and(|index| index.ephemeral);
                let table_not_required =
                    OperationMode::SELECT == mode && use_covering_index && !index_is_ephemeral;
                let table_cursor_id = if table_not_required {
                    None
                } else {
                    // Check if this is a materialized view
                    let cursor_type =
                        if let Some(view_mutex) = schema.get_materialized_view(&btree.name) {
                            CursorType::MaterializedView(btree.clone(), view_mutex)
                        } else {
                            CursorType::BTreeTable(btree.clone())
                        };
                    Some(
                        program
                            .alloc_cursor_id_keyed(CursorKey::table(self.internal_id), cursor_type),
                    )
                };
                let index_cursor_id = index.map(|index| {
                    program.alloc_cursor_id_keyed(
                        CursorKey::index(self.internal_id, index.clone()),
                        CursorType::BTreeIndex(index.clone()),
                    )
                });
                Ok((table_cursor_id, index_cursor_id))
            }
            Table::Virtual(virtual_table) => {
                let table_cursor_id = Some(program.alloc_cursor_id_keyed(
                    CursorKey::table(self.internal_id),
                    CursorType::VirtualTable(virtual_table.clone()),
                ));
                let index_cursor_id = None;
                Ok((table_cursor_id, index_cursor_id))
            }
            Table::FromClauseSubquery(..) => Ok((None, None)),
        }
    }

    /// Resolve the already opened cursors for this table reference.
    pub fn resolve_cursors(
        &self,
        program: &mut ProgramBuilder,
    ) -> Result<(Option<CursorID>, Option<CursorID>)> {
        let index = self.op.index();
        let table_cursor_id = program.resolve_cursor_id_safe(&CursorKey::table(self.internal_id));
        let index_cursor_id = index.map(|index| {
            program.resolve_cursor_id(&CursorKey::index(self.internal_id, index.clone()))
        });
        Ok((table_cursor_id, index_cursor_id))
    }

    /// Returns true if a given index is a covering index for this [TableReference].
    pub fn index_is_covering(&self, index: &Index) -> bool {
        let Table::BTree(btree) = &self.table else {
            return false;
        };
        if self.col_used_mask.is_empty() {
            return false;
        }
        let mut index_cols_mask = ColumnUsedMask::default();
        for col in index.columns.iter() {
            index_cols_mask.set(col.pos_in_table);
        }

        // If a table has a rowid (i.e. is not a WITHOUT ROWID table), the index is guaranteed to contain the rowid as well.
        if btree.has_rowid {
            if let Some(pos_of_rowid_alias_col) = btree.get_rowid_alias_column().map(|(pos, _)| pos)
            {
                let mut empty_mask = ColumnUsedMask::default();
                empty_mask.set(pos_of_rowid_alias_col);
                if self.col_used_mask == empty_mask {
                    // However if the index would be ONLY used for the rowid, then let's not bother using it to cover the query.
                    // Example: if the query is SELECT id FROM t, and id is a rowid alias, then let's rather just scan the table
                    // instead of an index.
                    return false;
                }
                index_cols_mask.set(pos_of_rowid_alias_col);
            }
        }

        index_cols_mask.contains_all_set_bits_of(&self.col_used_mask)
    }

    /// Returns true if the index selected for use with this [TableReference] is a covering index,
    /// meaning that it contains all the columns that are referenced in the query.
    pub fn utilizes_covering_index(&self) -> bool {
        let Some(index) = self.op.index() else {
            return false;
        };
        self.index_is_covering(index.as_ref())
    }

    pub fn column_is_used(&self, index: usize) -> bool {
        self.col_used_mask.get(index)
    }
}

/// A definition of a rowid/index search.
///
/// [SeekKey] is the condition that is used to seek to a specific row in a table/index.
/// [SeekKey] also used to represent range scan termination condition.
#[derive(Debug, Clone)]
pub struct SeekDef {
    /// Common prefix of the key which is shared between start/end fields
    /// For example, given:
    /// - CREATE INDEX i ON t (x, y desc)
    /// - SELECT * FROM t WHERE x = 1 AND y >= 30
    ///
    /// Then, prefix=[(eq=1, ASC)], start=Some((ge, Expr(30))), end=Some((gt, Sentinel))
    pub prefix: Vec<SeekRangeConstraint>,
    /// The condition to use when seeking. See [SeekKey] for more details.
    pub start: SeekKey,
    /// The condition to use when terminating the scan that follows the seek. See [SeekKey] for more details.
    pub end: SeekKey,
    /// The direction of the scan that follows the seek.
    pub iter_dir: IterationDirection,
}

pub struct SeekDefKeyIterator<'a> {
    seek_def: &'a SeekDef,
    seek_key: &'a SeekKey,
    pos: usize,
}

impl<'a> Iterator for SeekDefKeyIterator<'a> {
    type Item = SeekKeyComponent<&'a ast::Expr>;

    fn next(&mut self) -> Option<Self::Item> {
        let result = if self.pos < self.seek_def.prefix.len() {
            Some(SeekKeyComponent::Expr(
                &self.seek_def.prefix[self.pos].eq.as_ref().unwrap().1,
            ))
        } else if self.pos == self.seek_def.prefix.len() {
            match &self.seek_key.last_component {
                SeekKeyComponent::Expr(expr) => Some(SeekKeyComponent::Expr(expr)),
                SeekKeyComponent::None => None,
            }
        } else {
            None
        };
        self.pos += 1;
        result
    }
}

impl SeekDef {
    /// returns amount of values in the given seek key
    /// - so, for SELECT * FROM t WHERE x = 10 AND y = 20 AND y >= 30 there will be 3 values (10, 20, 30)
    pub fn size(&self, key: &'_ SeekKey) -> usize {
        self.prefix.len()
            + match key.last_component {
                SeekKeyComponent::Expr(_) => 1,
                SeekKeyComponent::None => 0,
            }
    }
    /// iterate over value expressions in the given seek key
    pub fn iter<'a>(&'a self, key: &'a SeekKey) -> SeekDefKeyIterator<'a> {
        SeekDefKeyIterator {
            seek_def: self,
            seek_key: key,
            pos: 0,
        }
    }
}

/// [SeekKeyComponent] enum represents optional last_component of the [SeekKey]
///
/// This component represented by separate enum instead of Option<E> because before there were third Sentinel value
/// For now - we don't need this and it's enough to just either use some user-provided expression or omit last component of the key completely
/// But as separate enum is almost never a harm - I decided to keep it here.
///
/// This enum accepts generic argument E in order to use both SeekKeyComponent<ast::Expr> and SeekKeyComponent<&ast::Expr>
#[derive(Debug, Clone)]
pub enum SeekKeyComponent<E> {
    Expr(E),
    None,
}

/// A condition to use when seeking.
#[derive(Debug, Clone)]
pub struct SeekKey {
    /// Complete key must be constructed from common [SeekDef::prefix] and optional last_component
    pub last_component: SeekKeyComponent<ast::Expr>,

    /// The comparison operator to use when seeking.
    pub op: SeekOp,
}

/// Represents the type of table scan performed during query execution.
#[derive(Clone, Debug)]
pub enum Scan {
    /// A scan of a B-tree–backed table, optionally using an index, and with an iteration direction.
    BTreeTable {
        /// The iter_dir is used to indicate the direction of the iterator.
        iter_dir: IterationDirection,
        /// The index that we are using to scan the table, if any.
        index: Option<Arc<Index>>,
    },
    /// A scan of a virtual table, delegated to the table’s `filter` and related methods.
    VirtualTable {
        /// Index identifier returned by the table's `best_index` method.
        idx_num: i32,
        /// Optional index name returned by the table’s `best_index` method.
        idx_str: Option<String>,
        /// Constraining expressions to be passed to the table’s `filter` method.
        /// The order of expressions matches the argument order expected by the virtual table.
        constraints: Vec<Expr>,
    },
    /// A scan of a subquery in the `FROM` clause.
    Subquery,
}

/// An enum that represents a search operation that can be used to search for a row in a table using an index
/// (i.e. a primary key or a secondary index)
#[allow(clippy::large_enum_variant)]
#[derive(Clone, Debug)]
pub enum Search {
    /// A rowid equality point lookup. This is a special case that uses the SeekRowid bytecode instruction and does not loop.
    RowidEq { cmp_expr: ast::Expr },
    /// A search on a table btree (via `rowid`) or a secondary index search. Uses bytecode instructions like SeekGE, SeekGT etc.
    Seek {
        index: Option<Arc<Index>>,
        seek_def: SeekDef,
    },
}

#[derive(Debug, Clone, PartialEq)]
pub struct Aggregate {
    pub func: AggFunc,
    pub args: Vec<ast::Expr>,
    pub original_expr: ast::Expr,
    pub distinctness: Distinctness,
}

impl Aggregate {
    pub fn new(func: AggFunc, args: &[Box<Expr>], expr: &Expr, distinctness: Distinctness) -> Self {
        Aggregate {
            func,
            args: args.iter().map(|arg| *arg.clone()).collect(),
            original_expr: expr.clone(),
            distinctness,
        }
    }

    pub fn is_distinct(&self) -> bool {
        self.distinctness.is_distinct()
    }
}

/// Represents the window definition and all window functions associated with a single SELECT.
#[derive(Debug, Clone)]
pub struct Window {
    /// The window name, either provided in the original statement or synthetically generated by
    /// the planner. This is optional because it can be assigned at different stages of query
    /// processing, but it should eventually always be set.
    pub name: Option<String>,
    /// Expressions from the PARTITION BY clause.
    pub partition_by: Vec<Expr>,
    /// The number of unique expressions in the PARTITION BY clause. This determines how many of
    /// the leftmost columns in the subquery output make up the partition key.
    pub deduplicated_partition_by_len: Option<usize>,
    /// Expressions from the ORDER BY clause.
    pub order_by: Vec<(Expr, SortOrder)>,
    /// All window functions associated with this window.
    pub functions: Vec<WindowFunction>,
}

impl Window {
    const DEFAULT_SORT_ORDER: SortOrder = SortOrder::Asc;

    pub fn new(name: Option<String>, ast: &ast::Window) -> Result<Self> {
        if !Self::is_default_frame_spec(&ast.frame_clause) {
            crate::bail_parse_error!("Custom frame specifications are not supported yet");
        }

        Ok(Window {
            name,
            partition_by: ast.partition_by.iter().map(|arg| *arg.clone()).collect(),
            deduplicated_partition_by_len: None,
            order_by: ast
                .order_by
                .iter()
                .map(|col| {
                    (
                        *col.expr.clone(),
                        col.order.unwrap_or(Self::DEFAULT_SORT_ORDER),
                    )
                })
                .collect(),
            functions: vec![],
        })
    }

    pub fn is_equivalent(&self, ast: &ast::Window) -> bool {
        if !Self::is_default_frame_spec(&ast.frame_clause) {
            return false;
        }

        if self.partition_by.len() != ast.partition_by.len() {
            return false;
        }
        if !self
            .partition_by
            .iter()
            .zip(&ast.partition_by)
            .all(|(a, b)| exprs_are_equivalent(a, b))
        {
            return false;
        }

        if self.order_by.len() != ast.order_by.len() {
            return false;
        }
        self.order_by
            .iter()
            .zip(&ast.order_by)
            .all(|((expr_a, order_a), col_b)| {
                exprs_are_equivalent(expr_a, &col_b.expr)
                    && *order_a == col_b.order.unwrap_or(Self::DEFAULT_SORT_ORDER)
            })
    }

    fn is_default_frame_spec(frame: &Option<FrameClause>) -> bool {
        if let Some(frame_clause) = frame {
            let FrameClause {
                mode,
                start,
                end,
                exclude,
            } = frame_clause;
            if *mode != FrameMode::Range {
                return false;
            }
            if *start != FrameBound::UnboundedPreceding {
                return false;
            }
            if *end != Some(FrameBound::CurrentRow) {
                return false;
            }
            if let Some(exclude) = exclude {
                if *exclude != FrameExclude::NoOthers {
                    return false;
                }
            }
        }
        true
    }
}

#[derive(Debug, Clone)]
pub struct WindowFunction {
    /// The resolved function. Currently, only regular aggregate functions are supported.
    /// In the future, more specialized window functions such as `RANK()`, `ROW_NUMBER()`, etc. will be added.
    pub func: AggFunc,
    /// The expression from which the function was resolved.
    pub original_expr: Expr,
}<|MERGE_RESOLUTION|>--- conflicted
+++ resolved
@@ -3,12 +3,8 @@
 
 use crate::{
     function::AggFunc,
-<<<<<<< HEAD
-    schema::{BTreeTable, Column, FromClauseSubquery, Index, Table},
+    schema::{BTreeTable, Column, FromClauseSubquery, Index, Schema, Table},
     translate::optimizer::constraints::SeekRangeConstraint,
-=======
-    schema::{BTreeTable, Column, FromClauseSubquery, Index, Schema, Table},
->>>>>>> 35b584f0
     vdbe::{
         builder::{CursorKey, CursorType, ProgramBuilder},
         insn::{IdxInsertFlags, Insn},
