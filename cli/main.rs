#![allow(clippy::arc_with_non_send_sync)]
mod app;
mod commands;
mod config;
mod helper;
mod input;
mod manual;
mod mcp_server;
mod opcodes_dictionary;
<<<<<<< HEAD
mod sync_server;
=======
mod read_state_machine;
>>>>>>> caa71ea3

use config::CONFIG_DIR;
use mcp_server::TursoMcpServer;
use rustyline::{error::ReadlineError, Config, Editor};
use std::{
    path::PathBuf,
    sync::{atomic::Ordering, LazyLock},
};

use crate::sync_server::TursoSyncServer;

#[cfg(all(feature = "mimalloc", not(target_family = "wasm"), not(miri)))]
#[global_allocator]
static GLOBAL: mimalloc::MiMalloc = mimalloc::MiMalloc;

fn rustyline_config() -> Config {
    Config::builder()
        .completion_type(rustyline::CompletionType::List)
        .auto_add_history(true)
        .build()
}

pub static HOME_DIR: LazyLock<PathBuf> =
    LazyLock::new(|| dirs::home_dir().expect("Could not determine home directory"));

pub static HISTORY_FILE: LazyLock<PathBuf> = LazyLock::new(|| HOME_DIR.join(".limbo_history"));

fn run_mcp_server(app: app::Limbo) -> anyhow::Result<()> {
    let conn = app.get_connection();
    let interrupt_count = app.get_interrupt_count();
    let mcp_server = TursoMcpServer::new(conn, interrupt_count);

    mcp_server.run()
}

fn run_sync_server(app: app::Limbo) -> anyhow::Result<()> {
    let address = app.opts.sync_server_address.clone().unwrap();
    let conn = app.get_connection();
    let interrupt_count = app.get_interrupt_count();
    let sync_server = TursoSyncServer::new(address, conn, interrupt_count);

    sync_server.run()
}

fn main() -> anyhow::Result<()> {
    let (mut app, _guard) = app::Limbo::new()?;

    if app.is_mcp_mode() {
        return run_mcp_server(app);
    }
    if app.is_sync_server_mode() {
        return run_sync_server(app);
    }

    if std::io::IsTerminal::is_terminal(&std::io::stdin()) {
        let mut rl = Editor::with_config(rustyline_config())?;
        if HISTORY_FILE.exists() {
            rl.load_history(HISTORY_FILE.as_path())?;
        }
        let config_file = CONFIG_DIR.join("limbo.toml");

        let config = config::Config::from_config_file(config_file);
        tracing::info!("Configuration: {:?}", config);
        app = app.with_config(config);

        app = app.with_readline(rl);
    } else {
        tracing::debug!("not in tty");
    }

    loop {
        match app.readline() {
            Ok(_) => app.consume(false),
            Err(ReadlineError::Interrupted) => {
                // At prompt, increment interrupt count
                if app.interrupt_count.fetch_add(1, Ordering::SeqCst) >= 1 {
                    eprintln!("Interrupted. Exiting...");
                    let _ = app.close_conn();
                    break;
                }
                println!("Use .quit to exit or press Ctrl-C again to force quit.");
                app.reset_input();
                continue;
            }
            Err(ReadlineError::Eof) => {
                // consume remaining input before exit
                app.consume(true);
                let _ = app.close_conn();
                break;
            }
            Err(err) => {
                let _ = app.close_conn();
                anyhow::bail!(err)
            }
        }
    }
    Ok(())
}<|MERGE_RESOLUTION|>--- conflicted
+++ resolved
@@ -7,11 +7,8 @@
 mod manual;
 mod mcp_server;
 mod opcodes_dictionary;
-<<<<<<< HEAD
 mod sync_server;
-=======
 mod read_state_machine;
->>>>>>> caa71ea3
 
 use config::CONFIG_DIR;
 use mcp_server::TursoMcpServer;
