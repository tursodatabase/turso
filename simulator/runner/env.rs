use std::fmt::Display;
use std::mem;
use std::ops::{Deref, DerefMut};
use std::panic::UnwindSafe;
use std::path::{Path, PathBuf};
use std::sync::Arc;

use bitmaps::Bitmap;
use garde::Validate;
use rand::{Rng, SeedableRng};
use rand_chacha::ChaCha8Rng;
use sql_generation::generation::GenerationContext;
use sql_generation::model::query::transaction::Rollback;
use sql_generation::model::table::Table;
use tracing::trace;
use turso_core::Database;

use crate::generation::Shadow;
use crate::model::Query;
use crate::profiles::Profile;
use crate::runner::SimIO;
use crate::runner::io::SimulatorIO;
use crate::runner::memory::io::MemorySimIO;

use super::cli::SimulatorCLI;

#[derive(Debug, Copy, Clone)]
pub(crate) enum SimulationType {
    Default,
    Doublecheck,
    Differential,
}

#[derive(Debug, Copy, Clone)]
pub(crate) enum SimulationPhase {
    Test,
    Shrink,
}

#[derive(Debug, Clone)]
pub struct TransactionTables {
    current_tables: Vec<Table>,
    pending_changes: Vec<Query>,
}

impl TransactionTables {
    pub fn new(tables: Vec<Table>) -> Self {
        Self {
            current_tables: tables,
            pending_changes: Vec::new(),
        }
    }
}

#[derive(Debug)]
pub struct ShadowTables<'a> {
    commited_tables: &'a Vec<Table>,
    transaction_tables: Option<&'a TransactionTables>,
}

#[derive(Debug)]
pub struct ShadowTablesMut<'a> {
    commited_tables: &'a mut Vec<Table>,
    transaction_tables: &'a mut Option<TransactionTables>,
}

impl<'a> ShadowTables<'a> {
    fn tables(&self) -> &'a Vec<Table> {
        self.transaction_tables
            .map_or(self.commited_tables, |v| &v.current_tables)
    }
}

impl<'a> Deref for ShadowTables<'a> {
    type Target = Vec<Table>;

    fn deref(&self) -> &Self::Target {
        self.tables()
    }
}

impl<'a, 'b> ShadowTablesMut<'a>
where
    'a: 'b,
{
    fn tables(&'a self) -> &'a Vec<Table> {
        self.transaction_tables
            .as_ref()
            .map(|t| &t.current_tables)
            .unwrap_or(self.commited_tables)
    }

    fn tables_mut(&'b mut self) -> &'b mut Vec<Table> {
        self.transaction_tables
            .as_mut()
            .map(|t| &mut t.current_tables)
            .unwrap_or(self.commited_tables)
    }

    pub fn create_snapshot(&mut self) {
        *self.transaction_tables = Some(TransactionTables::new(self.commited_tables.clone()));
    }

    pub fn apply_snapshot(&mut self) {
        // TODO: as we do not have concurrent tranasactions yet in the simulator
        // there is no conflict we are ignoring conflict problems right now
        if let Some(transation_tables) = self.transaction_tables.take() {
            let mut shadow_table = ShadowTablesMut {
                commited_tables: self.commited_tables,
                transaction_tables: &mut None,
            };

            for query in transation_tables.pending_changes {
                // TODO: maybe panic on shadow error here
                let _ = query.shadow(&mut shadow_table);
            }
        }
    }

    pub fn delete_snapshot(&mut self) {
        *self.transaction_tables = None;
    }

    /// Append non transaction queries to the shadow tables
    pub fn add_query(&mut self, query: &Query) {
        assert!(!query.is_transaction());
        if let Some(transaction_tables) = self.transaction_tables {
            transaction_tables.pending_changes.push(query.clone());
        }
    }
}

impl<'a> Deref for ShadowTablesMut<'a> {
    type Target = Vec<Table>;

    fn deref(&self) -> &Self::Target {
        self.tables()
    }
}

impl<'a> DerefMut for ShadowTablesMut<'a> {
    fn deref_mut(&mut self) -> &mut Self::Target {
        self.tables_mut()
    }
}

pub(crate) struct SimulatorEnv {
    pub(crate) opts: SimulatorOpts,
    pub profile: Profile,
    pub(crate) connections: Vec<SimConnection>,
    pub(crate) io: Arc<dyn SimIO>,
    pub(crate) db: Option<Arc<Database>>,
    pub(crate) rng: ChaCha8Rng,

    seed: u64,
    pub(crate) paths: Paths,
    pub(crate) type_: SimulationType,
    pub(crate) phase: SimulationPhase,
    pub memory_io: bool,

    /// If connection state is None, means we are not in a transaction
    pub connection_tables: Vec<Option<TransactionTables>>,
    /// Bit map indicating whether a connection has executed a query that is not transaction related
    ///
    /// E.g Select, Insert, Create
    /// and not Begin, Commit, Rollback \
    /// Has max size of 64 to accomodate 64 connections
    connection_last_query: Bitmap<64>,
    // Table data that is committed into the database or wal
    pub committed_tables: Vec<Table>,
}

impl UnwindSafe for SimulatorEnv {}

impl SimulatorEnv {
    pub(crate) fn clone_without_connections(&self) -> Self {
        SimulatorEnv {
            opts: self.opts.clone(),
            io: self.io.clone(),
            db: self.db.clone(),
            rng: self.rng.clone(),
            seed: self.seed,
            paths: self.paths.clone(),
            type_: self.type_,
            phase: self.phase,
            memory_io: self.memory_io,
            profile: self.profile.clone(),
            connections: (0..self.connections.len())
                .map(|_| SimConnection::Disconnected)
                .collect(),
            // TODO: not sure if connection_tables should be recreated instead
            connection_tables: self.connection_tables.clone(),
            connection_last_query: self.connection_last_query,
            committed_tables: self.committed_tables.clone(),
        }
    }

    pub(crate) fn clear(&mut self) {
        self.clear_tables();
        self.connections.iter_mut().for_each(|c| c.disconnect());
        self.rng = ChaCha8Rng::seed_from_u64(self.opts.seed);

        let latency_prof = &self.profile.io.latency;

        let io: Arc<dyn SimIO> = if self.memory_io {
            Arc::new(MemorySimIO::new(
                self.opts.seed,
                self.opts.page_size,
                latency_prof.latency_probability,
                latency_prof.min_tick,
                latency_prof.max_tick,
            ))
        } else {
            Arc::new(
                SimulatorIO::new(
                    self.opts.seed,
                    self.opts.page_size,
                    latency_prof.latency_probability,
                    latency_prof.min_tick,
                    latency_prof.max_tick,
                )
                .unwrap(),
            )
        };

        // Remove existing database file
        let db_path = self.get_db_path();
        if db_path.exists() {
            std::fs::remove_file(&db_path).unwrap();
        }

        let wal_path = db_path.with_extension("db-wal");
        if wal_path.exists() {
            std::fs::remove_file(&wal_path).unwrap();
        }
        self.db = None;

<<<<<<< HEAD
        if self.profile.seed_sqlite_autovacuum {
            self.seed_sqlite_autovacuum(&db_path);
        }

        let db = match Database::open_file(
=======
        let db = match Database::open_file_with_flags(
>>>>>>> 72edc6d7
            io.clone(),
            db_path.to_str().unwrap(),
            turso_core::OpenFlags::default(),
            turso_core::DatabaseOpts::new()
                .with_mvcc(self.profile.experimental_mvcc)
                .with_indexes(self.profile.query.gen_opts.indexes)
                .with_autovacuum(true),
            None,
        ) {
            Ok(db) => db,
            Err(e) => {
                tracing::error!(%e);
                panic!("error opening simulator test file {db_path:?}: {e:?}");
            }
        };
        self.io = io;
        self.db = Some(db);
    }

    fn seed_sqlite_autovacuum(&self, db_path: &Path) {
        let conn = rusqlite::Connection::open(db_path).unwrap_or_else(|e| {
            panic!(
                "failed to open sqlite connection while seeding auto-vacuum database at {}: {e}",
                db_path.display()
            )
        });
        conn.execute_batch(
            "PRAGMA auto_vacuum=FULL;\
             VACUUM;\
             CREATE TABLE IF NOT EXISTS __sim_autovacuum_seed__(id INTEGER PRIMARY KEY, value TEXT);\
             INSERT OR IGNORE INTO __sim_autovacuum_seed__ VALUES (1,'seed');",
        )
        .unwrap_or_else(|e| {
            panic!(
                "failed to seed sqlite auto-vacuum database at {}: {e}",
                db_path.display()
            )
        });
        drop(conn);
    }

    pub(crate) fn get_db_path(&self) -> PathBuf {
        self.paths.db(&self.type_, &self.phase)
    }

    pub(crate) fn get_plan_path(&self) -> PathBuf {
        self.paths.plan(&self.type_, &self.phase)
    }

    pub(crate) fn clone_as(&self, simulation_type: SimulationType) -> Self {
        let mut env = self.clone_without_connections();
        env.type_ = simulation_type;
        env.clear();
        env
    }

    pub(crate) fn clone_at_phase(&self, phase: SimulationPhase) -> Self {
        let mut env = self.clone_without_connections();
        env.phase = phase;
        env.clear();
        env
    }

    pub fn choose_conn(&self, rng: &mut impl Rng) -> usize {
        rng.random_range(0..self.connections.len())
    }

    /// Rng only used for generating interactions. By having a separate Rng we can guarantee that a particular seed
    /// will always create the same interactions plan, regardless of the changes that happen in the Database code
    pub fn gen_rng(&self) -> ChaCha8Rng {
        // Seed + 1 so that there is no relation with the original seed, and so we have no way to accidently generate
        // the first Create statement twice in a row
        ChaCha8Rng::seed_from_u64(self.seed + 1)
    }
}

impl SimulatorEnv {
    pub(crate) fn new(
        seed: u64,
        cli_opts: &SimulatorCLI,
        paths: Paths,
        simulation_type: SimulationType,
        profile: &Profile,
    ) -> Self {
        let mut rng = ChaCha8Rng::seed_from_u64(seed);

        let mut opts = SimulatorOpts {
            seed,
            ticks: rng
                .random_range(cli_opts.minimum_tests as usize..=cli_opts.maximum_tests as usize),
            disable_select_optimizer: cli_opts.disable_select_optimizer,
            disable_insert_values_select: cli_opts.disable_insert_values_select,
            disable_double_create_failure: cli_opts.disable_double_create_failure,
            disable_select_limit: cli_opts.disable_select_limit,
            disable_delete_select: cli_opts.disable_delete_select,
            disable_drop_select: cli_opts.disable_drop_select,
            disable_where_true_false_null: cli_opts.disable_where_true_false_null,
            disable_union_all_preserves_cardinality: cli_opts
                .disable_union_all_preserves_cardinality,
            disable_fsync_no_wait: cli_opts.disable_fsync_no_wait,
            disable_faulty_query: cli_opts.disable_faulty_query,
            page_size: 4096, // TODO: randomize this too
            max_interactions: rng.random_range(cli_opts.minimum_tests..=cli_opts.maximum_tests),
            max_time_simulation: cli_opts.maximum_time,
            disable_reopen_database: cli_opts.disable_reopen_database,
            disable_integrity_check: cli_opts.disable_integrity_check,
        };

        // Remove existing database file if it exists
        let db_path = paths.db(&simulation_type, &SimulationPhase::Test);

        if db_path.exists() {
            std::fs::remove_file(&db_path).unwrap();
        }

        let wal_path = db_path.with_extension("db-wal");
        if wal_path.exists() {
            std::fs::remove_file(&wal_path).unwrap();
        }

        let mut profile = profile.clone();
        // Conditionals here so that we can override some profile options from the CLI
        if let Some(mvcc) = cli_opts.experimental_mvcc {
            profile.experimental_mvcc = mvcc;
        }
        if let Some(indexes) = cli_opts.disable_experimental_indexes {
            profile.query.gen_opts.indexes = indexes;
        }
        if let Some(latency_prob) = cli_opts.latency_probability {
            profile.io.latency.latency_probability = latency_prob;
        }
        if let Some(max_tick) = cli_opts.max_tick {
            profile.io.latency.max_tick = max_tick;
        }
        if let Some(min_tick) = cli_opts.min_tick {
            profile.io.latency.min_tick = min_tick;
        }
        if cli_opts.differential {
            // Disable faults when running against sqlite as we cannot control faults on it
            profile.io.enable = false;
            // Disable limits due to differences in return order from turso and rusqlite
            opts.disable_select_limit = true;

            // There is no `ALTER COLUMN` in SQLite
            profile.query.gen_opts.query.alter_table.alter_column = false;
        }

        profile.validate().unwrap();

        let latency_prof = &profile.io.latency;

        let io: Arc<dyn SimIO> = if cli_opts.memory_io {
            Arc::new(MemorySimIO::new(
                seed,
                opts.page_size,
                latency_prof.latency_probability,
                latency_prof.min_tick,
                latency_prof.max_tick,
            ))
        } else {
            Arc::new(
                SimulatorIO::new(
                    seed,
                    opts.page_size,
                    latency_prof.latency_probability,
                    latency_prof.min_tick,
                    latency_prof.max_tick,
                )
                .unwrap(),
            )
        };

        let db = match Database::open_file_with_flags(
            io.clone(),
            db_path.to_str().unwrap(),
            turso_core::OpenFlags::default(),
            turso_core::DatabaseOpts::new()
                .with_mvcc(profile.experimental_mvcc)
                .with_indexes(profile.query.gen_opts.indexes)
                .with_autovacuum(true),
            None,
        ) {
            Ok(db) => db,
            Err(e) => {
                panic!("error opening simulator test file {db_path:?}: {e:?}");
            }
        };

        let connections = (0..profile.max_connections)
            .map(|_| SimConnection::Disconnected)
            .collect::<Vec<_>>();

        SimulatorEnv {
            opts,
            connections,
            paths,
            rng,
            seed,
            io,
            db: Some(db),
            type_: simulation_type,
            phase: SimulationPhase::Test,
            memory_io: cli_opts.memory_io,
            profile: profile.clone(),
            committed_tables: Vec::new(),
            connection_tables: vec![None; profile.max_connections],
            connection_last_query: Bitmap::new(),
        }
    }

    pub(crate) fn connect(&mut self, connection_index: usize) {
        if connection_index >= self.connections.len() {
            panic!("connection index out of bounds");
        }

        if self.connections[connection_index].is_connected() {
            trace!("Connection {connection_index} is already connected, skipping reconnection");
            return;
        }

        match self.type_ {
            SimulationType::Default | SimulationType::Doublecheck => {
                self.connections[connection_index] = SimConnection::LimboConnection(
                    self.db
                        .as_ref()
                        .expect("db to be Some")
                        .connect()
                        .expect("Failed to connect to Limbo database"),
                );
            }
            SimulationType::Differential => {
                self.connections[connection_index] = SimConnection::SQLiteConnection(
                    rusqlite::Connection::open(self.get_db_path())
                        .expect("Failed to open SQLite connection"),
                );
            }
        };
    }

    /// Clears the commited tables and the connection tables
    pub fn clear_tables(&mut self) {
        self.committed_tables.clear();
        self.connection_tables.iter_mut().for_each(|t| *t = None);
        self.connection_last_query = Bitmap::new();
    }

    // TODO: does not yet create the appropriate context to avoid WriteWriteConflitcs
    pub fn connection_context(&self, conn_index: usize) -> impl GenerationContext {
        struct ConnectionGenContext<'a> {
            tables: &'a Vec<sql_generation::model::table::Table>,
            opts: &'a sql_generation::generation::Opts,
        }

        impl<'a> GenerationContext for ConnectionGenContext<'a> {
            fn tables(&self) -> &Vec<sql_generation::model::table::Table> {
                self.tables
            }

            fn opts(&self) -> &sql_generation::generation::Opts {
                self.opts
            }
        }

        let tables = self.get_conn_tables(conn_index).tables();

        ConnectionGenContext {
            opts: &self.profile.query.gen_opts,
            tables,
        }
    }

    pub fn conn_in_transaction(&self, conn_index: usize) -> bool {
        self.connection_tables
            .get(conn_index)
            .is_some_and(|t| t.is_some())
    }

    pub fn has_conn_executed_query_after_transaction(&self, conn_index: usize) -> bool {
        self.connection_last_query.get(conn_index)
    }

    pub fn update_conn_last_interaction(&mut self, conn_index: usize, query: Option<&Query>) {
        // If the conn will execute a transaction statement then we set the bitmap to false
        // to indicate we have not executed any queries yet after the transaction begun
        let value = query.is_some_and(|query| {
            matches!(
                query,
                Query::Begin(..) | Query::Commit(..) | Query::Rollback(..)
            )
        });
        self.connection_last_query.set(conn_index, value);
    }

    pub fn rollback_conn(&mut self, conn_index: usize) {
        Rollback.shadow(&mut self.get_conn_tables_mut(conn_index));
        self.update_conn_last_interaction(conn_index, Some(&Query::Rollback(Rollback)));
    }

    pub fn get_conn_tables(&self, conn_index: usize) -> ShadowTables<'_> {
        ShadowTables {
            transaction_tables: self.connection_tables.get(conn_index).unwrap().as_ref(),
            commited_tables: &self.committed_tables,
        }
    }

    pub fn get_conn_tables_mut(&mut self, conn_index: usize) -> ShadowTablesMut<'_> {
        ShadowTablesMut {
            transaction_tables: self.connection_tables.get_mut(conn_index).unwrap(),
            commited_tables: &mut self.committed_tables,
        }
    }
}

pub(crate) enum SimConnection {
    LimboConnection(Arc<turso_core::Connection>),
    SQLiteConnection(rusqlite::Connection),
    Disconnected,
}

impl SimConnection {
    pub(crate) fn is_connected(&self) -> bool {
        match self {
            SimConnection::LimboConnection(_) | SimConnection::SQLiteConnection(_) => true,
            SimConnection::Disconnected => false,
        }
    }
    pub(crate) fn disconnect(&mut self) {
        let conn = mem::replace(self, SimConnection::Disconnected);

        match conn {
            SimConnection::LimboConnection(conn) => {
                conn.close().unwrap();
            }
            SimConnection::SQLiteConnection(conn) => {
                conn.close().unwrap();
            }
            SimConnection::Disconnected => {}
        }
    }
}

impl Display for SimConnection {
    fn fmt(&self, f: &mut std::fmt::Formatter<'_>) -> std::fmt::Result {
        match self {
            SimConnection::LimboConnection(_) => {
                write!(f, "LimboConnection")
            }
            SimConnection::SQLiteConnection(_) => {
                write!(f, "SQLiteConnection")
            }
            SimConnection::Disconnected => {
                write!(f, "Disconnected")
            }
        }
    }
}

#[derive(Debug, Clone)]
pub(crate) struct SimulatorOpts {
    pub(crate) seed: u64,
    pub(crate) ticks: usize,

    pub(crate) disable_select_optimizer: bool,
    pub(crate) disable_insert_values_select: bool,
    pub(crate) disable_double_create_failure: bool,
    pub(crate) disable_select_limit: bool,
    pub(crate) disable_delete_select: bool,
    pub(crate) disable_drop_select: bool,
    pub(crate) disable_where_true_false_null: bool,
    pub(crate) disable_union_all_preserves_cardinality: bool,
    pub(crate) disable_fsync_no_wait: bool,
    pub(crate) disable_faulty_query: bool,
    pub(crate) disable_reopen_database: bool,
    pub(crate) disable_integrity_check: bool,

    pub(crate) max_interactions: u32,
    pub(crate) page_size: usize,
    pub(crate) max_time_simulation: usize,
}

#[derive(Debug, Clone)]
pub(crate) struct Paths {
    pub(crate) base: PathBuf,
    pub(crate) history: PathBuf,
}

impl Paths {
    pub(crate) fn new(output_dir: &Path) -> Self {
        Paths {
            base: output_dir.to_path_buf(),
            history: PathBuf::from(output_dir).join("history.txt"),
        }
    }

    fn path_(&self, type_: &SimulationType, phase: &SimulationPhase) -> PathBuf {
        match (type_, phase) {
            (SimulationType::Default, SimulationPhase::Test) => self.base.join(Path::new("test")),
            (SimulationType::Default, SimulationPhase::Shrink) => {
                self.base.join(Path::new("shrink"))
            }
            (SimulationType::Differential, SimulationPhase::Test) => {
                self.base.join(Path::new("diff"))
            }
            (SimulationType::Differential, SimulationPhase::Shrink) => {
                self.base.join(Path::new("diff_shrink"))
            }
            (SimulationType::Doublecheck, SimulationPhase::Test) => {
                self.base.join(Path::new("doublecheck"))
            }
            (SimulationType::Doublecheck, SimulationPhase::Shrink) => {
                self.base.join(Path::new("doublecheck_shrink"))
            }
        }
    }

    pub(crate) fn db(&self, type_: &SimulationType, phase: &SimulationPhase) -> PathBuf {
        self.path_(type_, phase).with_extension("db")
    }
    pub(crate) fn plan(&self, type_: &SimulationType, phase: &SimulationPhase) -> PathBuf {
        self.path_(type_, phase).with_extension("sql")
    }

    pub fn delete_all_files(&self) {
        if self.base.exists() {
            let res = std::fs::remove_dir_all(&self.base);
            if res.is_err() {
                tracing::error!(error = %res.unwrap_err(),"failed to remove directory");
            }
        }
    }
}<|MERGE_RESOLUTION|>--- conflicted
+++ resolved
@@ -235,15 +235,11 @@
         }
         self.db = None;
 
-<<<<<<< HEAD
         if self.profile.seed_sqlite_autovacuum {
             self.seed_sqlite_autovacuum(&db_path);
         }
 
-        let db = match Database::open_file(
-=======
         let db = match Database::open_file_with_flags(
->>>>>>> 72edc6d7
             io.clone(),
             db_path.to_str().unwrap(),
             turso_core::OpenFlags::default(),
