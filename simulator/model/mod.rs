use std::fmt::Display;

use anyhow::Context;
use bitflags::bitflags;
use indexmap::IndexSet;
use itertools::Itertools;
use serde::{Deserialize, Serialize};
use sql_generation::model::{
    query::{
<<<<<<< HEAD
        Create, CreateIndex, Delete, Drop, DropIndex, Insert, Select,
        alter_table::{AlterTable, AlterTableType},
=======
        Create, CreateIndex, Delete, Drop, Insert, Select,
        pragma::Pragma,
>>>>>>> 87a630ca
        select::{CompoundOperator, FromClause, ResultColumn, SelectInner},
        transaction::{Begin, Commit, Rollback},
        update::Update,
    },
    table::{Index, JoinTable, JoinType, SimValue, Table, TableContext},
};
use turso_parser::ast::Distinctness;

use crate::{generation::Shadow, runner::env::ShadowTablesMut};

// This type represents the potential queries on the database.
#[derive(Debug, Clone, Serialize, Deserialize, strum::EnumDiscriminants)]
pub enum Query {
    Create(Create),
    Select(Select),
    Insert(Insert),
    Delete(Delete),
    Update(Update),
    Drop(Drop),
    CreateIndex(CreateIndex),
    AlterTable(AlterTable),
    DropIndex(DropIndex),
    Begin(Begin),
    Commit(Commit),
    Rollback(Rollback),
    Pragma(Pragma),
    /// Placeholder query that still needs to be generated
    Placeholder,
}

impl Query {
    pub fn as_create(&self) -> &Create {
        match self {
            Self::Create(create) => create,
            _ => unreachable!(),
        }
    }

    pub fn unwrap_create(self) -> Create {
        match self {
            Self::Create(create) => create,
            _ => unreachable!(),
        }
    }

    #[inline]
    pub fn unwrap_insert(self) -> Insert {
        match self {
            Self::Insert(insert) => insert,
            _ => unreachable!(),
        }
    }

    pub fn dependencies(&self) -> IndexSet<String> {
        match self {
            Query::Select(select) => select.dependencies(),
            Query::Create(_) => IndexSet::new(),
            Query::Insert(Insert::Select { table, .. })
            | Query::Insert(Insert::Values { table, .. })
            | Query::Delete(Delete { table, .. })
            | Query::Update(Update { table, .. })
<<<<<<< HEAD
            | Query::Drop(Drop { table, .. })
            | Query::CreateIndex(CreateIndex {
                index: Index {
                    table_name: table, ..
                },
            })
            | Query::AlterTable(AlterTable {
                table_name: table, ..
            })
            | Query::DropIndex(DropIndex {
                table_name: table, ..
            }) => IndexSet::from_iter([table.clone()]),
            Query::Begin(_) | Query::Commit(_) | Query::Rollback(_) => IndexSet::new(),
            Query::Placeholder => IndexSet::new(),
=======
            | Query::Drop(Drop { table, .. }) => IndexSet::from_iter([table.clone()]),
            Query::CreateIndex(CreateIndex { table_name, .. }) => {
                IndexSet::from_iter([table_name.clone()])
            }
            Query::Begin(_)
            | Query::Commit(_)
            | Query::Rollback(_)
            | Query::Placeholder
            | Query::Pragma(_) => IndexSet::new(),
>>>>>>> 87a630ca
        }
    }
    pub fn uses(&self) -> Vec<String> {
        match self {
            Query::Create(Create { table }) => vec![table.name.clone()],
            Query::Select(select) => select.dependencies().into_iter().collect(),
            Query::Insert(Insert::Select { table, .. })
<<<<<<< HEAD
            | Query::Insert(Insert::Values { table, .. })
            | Query::Delete(Delete { table, .. })
            | Query::Update(Update { table, .. })
            | Query::Drop(Drop { table, .. })
            | Query::CreateIndex(CreateIndex {
                index: Index {
                    table_name: table, ..
                },
            })
            | Query::AlterTable(AlterTable {
                table_name: table, ..
            })
            | Query::DropIndex(DropIndex {
                table_name: table, ..
            }) => vec![table.clone()],
=======
                    | Query::Insert(Insert::Values { table, .. })
                    | Query::Delete(Delete { table, .. })
                    | Query::Update(Update { table, .. })
                    | Query::Drop(Drop { table, .. }) => vec![table.clone()],
            Query::CreateIndex(CreateIndex { table_name, .. }) => vec![table_name.clone()],
>>>>>>> 87a630ca
            Query::Begin(..) | Query::Commit(..) | Query::Rollback(..) => vec![],
            Query::Placeholder => vec![],
            Query::Pragma(_) => vec![],
        }
    }

    #[inline]
    pub fn is_transaction(&self) -> bool {
        matches!(
            self,
            Self::Begin(..) | Self::Commit(..) | Self::Rollback(..)
        )
    }

    #[inline]
    pub fn is_ddl(&self) -> bool {
        matches!(
            self,
            Self::Create(..)
                | Self::CreateIndex(..)
                | Self::Drop(..)
                | Self::AlterTable(..)
                | Self::DropIndex(..)
        )
    }
}

impl Display for Query {
    fn fmt(&self, f: &mut std::fmt::Formatter<'_>) -> std::fmt::Result {
        match self {
            Self::Create(create) => write!(f, "{create}"),
            Self::Select(select) => write!(f, "{select}"),
            Self::Insert(insert) => write!(f, "{insert}"),
            Self::Delete(delete) => write!(f, "{delete}"),
            Self::Update(update) => write!(f, "{update}"),
            Self::Drop(drop) => write!(f, "{drop}"),
            Self::CreateIndex(create_index) => write!(f, "{create_index}"),
            Self::AlterTable(alter_table) => write!(f, "{alter_table}"),
            Self::DropIndex(drop_index) => write!(f, "{drop_index}"),
            Self::Begin(begin) => write!(f, "{begin}"),
            Self::Commit(commit) => write!(f, "{commit}"),
            Self::Rollback(rollback) => write!(f, "{rollback}"),
            Self::Placeholder => Ok(()),
            Query::Pragma(pragma) => write!(f, "{pragma}"),
        }
    }
}

impl Shadow for Query {
    type Result = anyhow::Result<Vec<Vec<SimValue>>>;

    fn shadow(&self, env: &mut ShadowTablesMut) -> Self::Result {
        match self {
            Query::Create(create) => create.shadow(env),
            Query::Insert(insert) => insert.shadow(env),
            Query::Delete(delete) => delete.shadow(env),
            Query::Select(select) => select.shadow(env),
            Query::Update(update) => update.shadow(env),
            Query::Drop(drop) => drop.shadow(env),
            Query::CreateIndex(create_index) => Ok(create_index.shadow(env)),
            Query::AlterTable(alter_table) => alter_table.shadow(env),
            Query::DropIndex(drop_index) => drop_index.shadow(env),
            Query::Begin(begin) => Ok(begin.shadow(env)),
            Query::Commit(commit) => Ok(commit.shadow(env)),
            Query::Rollback(rollback) => Ok(rollback.shadow(env)),
            Query::Placeholder => Ok(vec![]),
            Query::Pragma(Pragma::AutoVacuumMode(_)) => Ok(vec![]),
        }
    }
}

bitflags! {
    pub struct QueryCapabilities: u32 {
        const NONE = 0;
        const CREATE = 1 << 0;
        const SELECT = 1 << 1;
        const INSERT = 1 << 2;
        const DELETE = 1 << 3;
        const UPDATE = 1 << 4;
        const DROP = 1 << 5;
        const CREATE_INDEX = 1 << 6;
        const ALTER_TABLE = 1 << 7;
        const DROP_INDEX = 1 << 8;
    }
}

impl QueryCapabilities {
    // TODO: can be const fn in the future
    pub fn from_list_queries(queries: &[QueryDiscriminants]) -> Self {
        queries
            .iter()
            .fold(Self::empty(), |accum, q| accum.union(q.into()))
    }
}

impl From<&QueryDiscriminants> for QueryCapabilities {
    fn from(value: &QueryDiscriminants) -> Self {
        (*value).into()
    }
}

impl From<QueryDiscriminants> for QueryCapabilities {
    fn from(value: QueryDiscriminants) -> Self {
        match value {
            QueryDiscriminants::Create => Self::CREATE,
            QueryDiscriminants::Select => Self::SELECT,
            QueryDiscriminants::Insert => Self::INSERT,
            QueryDiscriminants::Delete => Self::DELETE,
            QueryDiscriminants::Update => Self::UPDATE,
            QueryDiscriminants::Drop => Self::DROP,
            QueryDiscriminants::CreateIndex => Self::CREATE_INDEX,
            QueryDiscriminants::AlterTable => Self::ALTER_TABLE,
            QueryDiscriminants::DropIndex => Self::DROP_INDEX,
            QueryDiscriminants::Begin
            | QueryDiscriminants::Commit
            | QueryDiscriminants::Rollback => {
                unreachable!("QueryCapabilities do not apply to transaction queries")
            }
            QueryDiscriminants::Placeholder => {
                unreachable!("QueryCapabilities do not apply to query Placeholder")
            }
            QueryDiscriminants::Pragma => QueryCapabilities::NONE,
        }
    }
}

impl QueryDiscriminants {
    pub const ALL_NO_TRANSACTION: &[QueryDiscriminants] = &[
        QueryDiscriminants::Select,
        QueryDiscriminants::Create,
        QueryDiscriminants::Insert,
        QueryDiscriminants::Update,
        QueryDiscriminants::Delete,
        QueryDiscriminants::Drop,
        QueryDiscriminants::CreateIndex,
<<<<<<< HEAD
        QueryDiscriminants::AlterTable,
        QueryDiscriminants::DropIndex,
=======
        QueryDiscriminants::Pragma,
>>>>>>> 87a630ca
    ];
}

impl Shadow for Create {
    type Result = anyhow::Result<Vec<Vec<SimValue>>>;

    fn shadow(&self, tables: &mut ShadowTablesMut) -> Self::Result {
        if !tables.iter().any(|t| t.name == self.table.name) {
            tables.push(self.table.clone());
            Ok(vec![])
        } else {
            Err(anyhow::anyhow!(
                "Table {} already exists. CREATE TABLE statement ignored.",
                self.table.name
            ))
        }
    }
}

impl Shadow for CreateIndex {
    type Result = Vec<Vec<SimValue>>;
    fn shadow(&self, env: &mut ShadowTablesMut) -> Vec<Vec<SimValue>> {
        env.iter_mut()
            .find(|t| t.name == self.table_name)
            .unwrap()
            .indexes
            .push(self.index.clone());
        vec![]
    }
}

impl Shadow for Delete {
    type Result = anyhow::Result<Vec<Vec<SimValue>>>;

    fn shadow(&self, tables: &mut ShadowTablesMut) -> Self::Result {
        let table = tables.iter_mut().find(|t| t.name == self.table);

        if let Some(table) = table {
            // If the table exists, we can delete from it
            let t2 = table.clone();
            table.rows.retain_mut(|r| !self.predicate.test(r, &t2));
        } else {
            // If the table does not exist, we return an error
            return Err(anyhow::anyhow!(
                "Table {} does not exist. DELETE statement ignored.",
                self.table
            ));
        }

        Ok(vec![])
    }
}

impl Shadow for Drop {
    type Result = anyhow::Result<Vec<Vec<SimValue>>>;

    fn shadow(&self, tables: &mut ShadowTablesMut) -> Self::Result {
        tracing::info!("dropping {:?}", self);
        if !tables.iter().any(|t| t.name == self.table) {
            // If the table does not exist, we return an error
            return Err(anyhow::anyhow!(
                "Table {} does not exist. DROP statement ignored.",
                self.table
            ));
        }

        tables.retain(|t| t.name != self.table);

        Ok(vec![])
    }
}

impl Shadow for Insert {
    type Result = anyhow::Result<Vec<Vec<SimValue>>>;

    fn shadow(&self, tables: &mut ShadowTablesMut) -> Self::Result {
        match self {
            Insert::Values { table, values } => {
                if let Some(t) = tables.iter_mut().find(|t| &t.name == table) {
                    t.rows.extend(values.clone());
                } else {
                    return Err(anyhow::anyhow!(
                        "Table {} does not exist. INSERT statement ignored.",
                        table
                    ));
                }
            }
            Insert::Select { table, select } => {
                let rows = select.shadow(tables)?;
                if let Some(t) = tables.iter_mut().find(|t| &t.name == table) {
                    t.rows.extend(rows);
                } else {
                    return Err(anyhow::anyhow!(
                        "Table {} does not exist. INSERT statement ignored.",
                        table
                    ));
                }
            }
        }

        Ok(vec![])
    }
}

impl Shadow for FromClause {
    type Result = anyhow::Result<JoinTable>;
    fn shadow(&self, tables: &mut ShadowTablesMut) -> Self::Result {
        let first_table = tables
            .iter()
            .find(|t| t.name == self.table)
            .context("Table not found")?;

        let mut join_table = JoinTable {
            tables: vec![first_table.clone()],
            rows: Vec::new(),
        };

        for join in &self.joins {
            let joined_table = tables
                .iter()
                .find(|t| t.name == join.table)
                .context("Joined table not found")?;

            join_table.tables.push(joined_table.clone());

            match join.join_type {
                JoinType::Inner => {
                    // Implement inner join logic
                    let join_rows = joined_table
                        .rows
                        .iter()
                        .filter(|row| join.on.test(row, joined_table))
                        .cloned()
                        .collect::<Vec<_>>();
                    // take a cartesian product of the rows
                    let all_row_pairs = join_table
                        .rows
                        .clone()
                        .into_iter()
                        .cartesian_product(join_rows.iter());

                    for (row1, row2) in all_row_pairs {
                        let row = row1.iter().chain(row2.iter()).cloned().collect::<Vec<_>>();

                        let is_in = join.on.test(&row, &join_table);

                        if is_in {
                            join_table.rows.push(row);
                        }
                    }
                }
                _ => todo!(),
            }
        }
        Ok(join_table)
    }
}

impl Shadow for SelectInner {
    type Result = anyhow::Result<JoinTable>;

    fn shadow(&self, env: &mut ShadowTablesMut) -> Self::Result {
        if let Some(from) = &self.from {
            let mut join_table = from.shadow(env)?;
            let col_count = join_table.columns().count();
            for row in &mut join_table.rows {
                assert_eq!(
                    row.len(),
                    col_count,
                    "Row length does not match column length after join"
                );
            }
            let join_clone = join_table.clone();

            join_table
                .rows
                .retain(|row| self.where_clause.test(row, &join_clone));

            if self.distinctness == Distinctness::Distinct {
                join_table.rows.sort_unstable();
                join_table.rows.dedup();
            }

            Ok(join_table)
        } else {
            assert!(
                self.columns
                    .iter()
                    .all(|col| matches!(col, ResultColumn::Expr(_)))
            );

            // If `WHERE` is false, just return an empty table
            if !self.where_clause.test(&[], &Table::anonymous(vec![])) {
                return Ok(JoinTable {
                    tables: Vec::new(),
                    rows: Vec::new(),
                });
            }

            // Compute the results of the column expressions and make a row
            let mut row = Vec::new();
            for col in &self.columns {
                match col {
                    ResultColumn::Expr(expr) => {
                        let value = expr.eval(&[], &Table::anonymous(vec![]));
                        if let Some(value) = value {
                            row.push(value);
                        } else {
                            return Err(anyhow::anyhow!(
                                "Failed to evaluate expression in free select ({})",
                                expr.0
                            ));
                        }
                    }
                    _ => unreachable!("Only expressions are allowed in free selects"),
                }
            }

            Ok(JoinTable {
                tables: Vec::new(),
                rows: vec![row],
            })
        }
    }
}

impl Shadow for Select {
    type Result = anyhow::Result<Vec<Vec<SimValue>>>;

    fn shadow(&self, env: &mut ShadowTablesMut) -> Self::Result {
        let first_result = self.body.select.shadow(env)?;

        let mut rows = first_result.rows;

        for compound in self.body.compounds.iter() {
            let compound_results = compound.select.shadow(env)?;

            match compound.operator {
                CompoundOperator::Union => {
                    // Union means we need to combine the results, removing duplicates
                    let mut new_rows = compound_results.rows;
                    new_rows.extend(rows.clone());
                    new_rows.sort_unstable();
                    new_rows.dedup();
                    rows = new_rows;
                }
                CompoundOperator::UnionAll => {
                    // Union all means we just concatenate the results
                    rows.extend(compound_results.rows.into_iter());
                }
            }
        }

        Ok(rows)
    }
}

impl Shadow for Begin {
    type Result = Vec<Vec<SimValue>>;
    fn shadow(&self, tables: &mut ShadowTablesMut) -> Self::Result {
        // FIXME: currently the snapshot is taken eagerly
        // this is wrong for Deffered transactions
        tables.create_snapshot();
        vec![]
    }
}

impl Shadow for Commit {
    type Result = Vec<Vec<SimValue>>;
    fn shadow(&self, tables: &mut ShadowTablesMut) -> Self::Result {
        tables.apply_snapshot();
        vec![]
    }
}

impl Shadow for Rollback {
    type Result = Vec<Vec<SimValue>>;
    fn shadow(&self, tables: &mut ShadowTablesMut) -> Self::Result {
        tables.delete_snapshot();
        vec![]
    }
}

impl Shadow for Update {
    type Result = anyhow::Result<Vec<Vec<SimValue>>>;

    fn shadow(&self, tables: &mut ShadowTablesMut) -> Self::Result {
        let table = tables.iter_mut().find(|t| t.name == self.table);

        let table = if let Some(table) = table {
            table
        } else {
            return Err(anyhow::anyhow!(
                "Table {} does not exist. UPDATE statement ignored.",
                self.table
            ));
        };

        let t2 = table.clone();
        for row in table
            .rows
            .iter_mut()
            .filter(|r| self.predicate.test(r, &t2))
        {
            for (column, set_value) in &self.set_values {
                if let Some((idx, _)) = table
                    .columns
                    .iter()
                    .enumerate()
                    .find(|(_, c)| &c.name == column)
                {
                    row[idx] = set_value.clone();
                }
            }
        }

        Ok(vec![])
    }
}

impl Shadow for AlterTable {
    type Result = anyhow::Result<Vec<Vec<SimValue>>>;

    fn shadow(&self, tables: &mut ShadowTablesMut<'_>) -> Self::Result {
        let table = tables
            .iter_mut()
            .find(|t| t.name == self.table_name)
            .ok_or_else(|| anyhow::anyhow!("Table {} does not exist", self.table_name))?;

        match &self.alter_table_type {
            AlterTableType::RenameTo { new_name } => {
                table.name = new_name.clone();
            }
            AlterTableType::AddColumn { column } => {
                table.columns.push(column.clone());
                table.rows.iter_mut().for_each(|row| {
                    row.push(SimValue(turso_core::Value::Null));
                });
            }
            AlterTableType::AlterColumn { old, new } => {
                let col = table.columns.iter_mut().find(|c| c.name == *old).unwrap();
                *col = new.clone();
                table.indexes.iter_mut().for_each(|index| {
                    index.columns.iter_mut().for_each(|(col_name, _)| {
                        if col_name == old {
                            *col_name = new.name.clone();
                        }
                    });
                });
            }
            AlterTableType::RenameColumn { old, new } => {
                let col = table.columns.iter_mut().find(|c| c.name == *old).unwrap();
                col.name = new.clone();
                table.indexes.iter_mut().for_each(|index| {
                    index.columns.iter_mut().for_each(|(col_name, _)| {
                        if col_name == old {
                            *col_name = new.clone();
                        }
                    });
                });
            }
            AlterTableType::DropColumn { column_name } => {
                let col_idx = table
                    .columns
                    .iter()
                    .position(|c| c.name == *column_name)
                    .unwrap();
                table.columns.remove(col_idx);
                table.rows.iter_mut().for_each(|row| {
                    row.remove(col_idx);
                });
            }
        };
        Ok(vec![])
    }
}

impl Shadow for DropIndex {
    type Result = anyhow::Result<Vec<Vec<SimValue>>>;

    fn shadow(&self, tables: &mut ShadowTablesMut<'_>) -> Self::Result {
        let table = tables
            .iter_mut()
            .find(|t| t.name == self.table_name)
            .ok_or_else(|| anyhow::anyhow!("Table {} does not exist", self.table_name))?;

        table
            .indexes
            .retain(|index| index.index_name != self.index_name);
        Ok(vec![])
    }
}<|MERGE_RESOLUTION|>--- conflicted
+++ resolved
@@ -7,13 +7,9 @@
 use serde::{Deserialize, Serialize};
 use sql_generation::model::{
     query::{
-<<<<<<< HEAD
         Create, CreateIndex, Delete, Drop, DropIndex, Insert, Select,
         alter_table::{AlterTable, AlterTableType},
-=======
-        Create, CreateIndex, Delete, Drop, Insert, Select,
         pragma::Pragma,
->>>>>>> 87a630ca
         select::{CompoundOperator, FromClause, ResultColumn, SelectInner},
         transaction::{Begin, Commit, Rollback},
         update::Update,
@@ -75,7 +71,6 @@
             | Query::Insert(Insert::Values { table, .. })
             | Query::Delete(Delete { table, .. })
             | Query::Update(Update { table, .. })
-<<<<<<< HEAD
             | Query::Drop(Drop { table, .. })
             | Query::CreateIndex(CreateIndex {
                 index: Index {
@@ -88,19 +83,11 @@
             | Query::DropIndex(DropIndex {
                 table_name: table, ..
             }) => IndexSet::from_iter([table.clone()]),
-            Query::Begin(_) | Query::Commit(_) | Query::Rollback(_) => IndexSet::new(),
-            Query::Placeholder => IndexSet::new(),
-=======
-            | Query::Drop(Drop { table, .. }) => IndexSet::from_iter([table.clone()]),
-            Query::CreateIndex(CreateIndex { table_name, .. }) => {
-                IndexSet::from_iter([table_name.clone()])
-            }
-            Query::Begin(_)
+Query::Begin(_)
             | Query::Commit(_)
             | Query::Rollback(_)
             | Query::Placeholder
             | Query::Pragma(_) => IndexSet::new(),
->>>>>>> 87a630ca
         }
     }
     pub fn uses(&self) -> Vec<String> {
@@ -108,7 +95,6 @@
             Query::Create(Create { table }) => vec![table.name.clone()],
             Query::Select(select) => select.dependencies().into_iter().collect(),
             Query::Insert(Insert::Select { table, .. })
-<<<<<<< HEAD
             | Query::Insert(Insert::Values { table, .. })
             | Query::Delete(Delete { table, .. })
             | Query::Update(Update { table, .. })
@@ -124,13 +110,6 @@
             | Query::DropIndex(DropIndex {
                 table_name: table, ..
             }) => vec![table.clone()],
-=======
-                    | Query::Insert(Insert::Values { table, .. })
-                    | Query::Delete(Delete { table, .. })
-                    | Query::Update(Update { table, .. })
-                    | Query::Drop(Drop { table, .. }) => vec![table.clone()],
-            Query::CreateIndex(CreateIndex { table_name, .. }) => vec![table_name.clone()],
->>>>>>> 87a630ca
             Query::Begin(..) | Query::Commit(..) | Query::Rollback(..) => vec![],
             Query::Placeholder => vec![],
             Query::Pragma(_) => vec![],
@@ -266,12 +245,10 @@
         QueryDiscriminants::Delete,
         QueryDiscriminants::Drop,
         QueryDiscriminants::CreateIndex,
-<<<<<<< HEAD
         QueryDiscriminants::AlterTable,
         QueryDiscriminants::DropIndex,
-=======
         QueryDiscriminants::Pragma,
->>>>>>> 87a630ca
+
     ];
 }
 
