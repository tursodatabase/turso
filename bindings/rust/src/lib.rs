--- conflicted
+++ resolved
@@ -116,12 +116,9 @@
     path: String,
     enable_encryption: bool,
     vfs: Option<String>,
-<<<<<<< HEAD
     encryption_opts: Option<EncryptionOpts>,
     enable_connection_pool: bool,
-=======
     encryption_opts: Option<turso_sdk_kit::rsapi::EncryptionOpts>,
->>>>>>> e0062d56
 }
 
 impl Builder {
@@ -159,69 +156,11 @@
     /// Build the database.
     #[allow(unused_variables, clippy::arc_with_non_send_sync)]
     pub async fn build(self) -> Result<Database> {
-<<<<<<< HEAD
-        let io = self.get_io()?;
-        let opts = turso_core::DatabaseOpts::default().with_encryption(self.enable_encryption);
-        let db = turso_core::Database::open_file_with_flags(
-            io,
-            self.path.as_str(),
-            OpenFlags::default(),
-            opts,
-            self.encryption_opts.clone(),
-        )?;
-        let cp = ConnectionPool::new(self.enable_connection_pool);
-
-        Ok(Database {
-            inner: db,
-            connection_pool: cp.into(),
-        })
-    }
-
-    fn get_io(&self) -> Result<Arc<dyn turso_core::IO>> {
-        let vfs_choice = self.vfs.as_deref().unwrap_or("");
-
-        if self.path == ":memory:" && vfs_choice.is_empty() {
-            return Ok(Arc::new(turso_core::MemoryIO::new()));
-        }
-
-        match vfs_choice {
-            "memory" => Ok(Arc::new(turso_core::MemoryIO::new())),
-            "syscall" => {
-                #[cfg(all(target_family = "unix", not(miri)))]
-                {
-                    Ok(Arc::new(
-                        turso_core::UnixIO::new()
-                            .map_err(|e| Error::SqlExecutionFailure(e.to_string()))?,
-                    ))
-                }
-                #[cfg(any(not(target_family = "unix"), miri))]
-                {
-                    Ok(Arc::new(
-                        turso_core::PlatformIO::new()
-                            .map_err(|e| Error::SqlExecutionFailure(e.to_string()))?,
-                    ))
-                }
-            }
-            #[cfg(all(target_os = "linux", not(miri)))]
-            "io_uring" => Ok(Arc::new(
-                turso_core::UringIO::new()
-                    .map_err(|e| Error::SqlExecutionFailure(e.to_string()))?,
-            )),
-            #[cfg(any(not(target_os = "linux"), miri))]
-            "io_uring" => Err(Error::SqlExecutionFailure(
-                "io_uring is only available on Linux targets".to_string(),
-            )),
-            "" => {
-                // Default behavior: memory for ":memory:", platform IO for files
-                if self.path == ":memory:" {
-                    Ok(Arc::new(turso_core::MemoryIO::new()))
-=======
         let db =
             turso_sdk_kit::rsapi::TursoDatabase::new(turso_sdk_kit::rsapi::TursoDatabaseConfig {
                 path: self.path,
                 experimental_features: if self.enable_encryption {
                     Some("encryption".to_string())
->>>>>>> e0062d56
                 } else {
                     None
                 },
@@ -241,12 +180,9 @@
 /// The `Database` object points to a database and allows you to connect to it
 #[derive(Clone)]
 pub struct Database {
-<<<<<<< HEAD
     inner: Arc<turso_core::Database>,
     connection_pool: Arc<ConnectionPool>,
-=======
     inner: Arc<turso_sdk_kit::rsapi::TursoDatabase>,
->>>>>>> e0062d56
 }
 
 impl Debug for Database {
@@ -269,11 +205,7 @@
 
     pub fn _connect(&self) -> Result<Connection> {
         let conn = self.inner.connect()?;
-<<<<<<< HEAD
-        Ok(Connection::create(conn, self.connection_pool.clone()))
-=======
-        Ok(Connection::create(conn, None))
->>>>>>> e0062d56
+        Ok(Connection::create(conn, self.connection_pool.clone(), None)))
     }
 }
 
