--- conflicted
+++ resolved
@@ -401,180 +401,6 @@
 
 ## SQLite VDBE opcodes
 
-<<<<<<< HEAD
-| Opcode         | Status |
-|----------------|--------|
-| Add            | Yes    |
-| AddImm         | No     |
-| Affinity       | No     |
-| AggFinal       | Yes    |
-| AggStep        | Yes    |
-| AggStep        | Yes    |
-| And            | Yes    |
-| AutoCommit     | No     |
-| BitAnd         | Yes    |
-| BitNot         | Yes    |
-| BitOr          | Yes    |
-| Blob           | Yes    |
-| Checkpoint     | No     |
-| Clear          | No     |
-| Close          | No     |
-| CollSeq        | No     |
-| Column         | Yes    |
-| Compare        | Yes    |
-| Concat         | Yes    |
-| Copy           | Yes    |
-| Count          | No     |
-| CreateIndex    | No     |
-| CreateTable    | No     |
-| DecrJumpZero   | Yes    |
-| Delete         | No     |
-| Destroy        | No     |
-| Divide         | Yes    |
-| DropIndex      | No     |
-| DropTable      | No     |
-| DropTrigger    | No     |
-| EndCoroutine   | Yes    |
-| Eq             | Yes    |
-| Expire         | No     |
-| Explain        | No     |
-| FkCounter      | No     |
-| FkIfZero       | No     |
-| Found          | No     |
-| Function       | Yes    |
-| Ge             | Yes    |
-| Gosub          | Yes    |
-| Goto           | Yes    |
-| Gt             | Yes    |
-| Halt           | Yes    |
-| HaltIfNull     | No     |
-| IdxDelete      | No     |
-| IdxGE          | Yes    |
-| IdxInsert      | No     |
-| IdxLT          | No     |
-| IdxRowid       | No     |
-| If             | Yes    |
-| IfNeg          | No     |
-| IfNot          | Yes    |
-| IfPos          | Yes    |
-| IfZero         | No     |
-| IncrVacuum     | No     |
-| Init           | Yes    |
-| InitCoroutine  | Yes    |
-| Insert         | No     |
-| InsertAsync    | Yes    |
-| InsertAwait    | Yes    |
-| InsertInt      | No     |
-| Int64          | No     |
-| Integer        | Yes    |
-| IntegrityCk    | No     |
-| IsNull         | Yes    |
-| IsUnique       | No     |
-| JournalMode    | No     |
-| Jump           | Yes    |
-| Last           | No     |
-| Le             | Yes    |
-| LoadAnalysis   | No     |
-| Lt             | Yes    |
-| MakeRecord     | Yes    |
-| MaxPgcnt       | No     |
-| MemMax         | No     |
-| Move           | No     |
-| Multiply       | Yes    |
-| MustBeInt      | Yes    |
-| Ne             | Yes    |
-| NewRowid       | Yes    |
-| Next           | No     |
-| NextAsync      | Yes    |
-| NextAwait      | Yes    |
-| Noop           | Yes    |
-| Not            | Yes    |
-| NotExists      | Yes    |
-| NotFound       | No     |
-| NotNull        | Yes    |
-| Null           | Yes    |
-| NullRow        | Yes    |
-| Once           | No     |
-| OpenAutoindex  | No     |
-| OpenEphemeral  | No     |
-| OpenPseudo     | Yes    |
-| OpenRead       | Yes    |
-| OpenReadAsync  | Yes    |
-| OpenWrite      | No     |
-| OpenWriteAsync | Yes    |
-| OpenWriteAwait | Yes    |
-| Or             | Yes    |
-| Pagecount      | No     |
-| Param          | No     |
-| ParseSchema    | No     |
-| Permutation    | No     |
-| Prev           | No     |
-| PrevAsync      | Yes    |
-| PrevAwait      | Yes    |
-| Program        | No     |
-| ReadCookie     | No     |
-| Real           | Yes    |
-| RealAffinity   | Yes    |
-| Remainder      | Yes    |
-| ResetCount     | No     |
-| ResultRow      | Yes    |
-| Return         | Yes    |
-| Rewind         | Yes    |
-| RewindAsync    | Yes    |
-| RewindAwait    | Yes    |
-| RowData        | No     |
-| RowId          | Yes    |
-| RowKey         | No     |
-| RowSetAdd      | No     |
-| RowSetRead     | No     |
-| RowSetTest     | No     |
-| Rowid          | Yes    |
-| SCopy          | No     |
-| Savepoint      | No     |
-| Seek           | No     |
-| SeekGe         | Yes    |
-| SeekGt         | Yes    |
-| SeekLe         | No     |
-| SeekLt         | No     |
-| SeekRowid      | Yes    |
-| Sequence       | No     |
-| SetCookie      | No     |
-| ShiftLeft      | Yes    |
-| ShiftRight     | Yes    |
-| SoftNull       | Yes    |
-| Sort           | No     |
-| SorterCompare  | No     |
-| SorterData     | Yes    |
-| SorterInsert   | Yes    |
-| SorterNext     | Yes    |
-| SorterOpen     | Yes    |
-| SorterSort     | Yes    |
-| String         | No     |
-| String8        | Yes    |
-| Subtract       | Yes    |
-| TableLock      | No     |
-| ToBlob         | No     |
-| ToInt          | No     |
-| ToNumeric      | No     |
-| ToReal         | No     |
-| ToText         | No     |
-| Trace          | No     |
-| Transaction    | Yes    |
-| VBegin         | No     |
-| VColumn        | No     |
-| VCreate        | No     |
-| VDestroy       | No     |
-| VFilter        | No     |
-| VNext          | No     |
-| VOpen          | No     |
-| VRename        | No     |
-| VUpdate        | No     |
-| Vacuum         | No     |
-| Variable       | No     |
-| VerifyCookie   | No     |
-| Yield          | Yes    |
-| ZeroOrNull     | Yes    |
-=======
 | Opcode         | Status | Comment |
 |----------------|--------|---------|
 | Add            | Yes    |         |
@@ -661,7 +487,7 @@
 | Next           | No     |         |
 | NextAsync      | Yes    |         |
 | NextAwait      | Yes    |         |
-| Noop           | No     |         |
+| Noop           | Yes     |         |
 | Not            | Yes    |         |
 | NotExists      | Yes    |         |
 | NotFound       | No     |         |
@@ -762,7 +588,6 @@
 | truncate     | Not Needed |                                |
 | persist      | Not Needed |                                |
 | memory       | Not Needed |                                |
->>>>>>> d8a9c57d
 
 ##  Extensions
 
