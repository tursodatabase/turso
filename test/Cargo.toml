--- conflicted
+++ resolved
@@ -19,13 +19,9 @@
 env_logger = "0.10.1"
 limbo_core = { path = "../core" }
 rustyline = "12.0.0"
-<<<<<<< HEAD
-rusqlite = "0.29.0"
+rusqlite = { version = "0.29", features = ["bundled"] }
 tempfile = "3.0.7"
 log = "0.4.22"
-=======
-rusqlite = { version = "0.29", features = ["bundled"] }
->>>>>>> edace7c3
 
 [dev-dependencies]
 rstest = "0.18.2"